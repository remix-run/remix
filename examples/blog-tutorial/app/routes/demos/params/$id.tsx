import { json, useCatch, useLoaderData } from "remix";
import type { LoaderFunction, MetaFunction } from "remix";

// The `$` in route filenames becomes a pattern that's parsed from the URL and
// passed to your loaders so you can look up data.
// - https://remix.run/api/conventions#loader-params
export const loader: LoaderFunction = async ({ params }) => {
  // pretend like we're using params.id to look something up in the db

  if (params.id === "this-record-does-not-exist") {
    // If the record doesn't exist we can't render the route normally, so
    // instead we throw a 404 reponse to stop running code here and show the
    // user the catch boundary.
    throw new Response("Not Found", { status: 404 });
  }

  // now pretend like the record exists but the user just isn't authorized to
  // see it.
  if (params.id === "shh-its-a-secret") {
    // Again, we can't render the component if the user isn't authorized. You
    // can even put data in the response that might help the user rectify the
    // issue! Like emailing the webmaster for access to the page. (Oh, right,
    // `json` is just a Response helper that makes it easier to send JSON
    // responses).
    throw json({ webmasterEmail: "hello@remix.run" }, { status: 401 });
  }

  // Sometimes your code just blows up and you never anticipated it. Remix will
  // automatically catch it and send the UI to the error boundary.
  if (params.id === "kaboom") {
    lol();
  }

  // but otherwise the record was found, user has access, so we can do whatever
  // else we needed to in the loader and return the data. (This is boring, we're
  // just gonna return the params.id).
  return { param: params.id };
};

export default function ParamDemo() {
  const data = useLoaderData();
  return (
    <h1>
      The param is <i style={{ color: "red" }}>{data.param}</i>
    </h1>
  );
}

// https://remix.run/api/conventions#catchboundary
// https://remix.run/api/remix#usecatch
// https://remix.run/api/guides/not-found
export function CatchBoundary() {
  const caught = useCatch();

  let message: React.ReactNode;
  switch (caught.status) {
    case 401:
      message = (
        <p>
          Looks like you tried to visit a page that you do not have access to.
          Maybe ask the webmaster ({caught.data.webmasterEmail}) for access.
        </p>
      );
      break;
    case 404:
      message = (
        <p>Looks like you tried to visit a page that does not exist.</p>
      );
      break;
    default:
      message = (
        <p>
          There was a problem with your request!
          <br />
          {caught.status} {caught.statusText}
        </p>
      );
  }

  return (
    <>
      <h2>Oops!</h2>
      <p>{message}</p>
      <p>
        (Isn't it cool that the user gets to stay in context and try a different
        link in the parts of the UI that didn't blow up?)
      </p>
    </>
  );
}

// https://remix.run/api/conventions#errorboundary
// https://remix.run/api/guides/not-found
export function ErrorBoundary({ error }: { error: Error }) {
  console.error(error);
  return (
    <>
      <h2>Error!</h2>
      <p>{error.message}</p>
      <p>
        (Isn't it cool that the user gets to stay in context and try a different
        link in the parts of the UI that didn't blow up?)
      </p>
    </>
  );
}

export const meta: MetaFunction = ({ data }) => {
  return {
<<<<<<< HEAD
    title: data?.param ? `Param: ${data.param}` : "Oops..."
=======
    title: data ? `Param: ${data.param}` : "Oops..."
>>>>>>> 1f472fab
  };
};<|MERGE_RESOLUTION|>--- conflicted
+++ resolved
@@ -107,10 +107,6 @@
 
 export const meta: MetaFunction = ({ data }) => {
   return {
-<<<<<<< HEAD
     title: data?.param ? `Param: ${data.param}` : "Oops..."
-=======
-    title: data ? `Param: ${data.param}` : "Oops..."
->>>>>>> 1f472fab
   };
 };