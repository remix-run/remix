--- conflicted
+++ resolved
@@ -11,19 +11,11 @@
     "start": "remix-serve build"
   },
   "dependencies": {
-<<<<<<< HEAD
-    "@remix-run/react": "1.2.3",
-    "@remix-run/serve": "1.2.3",
-    "react": "^17.0.2",
-    "react-dom": "^17.0.2",
-    "remix": "1.2.3"
-=======
     "@remix-run/react": "1.3.1",
     "@remix-run/serve": "1.3.1",
     "react": "^17.0.2",
     "react-dom": "^17.0.2",
     "remix": "1.3.1"
->>>>>>> 14b45e85
   },
   "devDependencies": {
     "@remix-run/dev": "1.3.1",
