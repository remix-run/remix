{
  "private": true,
  "name": "remix-example-tailwindcss",
  "description": "",
  "license": "",
  "scripts": {
    "build": "npm run build:css && remix build",
    "build:css": "tailwindcss -o ./app/tailwind.css",
    "dev": "concurrently \"npm run dev:css\" \"remix dev\"",
    "dev:css": "tailwindcss -o ./app/tailwind.css --watch",
    "postinstall": "remix setup node",
    "start": "remix-serve build"
  },
  "dependencies": {
    "@remix-run/react": "1.2.1",
    "@remix-run/serve": "1.2.1",
    "react": "^17.0.2",
    "react-dom": "^17.0.2",
    "remix": "1.2.1"
  },
  "devDependencies": {
    "@remix-run/dev": "1.2.1",
    "@types/react": "^17.0.38",
    "@types/react-dom": "^17.0.11",
    "concurrently": "^7.0.0",
<<<<<<< HEAD
    "postcss": "^8.4.5",
=======
    "prettier-plugin-tailwindcss": "^0.1.4",
>>>>>>> c1adcc6f
    "tailwindcss": "^3.0.11",
    "typescript": "^4.5.4"
  },
  "engines": {
    "node": ">=14"
  },
  "sideEffects": false
}<|MERGE_RESOLUTION|>--- conflicted
+++ resolved
@@ -23,11 +23,8 @@
     "@types/react": "^17.0.38",
     "@types/react-dom": "^17.0.11",
     "concurrently": "^7.0.0",
-<<<<<<< HEAD
     "postcss": "^8.4.5",
-=======
     "prettier-plugin-tailwindcss": "^0.1.4",
->>>>>>> c1adcc6f
     "tailwindcss": "^3.0.11",
     "typescript": "^4.5.4"
   },
