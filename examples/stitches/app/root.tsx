--- conflicted
+++ resolved
@@ -9,15 +9,8 @@
   ScrollRestoration,
   useCatch,
 } from "remix";
-<<<<<<< HEAD
-import { useContext, useEffect } from "react";
-import ClientStyleContext from "./styles/client.context";
-import type { MetaFunction } from "remix";
-=======
->>>>>>> 640b693a
 
 import ClientStyleContext from "./styles/client.context";
-import ServerStyleContext from "./styles/server.context";
 import { styled } from "./styles/stitches.config";
 
 const Container = styled("div", {
