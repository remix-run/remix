--- conflicted
+++ resolved
@@ -1,8 +1,5 @@
-<<<<<<< HEAD
-import { useCatch, json, useLoaderData } from "remix";
-=======
 import { json, useCatch, useLoaderData } from "remix";
->>>>>>> 85c965ec
+
 import type { LoaderFunction, MetaFunction } from "remix";
 
 // The `$` in route filenames becomes a pattern that's parsed from the URL and
