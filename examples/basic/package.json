--- conflicted
+++ resolved
@@ -14,12 +14,7 @@
     "@remix-run/serve": "1.0.6",
     "react": "^17.0.2",
     "react-dom": "^17.0.2",
-<<<<<<< HEAD
-    "remix": "1.0.5"
-=======
-    "react-router-dom": "^6.0.2",
     "remix": "1.0.6"
->>>>>>> 5447b884
   },
   "devDependencies": {
     "@remix-run/dev": "1.0.6",
