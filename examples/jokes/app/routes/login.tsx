import type { ActionFunction, LinksFunction, MetaFunction } from "remix";
<<<<<<< HEAD
import { Form, Link, useActionData, useSearchParams } from "remix";
=======
import { useActionData, Form, Link, useSearchParams } from "remix";
>>>>>>> a92bcbb9
import { login, createUserSession, register } from "~/utils/session.server";
import { db } from "~/utils/db.server";
import stylesUrl from "../styles/login.css";

export let meta: MetaFunction = () => {
  return {
    title: "Remix Jokes | Login",
    description: "Login to submit your own jokes to Remix Jokes!",
  };
};

export let links: LinksFunction = () => {
  return [{ rel: "stylesheet", href: stylesUrl }];
};

function validateUsername(username: unknown) {
  if (typeof username !== "string" || username.length < 3) {
    return `Usernames must be at least 3 characters long`;
  }
}

function validatePassword(password: unknown) {
  if (typeof password !== "string" || password.length < 6) {
    return `Passwords must be at least 6 characters long`;
  }
}

type ActionData = {
  formError?: string;
  fieldErrors?: { username: string | undefined; password: string | undefined };
  fields?: { loginType: string; username: string; password: string };
};

export let action: ActionFunction = async ({
  request,
}): Promise<Response | ActionData> => {
  let form = await request.formData();
  let loginType = form.get("loginType");
  let username = form.get("username");
  let password = form.get("password");
  let redirectTo = form.get("redirectTo") || "/jokes";
  if (
    typeof loginType !== "string" ||
    typeof username !== "string" ||
    typeof password !== "string" ||
    typeof redirectTo !== "string"
  ) {
    return { formError: `Form not submitted correctly.` };
  }

  let fields = { loginType, username, password };
  let fieldErrors = {
    username: validateUsername(username),
    password: validatePassword(password),
  };
  if (Object.values(fieldErrors).some(Boolean)) {
    return { fieldErrors, fields };
  }

  switch (loginType) {
    case "login": {
      const user = await login({ username, password });
      if (!user) {
        return {
          fields,
          formError: `Username/Password combination is incorrect`,
        };
      }
      return createUserSession(user.id, redirectTo);
    }
    case "register": {
      let userExists = await db.user.findFirst({ where: { username } });
      if (userExists) {
        return {
          fields,
          formError: `User with username ${username} already exists`,
        };
      }
      const user = await register({ username, password });
      if (!user) {
        return {
          fields,
          formError: `Something went wrong trying to create a new user.`,
        };
      }
      return createUserSession(user.id, redirectTo);
    }
    default: {
      return { fields, formError: `Login type invalid` };
    }
  }
};

export default function Login() {
  let actionData = useActionData<ActionData | undefined>();
  let [searchParams] = useSearchParams();
  return (
    <div className="container">
      <div className="content" data-light="">
        <h1>Login</h1>
        <Form
          method="post"
          aria-describedby={
            actionData?.formError ? "form-error-message" : undefined
          }
        >
          <input
            type="hidden"
            name="redirectTo"
            value={searchParams.get("redirectTo") ?? undefined}
          />
          <fieldset>
            <legend className="sr-only">Login or Register?</legend>
            <label>
              <input
                type="radio"
                name="loginType"
                value="login"
                defaultChecked={
                  !actionData?.fields?.loginType ||
                  actionData?.fields?.loginType === "login"
                }
              />{" "}
              Login
            </label>
            <label>
              <input
                type="radio"
                name="loginType"
                value="register"
                defaultChecked={actionData?.fields?.loginType === "register"}
              />{" "}
              Register
            </label>
          </fieldset>
          <div>
            <label htmlFor="username-input">Username</label>
            <input
              type="text"
              id="username-input"
              name="username"
              defaultValue={actionData?.fields?.username}
              aria-invalid={Boolean(actionData?.fieldErrors?.username)}
              aria-describedby={
                actionData?.fieldErrors?.username ? "username-error" : undefined
              }
            />
            {actionData?.fieldErrors?.username ? (
              <p
                className="form-validation-error"
                role="alert"
                id="username-error"
              >
                {actionData.fieldErrors.username}
              </p>
            ) : null}
          </div>
          <div>
            <label htmlFor="password-input">Password</label>
            <input
              id="password-input"
              name="password"
              defaultValue={actionData?.fields?.password}
              type="password"
              aria-invalid={Boolean(actionData?.fieldErrors?.password)}
              aria-describedby={
                actionData?.fieldErrors?.password ? "password-error" : undefined
              }
            />
            {actionData?.fieldErrors?.password ? (
              <p
                className="form-validation-error"
                role="alert"
                id="password-error"
              >
                {actionData.fieldErrors.password}
              </p>
            ) : null}
          </div>
          <div id="form-error-message">
            {actionData?.formError ? (
              <p className="form-validation-error" role="alert">
                {actionData.formError}
              </p>
            ) : null}
          </div>
          <button type="submit" className="button">
            Submit
          </button>
        </Form>
      </div>
      <div className="links">
        <ul>
          <li>
            <Link to="/">Home</Link>
          </li>
          <li>
            <Link to="/jokes">Jokes</Link>
          </li>
        </ul>
      </div>
    </div>
  );
}<|MERGE_RESOLUTION|>--- conflicted
+++ resolved
@@ -1,9 +1,6 @@
 import type { ActionFunction, LinksFunction, MetaFunction } from "remix";
-<<<<<<< HEAD
-import { Form, Link, useActionData, useSearchParams } from "remix";
-=======
 import { useActionData, Form, Link, useSearchParams } from "remix";
->>>>>>> a92bcbb9
+
 import { login, createUserSession, register } from "~/utils/session.server";
 import { db } from "~/utils/db.server";
 import stylesUrl from "../styles/login.css";
