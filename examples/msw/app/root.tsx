--- conflicted
+++ resolved
@@ -1,8 +1,4 @@
-<<<<<<< HEAD
-import type { LoaderFunction } from "remix";
-=======
 import type { LoaderFunction, MetaFunction } from "remix";
->>>>>>> a15aa224
 import {
   json,
   Links,
