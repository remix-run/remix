const { execSync } = require("child_process");
const { readdir, stat } = require("fs/promises");
const { join } = require("path");

/**
 * @param {string} migration
 */
const main = async (migration) => {
  if (!migration) {
    console.error("Please specify a migration to run");
    process.exit(1);
  }

  let buildPath = join(__dirname, "../", "build");
  let cliPath = join(
    buildPath,
    "node_modules",
<<<<<<< HEAD
    "@remix-run/dev",
=======
    "@remix-run",
    "dev",
>>>>>>> dec8a6df
    "dist",
    "cli.js"
  );
  let examplesPath = join(process.cwd(), "examples");
  let examples = await readdir(examplesPath);

  examples.forEach(async (example) => {
    let examplePath = join(examplesPath, example);
    let stats = await stat(examplePath);

    if (!stats.isDirectory()) {
      return;
    }

    execSync(
      `node ${cliPath} migrate --migration ${migration} --force ${examplePath}`,
      { stdio: "inherit" }
    );
  });
};

main(process.argv[2]);<|MERGE_RESOLUTION|>--- conflicted
+++ resolved
@@ -15,12 +15,8 @@
   let cliPath = join(
     buildPath,
     "node_modules",
-<<<<<<< HEAD
-    "@remix-run/dev",
-=======
     "@remix-run",
     "dev",
->>>>>>> dec8a6df
     "dist",
     "cli.js"
   );
