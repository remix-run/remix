import path from "path";
import { spawnSync } from "child_process";
import fse from "fs-extra";
import fetch from "node-fetch";

import {
  addCypress,
  getAppName,
  getSpawnOpts,
  runCypress,
  validatePackageVersions,
} from "./_shared.mjs";
import { createApp } from "create-remix";

let APP_NAME = getAppName("vercel");
let PROJECT_DIR = path.join(process.cwd(), APP_NAME);
let CYPRESS_DEV_URL = "http://localhost:3000";

async function createNewApp() {
  await createApp({
    install: false,
    lang: "ts",
    server: "vercel",
    projectDir: PROJECT_DIR,
    quiet: true,
  });
}

function vercelClient(input, init) {
  let url = new URL(input, "https://api.vercel.com");
  let opts = {
    ...init,
    headers: {
      ...init?.headers,
      Authorization: `Bearer ${process.env.VERCEL_TOKEN}`,
    },
  };

  return fetch(url, opts);
}

async function createVercelProject() {
  let promise = await vercelClient(`/v8/projects`, {
    method: "POST",
    headers: { "Content-Type": "application/json" },
    body: JSON.stringify({
      framework: "remix",
      name: APP_NAME,
    }),
  });

  if (promise.status !== 200) {
    throw new Error(`Error creating project: ${promise.status}`);
  }

  let project = await promise.json();
  return project;
}

async function getVercelDeploymentUrl(projectId) {
  let promise = await vercelClient(`/v8/projects/${projectId}`);

  if (promise.status !== 200) {
    throw new Error(`Error fetching project: ${promise.status}`);
  }

  let project = await promise.json();

  return project.targets?.production?.url;
}

try {
  await createNewApp();

  // validate dependencies are available
  await validatePackageVersions(PROJECT_DIR);

  await Promise.all([
    fse.copy(
      path.join(process.cwd(), "scripts/deployment-test/cypress"),
      path.join(PROJECT_DIR, "cypress")
    ),

    fse.copy(
      path.join(process.cwd(), "scripts/deployment-test/cypress.json"),
      path.join(PROJECT_DIR, "cypress.json")
    ),

    addCypress(PROJECT_DIR, CYPRESS_DEV_URL),
  ]);

  let spawnOpts = getSpawnOpts(PROJECT_DIR);
  spawnSync("npm", ["install"], spawnOpts);
  spawnSync("npm", ["run", "build"], spawnOpts);

  runCypress(PROJECT_DIR, true, CYPRESS_DEV_URL);

  // create a new project on vercel
  let project = await createVercelProject();
  console.log("Project created");

  // deploy to vercel
  let vercelDeployCommand = spawnSync(
    "npx",
<<<<<<< HEAD
    ["vercel", "deploy", "--prod", "--token", process.env.VERCEL_TOKEN],
=======
    [
      "--yes",
      "vercel",
      "deploy",
      "--prod",
      "--token",
      process.env.VERCEL_TOKEN,
    ],
>>>>>>> b9f32151
    {
      ...spawnOpts,
      env: { ...process.env, VERCEL_PROJECT_ID: project.id },
    }
  );
  if (vercelDeployCommand.status !== 0) {
    throw new Error("Vercel deploy failed");
  }

  let url = await getVercelDeploymentUrl(project.id);

  if (!url) {
    throw new Error("No deployment url found");
  }

  let fullUrl = `https://${url}`;

  console.log(`Deployed to ${fullUrl}`);

  runCypress(PROJECT_DIR, false, fullUrl);

  process.exit(0);
} catch (error) {
  console.error(error);
  process.exit(1);
}<|MERGE_RESOLUTION|>--- conflicted
+++ resolved
@@ -102,18 +102,7 @@
   // deploy to vercel
   let vercelDeployCommand = spawnSync(
     "npx",
-<<<<<<< HEAD
     ["vercel", "deploy", "--prod", "--token", process.env.VERCEL_TOKEN],
-=======
-    [
-      "--yes",
-      "vercel",
-      "deploy",
-      "--prod",
-      "--token",
-      process.env.VERCEL_TOKEN,
-    ],
->>>>>>> b9f32151
     {
       ...spawnOpts,
       env: { ...process.env, VERCEL_PROJECT_ID: project.id },
