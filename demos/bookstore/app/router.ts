import { createRouter } from '@remix-run/fetch-router'
import { formData } from '@remix-run/fetch-router/form-data-middleware'
import { logger } from '@remix-run/fetch-router/logger-middleware'
<<<<<<< HEAD
import { staticFiles } from '@remix-run/fetch-router/static-middleware'
=======
import { methodOverride } from '@remix-run/fetch-router/method-override-middleware'
>>>>>>> f7d4b876

import { routes } from '../routes.ts'
import { storeContext } from './middleware/context.ts'
import { uploadHandler } from './utils/uploads.ts'

import adminHandlers from './admin.tsx'
import accountHandlers from './account.tsx'
import authHandlers from './auth.tsx'
import booksHandlers from './books.tsx'
import cartHandlers from './cart.tsx'
import checkoutHandlers from './checkout.tsx'
import fragmentsHandlers from './fragments.tsx'
import * as marketingHandlers from './marketing.tsx'
import { uploadsHandler } from './uploads.tsx'

let middleware = []

if (process.env.NODE_ENV === 'development') {
  middleware.push(logger())
}

<<<<<<< HEAD
router.use(
  staticFiles('./public/root', {
    cacheControl: 'no-store, must-revalidate',
    etag: false,
    lastModified: false,
    acceptRanges: false,
  }),
)

router.get(routes.assets, {
  use: [
    staticFiles('./public/assets', {
      path: ({ params }) => params.path,
      cacheControl: 'no-store, must-revalidate',
      etag: false,
      lastModified: false,
      acceptRanges: false,
    }),
  ],
  handler() {
    return new Response('Not Found', { status: 404 })
  },
})

router.get(routes.images, {
  use: [
    staticFiles('./public/images', {
      path: ({ params }) => params.path,
      cacheControl: 'no-store, must-revalidate',
      etag: false,
      lastModified: false,
      acceptRanges: false,
    }),
  ],
  handler() {
    return new Response('Not Found', { status: 404 })
  },
})

=======
middleware.push(formData({ uploadHandler }))
middleware.push(methodOverride())
middleware.push(storeContext())

export let router = createRouter({ middleware })

router.get(routes.assets, publicHandlers.assets)
router.get(routes.images, publicHandlers.images)
>>>>>>> f7d4b876
router.get(routes.uploads, uploadsHandler)

router.map(routes.home, marketingHandlers.home)
router.map(routes.about, marketingHandlers.about)
router.map(routes.contact, marketingHandlers.contact)
router.map(routes.search, marketingHandlers.search)

router.map(routes.fragments, fragmentsHandlers)

router.map(routes.books, booksHandlers)
router.map(routes.auth, authHandlers)
router.map(routes.cart, cartHandlers)
router.map(routes.account, accountHandlers)
router.map(routes.checkout, checkoutHandlers)
router.map(routes.admin, adminHandlers)

// NOTE: This is needed for the root static file middleware to work. This won't
// be needed if middleware is run against fetch-router's default handler.
router.get('/*', () => {
  return new Response('Not Found', { status: 404 })
})<|MERGE_RESOLUTION|>--- conflicted
+++ resolved
@@ -1,11 +1,8 @@
 import { createRouter } from '@remix-run/fetch-router'
 import { formData } from '@remix-run/fetch-router/form-data-middleware'
 import { logger } from '@remix-run/fetch-router/logger-middleware'
-<<<<<<< HEAD
+import { methodOverride } from '@remix-run/fetch-router/method-override-middleware'
 import { staticFiles } from '@remix-run/fetch-router/static-middleware'
-=======
-import { methodOverride } from '@remix-run/fetch-router/method-override-middleware'
->>>>>>> f7d4b876
 
 import { routes } from '../routes.ts'
 import { storeContext } from './middleware/context.ts'
@@ -27,8 +24,11 @@
   middleware.push(logger())
 }
 
-<<<<<<< HEAD
-router.use(
+middleware.push(formData({ uploadHandler }))
+middleware.push(methodOverride())
+middleware.push(storeContext())
+
+middleware.push(
   staticFiles('./public/root', {
     cacheControl: 'no-store, must-revalidate',
     etag: false,
@@ -37,8 +37,10 @@
   }),
 )
 
+export let router = createRouter({ middleware })
+
 router.get(routes.assets, {
-  use: [
+  middleware: [
     staticFiles('./public/assets', {
       path: ({ params }) => params.path,
       cacheControl: 'no-store, must-revalidate',
@@ -53,7 +55,7 @@
 })
 
 router.get(routes.images, {
-  use: [
+  middleware: [
     staticFiles('./public/images', {
       path: ({ params }) => params.path,
       cacheControl: 'no-store, must-revalidate',
@@ -67,16 +69,6 @@
   },
 })
 
-=======
-middleware.push(formData({ uploadHandler }))
-middleware.push(methodOverride())
-middleware.push(storeContext())
-
-export let router = createRouter({ middleware })
-
-router.get(routes.assets, publicHandlers.assets)
-router.get(routes.images, publicHandlers.images)
->>>>>>> f7d4b876
 router.get(routes.uploads, uploadsHandler)
 
 router.map(routes.home, marketingHandlers.home)
@@ -91,10 +83,4 @@
 router.map(routes.cart, cartHandlers)
 router.map(routes.account, accountHandlers)
 router.map(routes.checkout, checkoutHandlers)
-router.map(routes.admin, adminHandlers)
-
-// NOTE: This is needed for the root static file middleware to work. This won't
-// be needed if middleware is run against fetch-router's default handler.
-router.get('/*', () => {
-  return new Response('Not Found', { status: 404 })
-})+router.map(routes.admin, adminHandlers)