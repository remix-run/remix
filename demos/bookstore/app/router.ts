--- conflicted
+++ resolved
@@ -1,20 +1,11 @@
 import { createRouter } from '@remix-run/fetch-router'
-<<<<<<< HEAD
-import { asyncContext } from '@remix-run/fetch-router/async-context-middleware'
+import { asyncContext } from '@remix-run/async-context-middleware'
 import { compression } from '@remix-run/fetch-router/compression-middleware'
-import { formData } from '@remix-run/fetch-router/form-data-middleware'
-import { logger } from '@remix-run/fetch-router/logger-middleware'
-import { methodOverride } from '@remix-run/fetch-router/method-override-middleware'
-import { session } from '@remix-run/fetch-router/session-middleware'
-import { staticFiles } from '@remix-run/fetch-router/static-middleware'
-=======
-import { asyncContext } from '@remix-run/async-context-middleware'
 import { formData } from '@remix-run/form-data-middleware'
 import { logger } from '@remix-run/logger-middleware'
 import { methodOverride } from '@remix-run/method-override-middleware'
 import { session } from '@remix-run/session-middleware'
 import { staticFiles } from '@remix-run/static-middleware'
->>>>>>> 4980a73e
 
 import { routes } from '../routes.ts'
 import { sessionCookie, sessionStorage } from './utils/session.ts'
@@ -42,7 +33,6 @@
     cacheControl: 'no-store, must-revalidate',
     etag: false,
     lastModified: false,
-    acceptRanges: false,
   }),
 )
 middleware.push(formData({ uploadHandler }))
