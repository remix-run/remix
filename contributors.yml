- abereghici
- ahmedeldessouki
- Alarid
- alexuxui
- ashleyryan
- ashocean
- BasixKOR
- bmontalvo
- bruno-oliveira
- chaance
- christophgockel
- clarkmitchell
- codymjarrett
- coryhouse
- crismali
- davecalnan
- derekr
- dhargitai
- dokeet
- dunglas
- edgesoft
- emzoumpo
- eps1lon
- evanwinter
- fergusmeiklejohn
- francisudeji
- fx109138
- Gideon28
- gon250
- goncy
- gonzoscript
- graham42
- hardingmatt
- HenryVogt
- Hopsken
- ianduvall
- imzshh
- jacob-ebey
- jaydiablo
- jesseflorig
<<<<<<< HEAD
- JonnyBnator
=======
- joaosamouco
- johannesbraeunig
>>>>>>> 3d000f0e
- juhanakristian
- kalch
- KenanYusuf
- kentcdodds
- kevinrambaud
- kgregory
- kimdontdoit
- kubaprzetakiewicz
- lachlanjc
- leo
- levippaul
- lswest
- luistorres
- m0nica
- manzoorwanijk
- matchai
- matthew-burfield
- mattstobbs
- mcansh
- medayz
- meetbryce
- michaeldeboey
- michaelfriedman
- morinokami
- msutkowski
- nareshbhatia
- nielsdb97
- nobeeakon
- phishy
- plastic041
- princerajroy
- ptitFicus
- real34
- reggie3
- RossJHagan
- RossMcMillan92
- ryanflorence
- sean-roberts
- shumuu
- sidkh
- silvenon
- sitek94
- skube
- stephanerangaya
- tascord
- thomasrettig
- tjefferson08
- twhitbeck
- veritem
- VictorPeralta
- zachdtaylor
- zainfathoni<|MERGE_RESOLUTION|>--- conflicted
+++ resolved
@@ -38,12 +38,9 @@
 - jacob-ebey
 - jaydiablo
 - jesseflorig
-<<<<<<< HEAD
-- JonnyBnator
-=======
 - joaosamouco
 - johannesbraeunig
->>>>>>> 3d000f0e
+- JonnyBnator
 - juhanakristian
 - kalch
 - KenanYusuf
