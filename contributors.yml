- abereghici
- ahmedeldessouki
- Alarid
- alexuxui
- ashocean
- BasixKOR
- bruno-oliveira
- chaance
- coryhouse
- davecalnan
- dunglas
- eps1lon
- evanwinter
- francisudeji
- fx109138
- Gideon28
- gon250
- goncy
- goncy
- graham42
- HenryVogt
- Hopsken
- ianduvall
- jacob-ebey
- jaydiablo
- jesseflorig
- johannesbraeunig
- juhanakristian
- kentcdodds
- kgregory
- kimdontdoit
- kubaprzetakiewicz
- lachlanjc
- leo
- lswest
- luistorres
- m0nica
- manzoorwanijk
- matthew-burfield
- mattstobbs
- mcansh
- medayz
- meetbryce
- michaeldeboey
- michaelfriedman
- morinokami
- msutkowski
- nareshbhatia
- nobeeakon
- plastic041
- princerajroy
- RossJHagan
- ryanflorence
- sean-roberts
- shumuu
- silvenon
- sitek94
- skube
- stephanerangaya
<<<<<<< HEAD
- zachdtaylor
- fergusmeiklejohn
=======
- tjefferson08
- veritem
- VictorPeralta
- zachdtaylor
- zainfathoni
>>>>>>> af0fb09c
<|MERGE_RESOLUTION|>--- conflicted
+++ resolved
@@ -57,13 +57,9 @@
 - sitek94
 - skube
 - stephanerangaya
-<<<<<<< HEAD
-- zachdtaylor
-- fergusmeiklejohn
-=======
 - tjefferson08
 - veritem
 - VictorPeralta
 - zachdtaylor
-- zainfathoni
->>>>>>> af0fb09c
+- fergusmeiklejohn
+- zainfathoni