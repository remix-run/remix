--- conflicted
+++ resolved
@@ -15,8 +15,5 @@
 - morinokami
 - msutkowski
 - ryanflorence
-<<<<<<< HEAD
-- adnan-sheikh
-=======
 - ascorbic
->>>>>>> e39c3f0b
+- adnan-sheikh