--- conflicted
+++ resolved
@@ -357,8 +357,5 @@
 - youngvform
 - zachdtaylor
 - zainfathoni
-<<<<<<< HEAD
-- warmpigman
-=======
 - zhe
->>>>>>> a25ad5a0
+- warmpigman