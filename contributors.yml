- abereghici
- ahbruns
- ahmedeldessouki
- Alarid
- alexuxui
- ashocean
- BasixKOR
- chaance
- coryhouse
- eps1lon
- evanwinter
- fx109138
- gon250
- goncy
- graham42
- GregBrimble
- ianduvall
- jacob-ebey
- jesseflorig
- juhanakristian
- kentcdodds
- sergiodxa
- kgregory
- leo
- lswest
- m0nica
- manzoorwanijk
- mattstobbs
- mcansh
- medayz
- meetbryce
- michaeldeboey
- michaelfriedman
- morinokami
- msutkowski
<<<<<<< HEAD
- ryanflorence
- sergiodxa
=======
- nareshbhatia
- ryanflorence
- dwt47
- UsamaHameed
- luispagarcia
- silvenon
- stephanerangaya
- VictorPeralta
- zachdtaylor
- niconiahi
- tylerbrostrom
- ascorbic
- IAmLuisJ
- weavdale
>>>>>>> 31c33109
<|MERGE_RESOLUTION|>--- conflicted
+++ resolved
@@ -33,10 +33,6 @@
 - michaelfriedman
 - morinokami
 - msutkowski
-<<<<<<< HEAD
-- ryanflorence
-- sergiodxa
-=======
 - nareshbhatia
 - ryanflorence
 - dwt47
@@ -50,5 +46,4 @@
 - tylerbrostrom
 - ascorbic
 - IAmLuisJ
-- weavdale
->>>>>>> 31c33109
+- weavdale