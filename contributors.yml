--- conflicted
+++ resolved
@@ -178,6 +178,7 @@
 - illright
 - imzshh
 - ionut-botizan
+- irsooti
 - isaacrmoreno
 - ishan-me
 - IshanKBG
@@ -472,8 +473,4 @@
 - zainfathoni
 - zhe
 - mitchelldirt
-<<<<<<< HEAD
-- irsooti
-=======
-- krolebord
->>>>>>> 19c524cb
+- krolebord