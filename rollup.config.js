const fs = require("fs");
const path = require("path");

module.exports = function rollup(options) {
  return fs.readdirSync("packages").flatMap((dir) => {
    let configPath = path.join("packages", dir, "rollup.config.js");
    try {
      fs.readFileSync(configPath);
    } catch (e) {
      return [];
    }
<<<<<<< HEAD

    this.emitFile({
      fileName: path.join("magicExports", "remix.d.ts"),
      source: tsContents,
      type: "asset",
    });
    this.emitFile({
      fileName: path.join("magicExports", "remix.js"),
      source: cjsContents,
      type: "asset",
    });
    this.emitFile({
      fileName: path.join("magicExports", "esm", "remix.js"),
      source: esmContents,
      type: "asset",
    });
  },
});

/** @returns {import("rollup").RollupOptions[]} */
function remixServerAdapters() {
  // magicExports: Re-export everything from each package that is available in `remix`
  // TODO: Remove this in v2 when we get rid of magic exports altogether
  return [
    ...getAdapterConfig("architect"),
    ...getAdapterConfig("cloudflare-pages"),
    ...getAdapterConfig("cloudflare-workers"),
    ...getAdapterConfig("express"),
    ...getAdapterConfig("netlify"),
    ...getAdapterConfig("vercel"),
  ];
}

/** @returns {import("rollup").RollupOptions[]} */
function remixReact() {
  let packageName = "@remix-run/react";
  let sourceDir = "packages/remix-react";
  let outputDir = getOutputDir(packageName);
  let outputDist = path.join(outputDir, "dist");
  let version = getVersion(sourceDir);

  // This CommonJS build of remix-react is for node; both for use in running our
  // server and for 3rd party tools that work with node.
  /** @type {import("rollup").RollupOptions} */
  let remixReactCJS = {
    external(id) {
      return isBareModuleId(id);
    },
    input: `${sourceDir}/index.tsx`,
    output: {
      banner: createBanner(packageName, version),
      dir: outputDist,
      format: "cjs",
      preserveModules: true,
      exports: "auto",
    },
    plugins: [
      babel({
        babelHelpers: "bundled",
        exclude: /node_modules/,
        extensions: [".ts", ".tsx"],
      }),
      nodeResolve({ extensions: [".ts", ".tsx"] }),
      copy({
        targets: [
          { src: "LICENSE.md", dest: [outputDir, sourceDir] },
          { src: `${sourceDir}/package.json`, dest: outputDir },
          { src: `${sourceDir}/README.md`, dest: outputDir },
        ],
      }),
      magicExportsPlugin(getMagicExports(packageName), {
        packageName,
        version,
      }),
      copyToPlaygrounds(),
    ],
  };

  // The browser build of remix-react is ESM so we can treeshake it.
  /** @type {import("rollup").RollupOptions} */
  let remixReactESM = {
    external(id) {
      return isBareModuleId(id);
    },
    input: `${sourceDir}/index.tsx`,
    output: {
      banner: createBanner("@remix-run/react", version),
      dir: `${outputDist}/esm`,
      format: "esm",
      preserveModules: true,
    },
    plugins: [
      babel({
        babelHelpers: "bundled",
        exclude: /node_modules/,
        extensions: [".ts", ".tsx"],
      }),
      nodeResolve({ extensions: [".ts", ".tsx"] }),
      copyToPlaygrounds(),
    ],
  };

  return [remixReactCJS, remixReactESM];
}

/** @returns {import("rollup").RollupOptions[]} */
function remixDeferred() {
  let packageName = "@remix-run/deferred";
  let sourceDir = "packages/remix-deferred";
  let outputDir = getOutputDir(packageName);
  let outputDist = path.join(outputDir, "dist");
  let version = getVersion(sourceDir);

  // This CommonJS build of remix-react is for node; both for use in running our
  // server and for 3rd party tools that work with node.
  /** @type {import("rollup").RollupOptions} */
  let remixReactCJS = {
    external(id) {
      return isBareModuleId(id);
    },
    input: `${sourceDir}/index.ts`,
    output: {
      banner: createBanner(packageName, version),
      dir: outputDist,
      format: "cjs",
      preserveModules: true,
      exports: "auto",
    },
    plugins: [
      babel({
        babelHelpers: "bundled",
        exclude: /node_modules/,
        extensions: [".ts", ".tsx"],
      }),
      nodeResolve({ extensions: [".ts", ".tsx"] }),
      copy({
        targets: [
          { src: "LICENSE.md", dest: [outputDir, sourceDir] },
          { src: `${sourceDir}/package.json`, dest: outputDir },
          { src: `${sourceDir}/README.md`, dest: outputDir },
        ],
      }),
      magicExportsPlugin(getMagicExports(packageName), {
        packageName,
        version,
      }),
      copyToPlaygrounds(),
    ],
  };

  // The browser build of remix-react is ESM so we can treeshake it.
  /** @type {import("rollup").RollupOptions} */
  let remixReactESM = {
    external(id) {
      return isBareModuleId(id);
    },
    input: `${sourceDir}/index.ts`,
    output: {
      banner: createBanner("@remix-run/react", version),
      dir: `${outputDist}/esm`,
      format: "esm",
      preserveModules: true,
    },
    plugins: [
      babel({
        babelHelpers: "bundled",
        exclude: /node_modules/,
        extensions: [".ts", ".tsx"],
      }),
      nodeResolve({ extensions: [".ts", ".tsx"] }),
      copyToPlaygrounds(),
    ],
  };

  return [remixReactCJS, remixReactESM];
}

/** @returns {import("rollup").RollupOptions[]} */
function remixServe() {
  let sourceDir = "packages/remix-serve";
  let outputDir = getOutputDir("@remix-run/serve");
  let outputDist = path.join(outputDir, "dist");
  let version = getVersion(sourceDir);

  return [
    {
      external(id) {
        return isBareModuleId(id);
      },
      input: [`${sourceDir}/index.ts`, `${sourceDir}/env.ts`],
      output: {
        banner: createBanner("@remix-run/serve", version),
        dir: outputDist,
        format: "cjs",
        preserveModules: true,
        exports: "auto",
      },
      plugins: [
        babel({
          babelHelpers: "bundled",
          exclude: /node_modules/,
          extensions: [".ts", ".tsx"],
        }),
        nodeResolve({ extensions: [".ts", ".tsx"] }),
        copy({
          targets: [
            { src: "LICENSE.md", dest: [outputDir, sourceDir] },
            { src: `${sourceDir}/package.json`, dest: outputDir },
            { src: `${sourceDir}/README.md`, dest: outputDir },
          ],
        }),
        copyToPlaygrounds(),
      ],
    },
    {
      external() {
        return true;
      },
      input: `${sourceDir}/cli.ts`,
      output: {
        banner: executableBanner + createBanner("@remix-run/serve", version),
        dir: outputDist,
        format: "cjs",
      },
      plugins: [
        babel({
          babelHelpers: "bundled",
          exclude: /node_modules/,
          extensions: [".ts"],
        }),
        nodeResolve({ extensions: [".ts"] }),
        copyToPlaygrounds(),
      ],
    },
  ];
}

export default function rollup(options) {
  let builds = [
    ...createRemix(options),
    // Do not blow away destination app node_modules/remix directory which is
    // correct for that deploy target setup
    ...(activeOutputDir === "build" ? remix(options) : []),
    ...remixDev(options),
    ...remixServerRuntime(options),
    ...remixNode(options),
    ...remixCloudflare(options),
    ...remixDeno(options),
    ...remixCloudflarePages(options),
    ...remixCloudflareWorkers(options),
    ...remixServerAdapters(options),
    ...remixReact(options),
    ...remixDeferred(options),
    ...remixServe(options),
  ];

  return builds;
}

async function triggerLiveReload(appDir) {
  // Tickle live reload by touching the server entry
  // Consider all of entry.server.{tsx,ts,jsx,js} since React may be used
  // via `React.createElement` without the need for JSX.
  let serverEntryPaths = [
    "entry.server.ts",
    "entry.server.tsx",
    "entry.server.js",
    "entry.server.jsx",
  ];
  let serverEntryPath = serverEntryPaths
    .map((entryFile) => path.join(appDir, "app", entryFile))
    .find((entryPath) => fse.existsSync(entryPath));
  let date = new Date();
  await fs.promises.utimes(serverEntryPath, date, date);
}

function copyToPlaygrounds() {
  return {
    name: "copy-to-remix-playground",
    async writeBundle(options, bundle) {
      // if (activeOutputDir === "build") {
      //   let playgroundsDir = path.join(__dirname, "playground");
      //   let playgrounds = await fs.promises.readdir(playgroundsDir);
      //   let writtenDir = path.join(__dirname, options.dir);
      //   for (let playground of playgrounds) {
      //     let playgroundDir = path.join(playgroundsDir, playground);
      //     if (!fse.statSync(playgroundDir).isDirectory()) {
      //       continue;
      //     }
      //     let destDir = writtenDir.replace(
      //       path.join(__dirname, "build"),
      //       playgroundDir
      //     );
      //     await fse.ensureDir(destDir);
      //     await fse.copy(writtenDir, destDir);
      //     await triggerLiveReload(playgroundDir);
      //   }
      // } else {
      //   // If we're not building to "build" then trigger live reload on our
      //   // external "playground" app
      //   await triggerLiveReload(activeOutputDir);
      // }
    },
  };
}

/**
 * @typedef {Record<"values" | "types", string[]>} MagicExports
 * @typedef {"architect" | "cloudflare-pages" | "cloudflare-workers" | "express" | "netlify" | "vercel"} RemixAdapter
 * @typedef {"cloudflare" | "node" | "deno"} RemixRuntime
 * @typedef {`@remix-run/${RemixAdapter | RemixRuntime | "dev" | "eslint-config" | "react" | "serve" | "server-runtime"}`} ScopedRemixPackage
 * @typedef {"create-remix" | "remix" | ScopedRemixPackage} RemixPackage
 */
=======
    let packageBuild = require(`.${path.sep}${configPath}`);
    return packageBuild(options);
  });
};
>>>>>>> 010abe04
<|MERGE_RESOLUTION|>--- conflicted
+++ resolved
@@ -9,323 +9,7 @@
     } catch (e) {
       return [];
     }
-<<<<<<< HEAD
-
-    this.emitFile({
-      fileName: path.join("magicExports", "remix.d.ts"),
-      source: tsContents,
-      type: "asset",
-    });
-    this.emitFile({
-      fileName: path.join("magicExports", "remix.js"),
-      source: cjsContents,
-      type: "asset",
-    });
-    this.emitFile({
-      fileName: path.join("magicExports", "esm", "remix.js"),
-      source: esmContents,
-      type: "asset",
-    });
-  },
-});
-
-/** @returns {import("rollup").RollupOptions[]} */
-function remixServerAdapters() {
-  // magicExports: Re-export everything from each package that is available in `remix`
-  // TODO: Remove this in v2 when we get rid of magic exports altogether
-  return [
-    ...getAdapterConfig("architect"),
-    ...getAdapterConfig("cloudflare-pages"),
-    ...getAdapterConfig("cloudflare-workers"),
-    ...getAdapterConfig("express"),
-    ...getAdapterConfig("netlify"),
-    ...getAdapterConfig("vercel"),
-  ];
-}
-
-/** @returns {import("rollup").RollupOptions[]} */
-function remixReact() {
-  let packageName = "@remix-run/react";
-  let sourceDir = "packages/remix-react";
-  let outputDir = getOutputDir(packageName);
-  let outputDist = path.join(outputDir, "dist");
-  let version = getVersion(sourceDir);
-
-  // This CommonJS build of remix-react is for node; both for use in running our
-  // server and for 3rd party tools that work with node.
-  /** @type {import("rollup").RollupOptions} */
-  let remixReactCJS = {
-    external(id) {
-      return isBareModuleId(id);
-    },
-    input: `${sourceDir}/index.tsx`,
-    output: {
-      banner: createBanner(packageName, version),
-      dir: outputDist,
-      format: "cjs",
-      preserveModules: true,
-      exports: "auto",
-    },
-    plugins: [
-      babel({
-        babelHelpers: "bundled",
-        exclude: /node_modules/,
-        extensions: [".ts", ".tsx"],
-      }),
-      nodeResolve({ extensions: [".ts", ".tsx"] }),
-      copy({
-        targets: [
-          { src: "LICENSE.md", dest: [outputDir, sourceDir] },
-          { src: `${sourceDir}/package.json`, dest: outputDir },
-          { src: `${sourceDir}/README.md`, dest: outputDir },
-        ],
-      }),
-      magicExportsPlugin(getMagicExports(packageName), {
-        packageName,
-        version,
-      }),
-      copyToPlaygrounds(),
-    ],
-  };
-
-  // The browser build of remix-react is ESM so we can treeshake it.
-  /** @type {import("rollup").RollupOptions} */
-  let remixReactESM = {
-    external(id) {
-      return isBareModuleId(id);
-    },
-    input: `${sourceDir}/index.tsx`,
-    output: {
-      banner: createBanner("@remix-run/react", version),
-      dir: `${outputDist}/esm`,
-      format: "esm",
-      preserveModules: true,
-    },
-    plugins: [
-      babel({
-        babelHelpers: "bundled",
-        exclude: /node_modules/,
-        extensions: [".ts", ".tsx"],
-      }),
-      nodeResolve({ extensions: [".ts", ".tsx"] }),
-      copyToPlaygrounds(),
-    ],
-  };
-
-  return [remixReactCJS, remixReactESM];
-}
-
-/** @returns {import("rollup").RollupOptions[]} */
-function remixDeferred() {
-  let packageName = "@remix-run/deferred";
-  let sourceDir = "packages/remix-deferred";
-  let outputDir = getOutputDir(packageName);
-  let outputDist = path.join(outputDir, "dist");
-  let version = getVersion(sourceDir);
-
-  // This CommonJS build of remix-react is for node; both for use in running our
-  // server and for 3rd party tools that work with node.
-  /** @type {import("rollup").RollupOptions} */
-  let remixReactCJS = {
-    external(id) {
-      return isBareModuleId(id);
-    },
-    input: `${sourceDir}/index.ts`,
-    output: {
-      banner: createBanner(packageName, version),
-      dir: outputDist,
-      format: "cjs",
-      preserveModules: true,
-      exports: "auto",
-    },
-    plugins: [
-      babel({
-        babelHelpers: "bundled",
-        exclude: /node_modules/,
-        extensions: [".ts", ".tsx"],
-      }),
-      nodeResolve({ extensions: [".ts", ".tsx"] }),
-      copy({
-        targets: [
-          { src: "LICENSE.md", dest: [outputDir, sourceDir] },
-          { src: `${sourceDir}/package.json`, dest: outputDir },
-          { src: `${sourceDir}/README.md`, dest: outputDir },
-        ],
-      }),
-      magicExportsPlugin(getMagicExports(packageName), {
-        packageName,
-        version,
-      }),
-      copyToPlaygrounds(),
-    ],
-  };
-
-  // The browser build of remix-react is ESM so we can treeshake it.
-  /** @type {import("rollup").RollupOptions} */
-  let remixReactESM = {
-    external(id) {
-      return isBareModuleId(id);
-    },
-    input: `${sourceDir}/index.ts`,
-    output: {
-      banner: createBanner("@remix-run/react", version),
-      dir: `${outputDist}/esm`,
-      format: "esm",
-      preserveModules: true,
-    },
-    plugins: [
-      babel({
-        babelHelpers: "bundled",
-        exclude: /node_modules/,
-        extensions: [".ts", ".tsx"],
-      }),
-      nodeResolve({ extensions: [".ts", ".tsx"] }),
-      copyToPlaygrounds(),
-    ],
-  };
-
-  return [remixReactCJS, remixReactESM];
-}
-
-/** @returns {import("rollup").RollupOptions[]} */
-function remixServe() {
-  let sourceDir = "packages/remix-serve";
-  let outputDir = getOutputDir("@remix-run/serve");
-  let outputDist = path.join(outputDir, "dist");
-  let version = getVersion(sourceDir);
-
-  return [
-    {
-      external(id) {
-        return isBareModuleId(id);
-      },
-      input: [`${sourceDir}/index.ts`, `${sourceDir}/env.ts`],
-      output: {
-        banner: createBanner("@remix-run/serve", version),
-        dir: outputDist,
-        format: "cjs",
-        preserveModules: true,
-        exports: "auto",
-      },
-      plugins: [
-        babel({
-          babelHelpers: "bundled",
-          exclude: /node_modules/,
-          extensions: [".ts", ".tsx"],
-        }),
-        nodeResolve({ extensions: [".ts", ".tsx"] }),
-        copy({
-          targets: [
-            { src: "LICENSE.md", dest: [outputDir, sourceDir] },
-            { src: `${sourceDir}/package.json`, dest: outputDir },
-            { src: `${sourceDir}/README.md`, dest: outputDir },
-          ],
-        }),
-        copyToPlaygrounds(),
-      ],
-    },
-    {
-      external() {
-        return true;
-      },
-      input: `${sourceDir}/cli.ts`,
-      output: {
-        banner: executableBanner + createBanner("@remix-run/serve", version),
-        dir: outputDist,
-        format: "cjs",
-      },
-      plugins: [
-        babel({
-          babelHelpers: "bundled",
-          exclude: /node_modules/,
-          extensions: [".ts"],
-        }),
-        nodeResolve({ extensions: [".ts"] }),
-        copyToPlaygrounds(),
-      ],
-    },
-  ];
-}
-
-export default function rollup(options) {
-  let builds = [
-    ...createRemix(options),
-    // Do not blow away destination app node_modules/remix directory which is
-    // correct for that deploy target setup
-    ...(activeOutputDir === "build" ? remix(options) : []),
-    ...remixDev(options),
-    ...remixServerRuntime(options),
-    ...remixNode(options),
-    ...remixCloudflare(options),
-    ...remixDeno(options),
-    ...remixCloudflarePages(options),
-    ...remixCloudflareWorkers(options),
-    ...remixServerAdapters(options),
-    ...remixReact(options),
-    ...remixDeferred(options),
-    ...remixServe(options),
-  ];
-
-  return builds;
-}
-
-async function triggerLiveReload(appDir) {
-  // Tickle live reload by touching the server entry
-  // Consider all of entry.server.{tsx,ts,jsx,js} since React may be used
-  // via `React.createElement` without the need for JSX.
-  let serverEntryPaths = [
-    "entry.server.ts",
-    "entry.server.tsx",
-    "entry.server.js",
-    "entry.server.jsx",
-  ];
-  let serverEntryPath = serverEntryPaths
-    .map((entryFile) => path.join(appDir, "app", entryFile))
-    .find((entryPath) => fse.existsSync(entryPath));
-  let date = new Date();
-  await fs.promises.utimes(serverEntryPath, date, date);
-}
-
-function copyToPlaygrounds() {
-  return {
-    name: "copy-to-remix-playground",
-    async writeBundle(options, bundle) {
-      // if (activeOutputDir === "build") {
-      //   let playgroundsDir = path.join(__dirname, "playground");
-      //   let playgrounds = await fs.promises.readdir(playgroundsDir);
-      //   let writtenDir = path.join(__dirname, options.dir);
-      //   for (let playground of playgrounds) {
-      //     let playgroundDir = path.join(playgroundsDir, playground);
-      //     if (!fse.statSync(playgroundDir).isDirectory()) {
-      //       continue;
-      //     }
-      //     let destDir = writtenDir.replace(
-      //       path.join(__dirname, "build"),
-      //       playgroundDir
-      //     );
-      //     await fse.ensureDir(destDir);
-      //     await fse.copy(writtenDir, destDir);
-      //     await triggerLiveReload(playgroundDir);
-      //   }
-      // } else {
-      //   // If we're not building to "build" then trigger live reload on our
-      //   // external "playground" app
-      //   await triggerLiveReload(activeOutputDir);
-      // }
-    },
-  };
-}
-
-/**
- * @typedef {Record<"values" | "types", string[]>} MagicExports
- * @typedef {"architect" | "cloudflare-pages" | "cloudflare-workers" | "express" | "netlify" | "vercel"} RemixAdapter
- * @typedef {"cloudflare" | "node" | "deno"} RemixRuntime
- * @typedef {`@remix-run/${RemixAdapter | RemixRuntime | "dev" | "eslint-config" | "react" | "serve" | "server-runtime"}`} ScopedRemixPackage
- * @typedef {"create-remix" | "remix" | ScopedRemixPackage} RemixPackage
- */
-=======
     let packageBuild = require(`.${path.sep}${configPath}`);
     return packageBuild(options);
   });
-};
->>>>>>> 010abe04
+};