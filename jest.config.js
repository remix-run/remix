module.exports = {
  projects: [
    {
      displayName: "dev",
      testEnvironment: "node",
      testMatch: ["<rootDir>/packages/remix-dev/**/*-test.[jt]s?(x)"]
    },
    {
      displayName: "node",
      testEnvironment: "node",
      testMatch: ["<rootDir>/packages/remix-node/**/*-test.[jt]s?(x)"]
    },
    // Node Adapters
    {
      displayName: "architect",
      testEnvironment: "node",
      testMatch: ["<rootDir>/packages/remix-architect/**/*-test.[jt]s?(x)"]
    },
    {
      displayName: "express",
      testEnvironment: "node",
      testMatch: ["<rootDir>/packages/remix-express/**/*-test.[jt]s?(x)"],
      setupFiles: ["<rootDir>/jest/setupNodeGlobals.ts"]
    },
    {
      displayName: "vercel",
      testEnvironment: "node",
<<<<<<< HEAD
      testMatch: ["<rootDir>/packages/remix-vercel/**/*-test.[jt]s?(x)"]
=======
      testMatch: ["<rootDir>/packages/remix-node/**/*-test.[jt]s?(x)"],
      setupFiles: ["<rootDir>/jest/setupNodeGlobals.ts"]
    },
    {
      displayName: "server",
      testEnvironment: "node",
      testMatch: [
        "<rootDir>/packages/remix-server-runtime/**/*-test.[jt]s?(x)"
      ],
      setupFiles: ["<rootDir>/jest/setupNodeGlobals.ts"]
>>>>>>> a8bcc1fa
    },
    // Fixture Apps
    {
      displayName: "gists-app",
      testEnvironment: "node",
      testMatch: ["<rootDir>/fixtures/gists-app/**/*-test.[jt]s?(x)"],
      globalSetup: "<rootDir>/fixtures/gists-app/jest/global-setup.js",
      globalTeardown: "<rootDir>/fixtures/gists-app/jest/global-teardown.js",
      setupFilesAfterEnv: ["<rootDir>/fixtures/gists-app/jest/setup.js"],
      setupFiles: ["<rootDir>/jest/setupNodeGlobals.ts"]
    }
  ]
};<|MERGE_RESOLUTION|>--- conflicted
+++ resolved
@@ -8,7 +8,16 @@
     {
       displayName: "node",
       testEnvironment: "node",
-      testMatch: ["<rootDir>/packages/remix-node/**/*-test.[jt]s?(x)"]
+      testMatch: ["<rootDir>/packages/remix-node/**/*-test.[jt]s?(x)"],
+      setupFiles: ["<rootDir>/jest/setupNodeGlobals.ts"]
+    },
+    {
+      displayName: "server",
+      testEnvironment: "node",
+      testMatch: [
+        "<rootDir>/packages/remix-server-runtime/**/*-test.[jt]s?(x)"
+      ],
+      setupFiles: ["<rootDir>/jest/setupNodeGlobals.ts"]
     },
     // Node Adapters
     {
@@ -25,20 +34,8 @@
     {
       displayName: "vercel",
       testEnvironment: "node",
-<<<<<<< HEAD
-      testMatch: ["<rootDir>/packages/remix-vercel/**/*-test.[jt]s?(x)"]
-=======
-      testMatch: ["<rootDir>/packages/remix-node/**/*-test.[jt]s?(x)"],
+      testMatch: ["<rootDir>/packages/remix-vercel/**/*-test.[jt]s?(x)"],
       setupFiles: ["<rootDir>/jest/setupNodeGlobals.ts"]
-    },
-    {
-      displayName: "server",
-      testEnvironment: "node",
-      testMatch: [
-        "<rootDir>/packages/remix-server-runtime/**/*-test.[jt]s?(x)"
-      ],
-      setupFiles: ["<rootDir>/jest/setupNodeGlobals.ts"]
->>>>>>> a8bcc1fa
     },
     // Fixture Apps
     {
