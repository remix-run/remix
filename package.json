{
  "name": "remix-the-web",
  "type": "module",
  "private": true,
  "packageManager": "pnpm@10.26.0",
  "dependencies": {
    "@typescript/native-preview": "catalog:",
    "eslint": "^9.33.0",
    "eslint-plugin-jsdoc": "^61.5.0",
    "eslint-plugin-prefer-let": "^4.0.0",
    "prettier": "^3.3.3",
    "tsx": "catalog:",
    "typescript": "^5.9.3",
    "typescript-eslint": "^8.40.0"
  },
  "engines": {
    "node": ">=22"
  },
  "scripts": {
    "postinstall": "test -n \"$CI\" || pnpm --filter @remix-run/component exec playwright install",
    "build": "pnpm -r build",
    "changes:preview": "node ./scripts/changes-preview.ts",
    "changes:validate": "node ./scripts/changes-validate.ts",
    "changes:version": "node ./scripts/changes-version.ts",
    "clean": "git clean -fdX -e '!/.env' .",
    "codegen": "pnpm -r run codegen",
<<<<<<< HEAD
    "create-github-release": "node --env-file .env ./scripts/create-github-release.ts",
=======
    "create-github-release": "node --env-file .env ./scripts/create-github-release.js",
    "create-github-release:preview": "node ./scripts/create-github-release.js --preview",
>>>>>>> 45af5e0a
    "docs": "rm -rf docs/api && node docs/generate.ts",
    "docs:serve": "node docs/server.ts",
    "lint": "eslint . --max-warnings=0",
    "lint:fix": "eslint . --fix",
    "test": "pnpm --parallel run test",
    "typecheck": "pnpm -r typecheck"
  },
  "workspaces": [
    "packages/*"
  ],
  "pnpm": {
    "onlyBuiltDependencies": [
      "@remix-run/dom",
      "@remix-run/events",
      "@remix-run/style",
      "@swc/core",
      "esbuild",
      "sharp",
      "workerd"
    ]
  }
}<|MERGE_RESOLUTION|>--- conflicted
+++ resolved
@@ -24,12 +24,8 @@
     "changes:version": "node ./scripts/changes-version.ts",
     "clean": "git clean -fdX -e '!/.env' .",
     "codegen": "pnpm -r run codegen",
-<<<<<<< HEAD
     "create-github-release": "node --env-file .env ./scripts/create-github-release.ts",
-=======
-    "create-github-release": "node --env-file .env ./scripts/create-github-release.js",
-    "create-github-release:preview": "node ./scripts/create-github-release.js --preview",
->>>>>>> 45af5e0a
+    "create-github-release:preview": "node ./scripts/create-github-release.ts --preview",
     "docs": "rm -rf docs/api && node docs/generate.ts",
     "docs:serve": "node docs/server.ts",
     "lint": "eslint . --max-warnings=0",
