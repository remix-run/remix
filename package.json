{
  "name": "remix-monorepo",
  "private": true,
  "license": "MIT",
  "workspaces": [
    "packages/create-remix",
    "packages/remix",
    "packages/remix-architect",
    "packages/remix-cloudflare",
    "packages/remix-cloudflare-pages",
    "packages/remix-cloudflare-workers",
    "packages/remix-deno",
    "packages/remix-dev",
    "packages/remix-eslint-config",
    "packages/remix-express",
    "packages/remix-netlify",
    "packages/remix-node",
    "packages/remix-react",
    "packages/remix-serve",
    "packages/remix-server-runtime",
    "packages/remix-vercel"
  ],
  "scripts": {
    "bug-report-test": "playwright test --config ./integration/playwright.config.ts integration/bug-report-test.ts",
    "build": "rollup -c && tsc -b",
    "postbuild": "node scripts/copy-build-to-dist.mjs",
    "clean": "git clean -fdX .",
    "clean:build": "node ./scripts/clean-build.mjs",
    "format": "prettier --ignore-path .eslintignore --write ./ && npm run lint:fix",
    "format:deno": "deno fmt integration/helpers/deno-template packages/remix-deno templates/deno --ignore=packages/remix-deno/node_modules",
    "license": "node ./scripts/license.js",
    "lint": "eslint --cache --ext .tsx,.ts,.js,.jsx,.md .",
    "lint:deno": "deno lint integration/helpers/deno-template packages/remix-deno templates/deno --ignore=packages/remix-deno/node_modules",
    "lint:fix": "yarn lint --fix",
    "playground:new": "node ./scripts/playground/new.js",
    "publish": "node ./scripts/publish.js",
    "publish:private": "node ./scripts/publish-private.js",
    "release": "node ./scripts/release.js",
    "test": "run-p \"test:*\"",
    "pretest:integration": "yarn build",
    "test:integration": "playwright test --config ./integration/playwright.config.ts",
    "posttest:integration": "rimraf ./.tmp/integration",
    "test:primary": "jest",
    "version": "node ./scripts/version.js",
    "watch": "rollup -c --watch --watch.onEnd=\"tsc -b && node scripts/copy-build-to-dist.mjs\""
  },
  "dependencies": {
<<<<<<< HEAD
    "@babel/core": "^7.17.5",
    "@babel/plugin-proposal-export-namespace-from": "^7.16.7",
    "@babel/plugin-proposal-optional-chaining": "^7.16.7",
    "@babel/preset-env": "^7.16.11",
    "@babel/preset-react": "^7.16.7",
    "@babel/preset-typescript": "^7.16.7",
    "@cloudflare/workers-types": "^3.4.0",
=======
    "@babel/core": "^7.18.6",
    "@babel/plugin-proposal-export-namespace-from": "^7.18.6",
    "@babel/plugin-proposal-optional-chaining": "^7.18.6",
    "@babel/preset-env": "^7.18.6",
    "@babel/preset-react": "^7.18.6",
    "@babel/preset-typescript": "^7.18.6",
>>>>>>> e1dff94f
    "@mcansh/remark-definition-links": "2.4.1",
    "@octokit/core": "^3.6.0",
    "@octokit/graphql": "^4.8.0",
    "@octokit/plugin-paginate-rest": "^2.17.0",
    "@octokit/rest": "^18.12.0",
    "@playwright/test": "1.20.2",
    "@rollup/plugin-babel": "^5.2.2",
    "@rollup/plugin-json": "^4.1.0",
    "@rollup/plugin-node-resolve": "^11.0.1",
    "@testing-library/cypress": "^8.0.2",
    "@testing-library/jest-dom": "^5.16.2",
    "@testing-library/react": "^12.1.3",
    "@types/cheerio": "^0.22.22",
    "@types/cross-spawn": "^6.0.2",
    "@types/glob": "7.2.0",
    "@types/jest": "^27.4.1",
    "@types/jsonfile": "^6.1.0",
    "@types/lodash": "^4.14.182",
    "@types/node-fetch": "^2.5.7",
    "@types/react": "^17.0.24",
    "@types/react-dom": "^17.0.9",
    "@types/react-test-renderer": "^17.0.1",
    "@types/retry": "^0.12.0",
    "@types/semver": "^7.3.4",
    "@types/ssri": "^7.1.0",
    "abort-controller": "^3.0.0",
    "abortcontroller-polyfill": "^1.7.3",
    "aws-sdk": "^2.1055.0",
    "babel-jest": "^27.5.1",
    "babel-plugin-transform-remove-console": "^6.9.4",
    "chalk": "^4.1.2",
    "cheerio": "^1.0.0-rc.3",
    "concurrently": "^7.0.0",
    "cross-spawn": "^7.0.3",
    "cypress": "^9.6.0",
    "eslint": "^8.1.0",
    "eslint-plugin-markdown": "^2.2.1",
    "eslint-plugin-prefer-let": "^3.0.1",
    "express": "^4.17.1",
    "glob": "8.0.3",
    "jest": "^27.5.1",
    "jest-watch-select-projects": "^2.0.0",
    "jest-watch-typeahead": "^0.6.5",
    "jsonfile": "^6.0.1",
    "lodash": "^4.17.21",
    "npm-run-all": "^4.1.5",
    "prettier": "2.7.1",
    "prompt-confirm": "^2.0.4",
    "react": "^17.0.2",
    "react-dom": "^17.0.2",
    "remark": "14.0.2",
    "remark-frontmatter": "4.0.1",
    "remark-gfm": "3.0.1",
    "rollup": "^2.36.1",
    "rollup-plugin-copy": "^3.3.0",
    "semver": "^7.3.7",
    "simple-git": "^3.2.4",
    "sort-package-json": "^1.55.0",
    "strip-indent": "^3.0.0",
    "to-vfile": "7.2.3",
    "type-fest": "^2.16.0",
    "typescript": "^4.7.4"
  },
  "engines": {
    "node": ">=14"
  }
}<|MERGE_RESOLUTION|>--- conflicted
+++ resolved
@@ -45,22 +45,12 @@
     "watch": "rollup -c --watch --watch.onEnd=\"tsc -b && node scripts/copy-build-to-dist.mjs\""
   },
   "dependencies": {
-<<<<<<< HEAD
-    "@babel/core": "^7.17.5",
-    "@babel/plugin-proposal-export-namespace-from": "^7.16.7",
-    "@babel/plugin-proposal-optional-chaining": "^7.16.7",
-    "@babel/preset-env": "^7.16.11",
-    "@babel/preset-react": "^7.16.7",
-    "@babel/preset-typescript": "^7.16.7",
-    "@cloudflare/workers-types": "^3.4.0",
-=======
     "@babel/core": "^7.18.6",
     "@babel/plugin-proposal-export-namespace-from": "^7.18.6",
     "@babel/plugin-proposal-optional-chaining": "^7.18.6",
     "@babel/preset-env": "^7.18.6",
     "@babel/preset-react": "^7.18.6",
     "@babel/preset-typescript": "^7.18.6",
->>>>>>> e1dff94f
     "@mcansh/remark-definition-links": "2.4.1",
     "@octokit/core": "^3.6.0",
     "@octokit/graphql": "^4.8.0",
