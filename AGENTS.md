# Remix 3 Development Guide

## Commands

- **Build**: `pnpm run build` (all packages) or `pnpm --filter @remix-run/<package> run build` (single package)
- **Test**: `pnpm test` (all packages) or `pnpm --filter @remix-run/<package> run test` (single package)
- **Single test file**: `node --disable-warning=ExperimentalWarning --test './packages/<package>/src/**/<filename>.test.ts'`
- **Typecheck**: `pnpm run typecheck` (all packages) or `pnpm --filter @remix-run/<package> run typecheck`
- **Lint**: `pnpm run lint` (check) or `pnpm run lint:fix` (auto-fix)
- **Clean**: `pnpm run clean` (git clean -fdX)

## Architecture

- **Monorepo**: pnpm workspace with packages in `packages/` directory
- **Key packages**: headers, fetch-proxy, fetch-router, file-storage, form-data-parser, lazy-file, multipart-parser, node-fetch-server, route-pattern, tar-parser
- **Package exports**: All `exports` in `package.json` have a dedicated file in `src` that defines the public API by re-exporting from within `src/lib`
- **Philosophy**: Web standards-first, runtime-agnostic (Node.js, Bun, Deno, Cloudflare Workers). Use Web Streams API, Uint8Array, Web Crypto API, Blob/File instead of Node.js APIs
- **Tests run from source** (no build required), using Node.js test runner

## Code Style

- **Imports**: Always use `import type { X }` for types (separate from value imports); use `export type { X }` for type exports; include `.ts` extensions
- **Variables**: Prefer `let` for locals, `const` only at module scope; never use `var`
- **Functions**: Use regular function declarations/expressions by default. Only use arrow functions as callbacks (e.g., route handlers, array methods) where preserving lexical `this` is beneficial or the syntax is more concise
- **Object methods**: When defining functions in object literals, use shorthand method syntax (`{ method() {} }`) instead of arrow functions (`{ method: () => {} }`)
- **Classes**: Use native fields (omit `public`), `#private` for private members (no TypeScript accessibility modifiers)
- **Formatting**: Prettier (printWidth: 100, no semicolons, single quotes, spaces not tabs)
- **TypeScript**: Strict mode, ESNext target, ES2022 modules, bundler resolution, verbatimModuleSyntax
- **Generics**: Use descriptive lowercase names for type parameters (e.g., `source`, `method`, `pattern`) instead of single uppercase letters like `T`, `P`, or `K`
- **Comments**: Only add non-JSDoc comments when the code is doing something surprising or non-obvious

## Test Structure

- **No loops or conditionals in test suites**: Do not use `for` loops or conditional statements (`if`, `switch`, etc.) to generate test cases within `describe()` blocks. This breaks the Node.js test runner's ability to run individual tests via IDE features (like clicking test icons in the sidebar).

## Demos

- All demo servers should use port **44100** for consistency across the monorepo
- **Accessible navigation**: Always use proper `<a>` elements for navigation links. Never use JavaScript `onclick` handlers on non-interactive elements like `<tr>`, `<div>`, or `<span>` for navigation. Links should be keyboard accessible and work with screen readers.
- **Clean shutdown**: Demo servers should handle `SIGINT` and `SIGTERM` signals to exit cleanly when Ctrl+C is pressed. Close the server and call `process.exit(0)`.

<<<<<<< HEAD
## Changes and Releases

- **Adding changes**: Create `packages/*/.changes/[major|minor|patch].short-description.md` files. See [CONTRIBUTING.md](./CONTRIBUTING.md#adding-a-change-file) for details.
- **Updating changes**: If iterating on an unpublished change with a change file, update it in place rather than creating a new one.
- **Versioning**: Follow semver 0.x.x conventions where breaking changes can happen in minor releases:
  - For **v0.x.x packages**: Use "minor" for breaking changes and new features, "patch" for bug fixes. Never use "major" unless explicitly instructed.
  - For **v1.x.x+ packages**: Use standard semver - "major" for breaking changes, "minor" for new features, "patch" for bug fixes.
  - **Breaking changes are relative to main**: If you introduce a new API in a PR and then change it within the same PR before merging, that's not considered a breaking change.
- **Validating changes**: `pnpm changes:validate` checks that all change files follow the correct naming convention and format.
- **Previewing releases**: `pnpm changes:preview` shows which packages will be released, what the CHANGELOG will look like, the commit message and tags.
- **Versioning releases**: `pnpm changes:version` updates package.json, CHANGELOG.md, creates a git commit and tags. Don't run this unless explicitly instructed to do so. We don't want accidental releases during development.
=======
## Changelog Formatting

- Use `## Unreleased` as the heading for unreleased changes (not `## HEAD`)
- Scripts in `./scripts` are configured to replace `## Unreleased` with version and date on release
- **Only modify the `## Unreleased` section**: Older changelog entries represent a point in time when that release was made. Do not modify code examples or text in past releases, even if they reference outdated APIs.
- **BREAKING CHANGEs come first**: Within a release section, list all BREAKING CHANGE entries before any feature additions. This makes it easy for users to quickly identify what broke in a release.
>>>>>>> 93f3376d
<|MERGE_RESOLUTION|>--- conflicted
+++ resolved
@@ -39,7 +39,6 @@
 - **Accessible navigation**: Always use proper `<a>` elements for navigation links. Never use JavaScript `onclick` handlers on non-interactive elements like `<tr>`, `<div>`, or `<span>` for navigation. Links should be keyboard accessible and work with screen readers.
 - **Clean shutdown**: Demo servers should handle `SIGINT` and `SIGTERM` signals to exit cleanly when Ctrl+C is pressed. Close the server and call `process.exit(0)`.
 
-<<<<<<< HEAD
 ## Changes and Releases
 
 - **Adding changes**: Create `packages/*/.changes/[major|minor|patch].short-description.md` files. See [CONTRIBUTING.md](./CONTRIBUTING.md#adding-a-change-file) for details.
@@ -50,12 +49,4 @@
   - **Breaking changes are relative to main**: If you introduce a new API in a PR and then change it within the same PR before merging, that's not considered a breaking change.
 - **Validating changes**: `pnpm changes:validate` checks that all change files follow the correct naming convention and format.
 - **Previewing releases**: `pnpm changes:preview` shows which packages will be released, what the CHANGELOG will look like, the commit message and tags.
-- **Versioning releases**: `pnpm changes:version` updates package.json, CHANGELOG.md, creates a git commit and tags. Don't run this unless explicitly instructed to do so. We don't want accidental releases during development.
-=======
-## Changelog Formatting
-
-- Use `## Unreleased` as the heading for unreleased changes (not `## HEAD`)
-- Scripts in `./scripts` are configured to replace `## Unreleased` with version and date on release
-- **Only modify the `## Unreleased` section**: Older changelog entries represent a point in time when that release was made. Do not modify code examples or text in past releases, even if they reference outdated APIs.
-- **BREAKING CHANGEs come first**: Within a release section, list all BREAKING CHANGE entries before any feature additions. This makes it easy for users to quickly identify what broke in a release.
->>>>>>> 93f3376d
+- **Versioning releases**: `pnpm changes:version` updates package.json, CHANGELOG.md, creates a git commit and tags. Don't run this unless explicitly instructed to do so. We don't want accidental releases during development.