--- conflicted
+++ resolved
@@ -18,11 +18,7 @@
 
 For example, you can't import "fs-extra" directly into a route module:
 
-<<<<<<< HEAD
-```jsx bad filename=app/routes/_index.jsx lines=[2] nocopy
-=======
-```tsx bad filename=app/routes/index.tsx lines=[2] nocopy
->>>>>>> f93d18a9
+```tsx bad filename=app/routes/_index.tsx lines=[2] nocopy
 import { json } from "@remix-run/node"; // or cloudflare/deno
 import fs from "fs-extra";
 
@@ -43,11 +39,7 @@
 
 And then change our import in the route to the new "wrapper" module:
 
-<<<<<<< HEAD
-```jsx filename=app/routes/_index.jsx lines=[3]
-=======
-```tsx filename=app/routes/index.tsx lines=[3]
->>>>>>> f93d18a9
+```tsx filename=app/routes/_index.tsx lines=[3]
 import { json } from "@remix-run/node"; // or cloudflare/deno
 
 import fs from "~/utils/fs-extra.server";
