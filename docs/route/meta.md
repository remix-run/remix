--- conflicted
+++ resolved
@@ -118,226 +118,6 @@
 };
 ```
 
-<<<<<<< HEAD
----
-
-# `meta@v2`
-
-<docs-info>Meta is changing in v2, you can opt in to the new API today, [see the meta v2 section][meta-v2], but you don't have to until you're ready.</docs-info>
-
-You can enable the new meta API with a future flag in `remix.config.js`.
-
-```js filename=remix.config.js
-module.exports = {
-  future: {
-    v2_meta: true,
-  },
-};
-```
-
-The meta export allows you to add `<meta>` tags for every route in your app, including nested routes. These tags are important for SEO, browser behavior, and more.
-
-```tsx
-import type { V2_MetaFunction } from "@remix-run/node"; // or cloudflare/deno
-
-export const meta: V2_MetaFunction = () => {
-  return [
-    {
-      title: "New Remix App",
-    },
-    {
-      name: "description",
-      content: "This app is a wildly dynamic web app",
-    },
-  ];
-};
-```
-
-Meta functions return an array of `V2_HtmlMetaDescriptor` objects. These objects map one-to-one with normal HTML meta tags:
-
-```tsx
-const description = {
-  name: "description",
-  content: "This is my website description",
-};
-// becomes
-<meta
-  name="description"
-  content="This is my website description"
-/>;
-
-const ogTitle = {
-  property: "og:title",
-  content: "My Website Title",
-};
-// becomes
-<meta property="og:title" content="My Website Title" />;
-```
-
-The one exception is the `title` tag since it's not a `<meta>` tag but acts as one.
-
-```tsx
-const title = {
-  title: "My highly dynamic web *APP* with deep sessions",
-};
-// becomes
-<title>
-  My highly dynamic web *APP* with deep sessions
-</title>;
-```
-
-## `matches`
-
-This is a list of the current route matches. You have access to many things, particularly the meta from the parent matches and data.
-
-It's most useful for merging the parent meta into the child meta since the child meta value is what will be used:
-
-```tsx
-export const meta: V2_MetaFunction = ({ matches }) => {
-  let parentMeta = matches.map((match) => match.meta ?? []);
-  return [...parentMeta, { title: "Projects" }];
-};
-```
-
-## `data`
-
-This is the data from your loader.
-
-```tsx
-export async function loader({ params }: LoaderArgs) {
-  return json({
-    task: await getTask(params.projectId, params.taskId),
-  });
-}
-
-export const meta: V2_MetaFunction<typeof loader> = ({
-  data,
-}) => {
-  return [{ title: data.task.name }];
-};
-```
-
-## `parentsData`
-
-Often you'll need the data from a parent route, you can look it up by route ID on `parentsData`.
-
-```tsx filename=routes/project/$pid/tasks/$tid.tsx
-import type { loader as projectDetailsLoader } from "../../../$pid";
-
-export async function loader({ params }: LoaderArgs) {
-  return json({ task: await getTask(params.tid) });
-}
-
-export const meta: V2_MetaFunction<
-  typeof loader,
-  { "routes/project/$pid": typeof projectDetailsLoader }
-> = ({ data, parentsData }) => {
-  let project = parentsData["routes/project/$pid"].project;
-  let task = data.task;
-  return [{ title: `${project.name}: ${task.name}` }];
-};
-```
-
-## `params`
-
-The route URL params. See [Dynamic Segments in the Routing Guide][url-params].
-
-## Gotchas with `meta` and Nested Routes
-
-Because multiple nested routes render at the same time, there is some merging that needs to happen to determine the meta tags that ultimately render. Remix gives you complete control over this merge because there is no obvious default.
-
-Remix will take the last matching route with a meta export and use that. This allows you to override things like `title`, remove things like `og:image` that the parent route added, or keep everything from the parent and add new meta for the child route.
-
-This can get quite tricky when you're new.
-
-Consider a route like `/projects/123`, there are likely three matching routes: `root.tsx`, `projects.tsx`, and `projects/$id.tsx`. All three may export meta descriptors.
-
-```tsx bad filename=app/root.tsx
-export const meta: V2_MetaFunction = () => {
-  return [
-    {
-      name: "viewport",
-      content: "width=device-width, initial-scale=1",
-    },
-    { title: "New Remix App" },
-  ];
-};
-```
-
-```tsx bad filename=app/routes/projects.tsx
-export const meta: V2_MetaFunction = () => {
-  return [{ title: "Projects" }];
-};
-```
-
-```tsx bad filename=app/routes/projects/$id.tsx
-export const meta: V2_MetaFunction<typeof loader> = ({
-  data,
-}) => {
-  return [{ title: data.project.name }];
-};
-```
-
-With this code, we will lose the `viewport` meta tag at `/projects` and `/projects/123` because only the last meta is used and the code doesn't merge with the parent.
-
-### Global Meta
-
-Nearly every app will have global meta like the `viewport` and `charSet`. We recommend using normal `<meta>` tags inside of the [root route][root-route] instead of the `meta` export so you simply don't have to deal with merging:
-
-```tsx filename=app/root.tsx lines=[12-16]
-import {
-  Meta,
-  Links,
-  Scripts,
-  Outlet,
-} from "@remix-run/react";
-
-export default function Root() {
-  return (
-    <html lang="en">
-      <head>
-        <meta charSet="utf-8" />
-        <meta
-          name="viewport"
-          content="width=device-width, initial-scale=1"
-        />
-        <Meta />
-        <Links />
-      </head>
-      <body>
-        <Outlet />
-        <Scripts />
-      </body>
-    </html>
-  );
-}
-```
-
-### Avoid Meta in Parent Routes
-
-You can also avoid the merge problem by simply not exporting meta that you want to override from parent routes. Instead of defining meta on the parent route, use the [index route][index-route]. This way you can avoid complex merge logic for things like the title. Otherwise you will need to find the parent title descriptor and replace it with the child's title. It's much easier to simply not need to override by using index routes.
-
-### Merging with Parent Meta
-
-Usually you only need to add meta to what the parent has already defined. You can merge parent meta with the spread operator and the [`matches`][matches] arg:
-
-```tsx
-export const meta: V2_MetaFunction = ({ matches }) => {
-  let parentMeta = matches.map((match) => match.meta ?? []);
-  return [...parentMeta, { title: "Projects" }];
-};
-```
-
-Note that this _will not_ override something like `title`. This is only additive.
-
-### Meta Merging helper
-
-If you can't avoid the merge problem with global meta or index routes, we've created a helper that you can put in your app that can override and append to parent meta easily.
-
-- [View Gist for `merge-meta.ts`][merge-meta]
-
-=======
->>>>>>> a77c70f6
 [mdn-meta]: https://developer.mozilla.org/en-US/docs/Web/HTML/Element/meta
 [open-graph-tags]: https://ogp.me
 [html-title-element]: https://developer.mozilla.org/en-US/docs/Web/HTML/Element/title
