--- conflicted
+++ resolved
@@ -1600,11 +1600,7 @@
 };
 
 export default function Users() {
-<<<<<<< HEAD
-  let { users } = useLoaderData<LoaderData>();
-=======
-  const data = useLoaderData<LoaderData>();
->>>>>>> 4fc8c32a
+  const { users } = useLoaderData<LoaderData>();
   return (
     <ul>
       {users.map(user => (
