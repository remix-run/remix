--- conflicted
+++ resolved
@@ -2065,13 +2065,7 @@
 };
 
 export default function NewJokeRoute() {
-<<<<<<< HEAD
-  let actionData = useActionData<ActionData>();
-=======
-  const actionData = useActionData<
-    ActionData | undefined
-  >();
->>>>>>> 19558823
+  const actionData = useActionData<ActionData>();
 
   return (
     <div>
@@ -2631,15 +2625,8 @@
 };
 
 export default function Login() {
-<<<<<<< HEAD
-  let actionData = useActionData<ActionData>();
-  let [searchParams] = useSearchParams();
-=======
-  const actionData = useActionData<
-    ActionData | undefined
-  >();
+  const actionData = useActionData<ActionData>();
   const [searchParams] = useSearchParams();
->>>>>>> 19558823
   return (
     <div className="container">
       <div className="content" data-light="">
@@ -3179,13 +3166,7 @@
 };
 
 export default function NewJokeRoute() {
-<<<<<<< HEAD
-  let actionData = useActionData<ActionData>();
-=======
-  const actionData = useActionData<
-    ActionData | undefined
-  >();
->>>>>>> 19558823
+  const actionData = useActionData<ActionData>();
 
   return (
     <div>
@@ -3788,15 +3769,8 @@
 };
 
 export default function Login() {
-<<<<<<< HEAD
-  let actionData = useActionData<ActionData>();
-  let [searchParams] = useSearchParams();
-=======
-  const actionData = useActionData<
-    ActionData | undefined
-  >();
+  const actionData = useActionData<ActionData>();
   const [searchParams] = useSearchParams();
->>>>>>> 19558823
   return (
     <div className="container">
       <div className="content" data-light="">
@@ -4424,13 +4398,7 @@
 };
 
 export default function NewJokeRoute() {
-<<<<<<< HEAD
-  let actionData = useActionData<ActionData>();
-=======
-  const actionData = useActionData<
-    ActionData | undefined
-  >();
->>>>>>> 19558823
+  const actionData = useActionData<ActionData>();
 
   return (
     <div>
@@ -5105,15 +5073,8 @@
 };
 
 export default function Login() {
-<<<<<<< HEAD
-  let actionData = useActionData<ActionData>();
-  let [searchParams] = useSearchParams();
-=======
-  const actionData = useActionData<
-    ActionData | undefined
-  >();
+  const actionData = useActionData<ActionData>();
   const [searchParams] = useSearchParams();
->>>>>>> 19558823
   return (
     <div className="container">
       <div className="content" data-light="">
@@ -5924,26 +5885,16 @@
 };
 
 export default function NewJokeRoute() {
-<<<<<<< HEAD
-  let actionData = useActionData<ActionData>();
-  let transition = useTransition();
+  const actionData = useActionData<ActionData>();
+  const transition = useTransition();
 
   if (transition.submission) {
-    let name = transition.submission.formData.get("name");
-    let content = transition.submission.formData.get(
+    const name = transition.submission.formData.get(
+      "name"
+    );
+    const content = transition.submission.formData.get(
       "content"
     );
-=======
-  const actionData = useActionData<
-    ActionData | undefined
-  >();
-  const transition = useTransition();
-
-  if (transition.submission) {
-    const name = transition.submission.formData.get("name");
-    const content =
-      transition.submission.formData.get("content");
->>>>>>> 19558823
     if (
       typeof name === "string" &&
       typeof content === "string" &&
