---
title: Jokes App
order: 2
---

# Jokes App Tutorial

You want to learn Remix? You're in the right place. Let's build [Remix Jokes](https://remix-jokes.lol)!

<docs-info><a target="_blank" rel="noopener noreferrer" href="https://www.youtube.com/watch?v=hsIWJpuxNj0">Work through this tutorial with Kent in this live stream</a></docs-info>

[![Remix Jokes](https://remix-jokes.lol/social.png)](https://remix-jokes.lol)

This tutorial is the comprehensive way to getting an overview of the primary APIs available in Remix. By the end, you'll have a full application you can show your mom, significant other, or dog and I'm sure they'll be just as excited about Remix as you are (though I make no guarantees).

We're going to be laser focused on Remix. This means that we're going to skip over a few things that are a distraction from the core ideas we want you to learn about Remix. For example, we'll show you how to get a CSS stylesheet on the page, but we're not going to make you write the styles by yourself. So we'll just give you stuff you can copy/paste for that kind of thing. However, if you'd prefer to write it all out yourself, you totally can (it'll just take you much longer). So we'll put it in little `<details>` elements you have to click to expand to not spoil anything if you'd prefer to code it out yourself.

<details>

  <summary>Click me</summary>

There are several areas in the tutorial where we stick code behind one of these `<details>` elements. This is so you can choose how much copy/paste you want to do without us spoiling it for you. We don't recommend struggling with concepts unrelated to Remix though, like guessing what class names to use. Feel free to reference these sections to check your work once you get the main point of the tutorial. Or if you want to run through things quickly then you can just copy/paste stuff as you go as well. We won't judge you!

</details>

We'll be linking to various docs (Remix docs as well as web docs on [MDN](https://developer.mozilla.org/en-US/)) throughout the tutorial (if you don't already use MDN, you'll find yourself using it a _lot_ with Remix, and getting better at the web while you're at it). If you're ever stuck, make sure you check into any docs links you may have skipped. Part of the goal of this tutorial is to get you acclimated to the Remix and web API documentation, so if something's explained in the docs, then you'll be linked to those instead of rehashing it all out in here.

This tutorial will be using TypeScript. Feel free to follow along and skip/remove the TypeScript bits. We find that Remix is made even better when you're using TypeScript, especially since we'll also be using [prisma](https://www.prisma.io/) to access our data models from the sqlite database.

<docs-info>💿 Hello, I'm Rachel the Remix Disc. I'll show up whenever you have to actually _do_ something.</docs-info>

<docs-warning>Feel free to explore as you go, but if you deviate from the tutorial too much (like trying to deploy before getting to that step for example), you may find it doesn't work like you expected because you missed something important.</docs-warning>

## Outline

Here are the topics we'll be covering in this tutorial:

- Generating a new Remix project
- Conventional files
- Routes (including the nested variety ✨)
- Styling
- Database interactions (via `sqlite` and `prisma`)
- Mutations
- Validation
- Authentication
- Error handling: Both unexpected (the dev made a whoopsies) and expected (the end-user made a whoopsies) errors
- SEO with Meta Tags
- JavaScript...
- Resource Routes
- Deployment

You'll find links to the sections of the tutorial in the navbar (top of the page for mobile and to the right for desktop).

## Prerequisites

You can follow along with this tutorial on [Codesandbox](https://codesandbox.com/) (a fantastic in-browser editor) or locally on your own computer. If you use the Codesandbox approach then all you need is a good internet connection and a modern browser. If you run things locally then you're going to need some things installed:

- [Node.js](https://nodejs.org) 14 or greater
- [npm](https://www.npmjs.com) 7 or greater
- A code editor ([VSCode](https://code.visualstudio.com/) is a nice one)

If you'd like to follow along with the deploy step at the end, you'll also want an account on [Fly.io](https://fly.io) (note, currently hosting sqlite on fly will cost a few bucks a month).

We'll also be executing commands in your system command line/terminal interface. So you'll want to be familiar with that.

Some experience with React and TypeScript/JavaScript is assumed. If you'd like to review your knowledge, check out these resources:

- [JavaScript to know for React](https://kentcdodds.com/blog/javascript-to-know-for-react)
- [The Beginner's Guide to React](https://kcd.im/beginner-react)

And having a good understanding of [the HTTP API](https://developer.mozilla.org/en-US/docs/Web/HTTP) is also helpful, but not totally required.

With that, I think we're ready to get started!

## Generating a new Remix project

<docs-info>

If you're planning on using CodeSandbox, you can use [the Basic example](https://codesandbox.io/s/github/remix-run/remix/tree/main/examples/basic) to get started.

</docs-info>

💿 Open your terminal and run this command:

```sh
npx create-remix@latest
```

<docs-info>

This may ask you whether you want to install `create-remix` to run the command. Enter `y`. It will only be installed temporarily to run the setup script.

</docs-info>

When the fun Remix animation is finished, it'll ask you a few questions. We'll call our app "remix-jokes", choose the "Remix App Server" deploy target, use TypeScript, and have it run the installation for us:

```
R E M I X

💿 Welcome to Remix! Let's get you set up with a new project.

? Where would you like to create your app? remix-jokes
? Where do you want to deploy? Choose Remix if you're unsure, it's easy to change deployment targets. Remix
 App Server
? TypeScript or JavaScript? TypeScript
? Do you want me to run `npm install`? Yes
```

Remix can be deployed in a large and growing list of JavaScript environments. The "Remix App Server" is a full-featured [Node.js](https://nodejs.org) server based on [Express](https://expressjs.com/). It's the simplest option and it satisfies most people's needs, so that's what we're going with for this tutorial. Feel free to experiment in the future!

Once the `npm install` has completed, we'll change into the `remix-jokes` directory:

💿 Run this command

```sh
cd remix-jokes
```

Now you're in the `remix-jokes` directory. All other commands you run from here on out will be in that directory.

💿 Great, now open that up in your favorite editor and let's explore the project structure a bit.

## Explore the project structure

Here's the tree structure. Hopefully what you've got looks a bit like this:

```
remix-jokes
├── README.md
├── app
│   ├── entry.client.tsx
│   ├── entry.server.tsx
│   ├── root.tsx
│   ├── routes
│   │   ├── demos
│   │   │   ├── about
│   │   │   │   ├── index.tsx
│   │   │   │   └── whoa.tsx
│   │   │   ├── about.tsx
│   │   │   ├── actions.tsx
│   │   │   ├── correct.tsx
│   │   │   ├── params
│   │   │   │   ├── $id.tsx
│   │   │   │   └── index.tsx
│   │   │   └── params.tsx
│   │   └── index.tsx
│   └── styles
│       ├── dark.css
│       ├── demos
│       │   └── about.css
│       └── global.css
├── package-lock.json
├── package.json
├── public
│   └── favicon.ico
├── remix.config.js
├── remix.env.d.ts
└── tsconfig.json
```

Let's talk briefly about a few of these files:

- `app/` - This is where all your Remix app code goes
- `app/entry.client.tsx` - This is the first bit of your JavaScript that will run when the app loads in the browser. We use this file to [hydrate](https://reactjs.org/docs/react-dom.html#hydrate) our React components.
- `app/entry.server.tsx` - This is the first bit of your JavaScript that will run when a request hits your server. Remix handles loading all the necessary data and you're responsible for sending back the response. We'll use this file to render our React app to a string/stream and send that as our response to the client.
- `app/root.tsx` - This is where we put the root component for our application. You render the `<html>` element here.
- `app/routes/` - This is where all your "route modules" will go. Remix uses the files in this directory to create the URL routes for your app based on the name of the files.
- `public/` - This is where your static assets go (images/fonts/etc)
- `remix.config.js` - Remix has a handful of configuration options you can set in this file.

💿 Let's go ahead and run the build:

```sh
npm run build
```

That should output something like this:

```
Building Remix app in production mode...
Built in 132ms
```

Now you should also have a `.cache/` directory (something used internally by Remix), a `build/` directory, and a `public/build` directory. The `build/` directory is our server-side code. The `public/build/` holds all our our client-side code. These three directories are listed in your `.gitignore` file so you don't commit the generated files to source control.

💿 Let's run the built app now:

```sh
npm start
```

This will start the server and output this:

```
Remix App Server started at http://localhost:3000
```

Open up that URL and you should be presented with something that looks a bit like this:

![The Remix Starter App](/jokes-tutorial/img/remix-starter.png)

Feel free to read a bit of what's in there and explore the code if you like. I'll be here when you get back. You done? Ok, sweet.

💿 Now stop the server and delete all this stuff:

- `app/routes`
- `app/styles`

💿 Replace the contents of `app/root.tsx` with this:

```tsx filename=app/root.tsx
import { LiveReload } from "remix";

export default function App() {
  return (
    <html lang="en">
      <head>
        <meta charSet="utf-8" />
        <title>Remix: So great, it's funny!</title>
      </head>
      <body>
        Hello world
        {process.env.NODE_ENV === "development" ? (
          <LiveReload />
        ) : null}
      </body>
    </html>
  );
}
```

<docs-info>

The `<LiveReload />` component is useful during development to auto-refresh our browser whenever we make a change. Because our build server is so fast, the reload will often happen before you even notice ⚡

</docs-info>

Your `app/` directory should now look like this:

```
app
├── entry.client.tsx
├── entry.server.tsx
└── root.tsx
```

💿 With that set up, go ahead and start the dev server up with this command:

```sh
npm run dev
```

Open [http://localhost:3000](http://localhost:3000) and the app should greet the world:

![Bare bones hello world app](/jokes-tutorial/img/bare-bones.png)

Great, now we're ready to start adding stuff back.

## Routes

The first thing we want to do is get our routing structure set up. Here are all the routes our app is going to have:

```
/
/jokes
/jokes/:jokeId
/jokes/new
/login
```

You can programmatically create routes via the [`remix.config.js`](../api/conventions#remixconfigjs), but the more common way to create the routes is through the file system. This is called "file-based routing."

Each file we put in the `app/routes` directory is called a ["Route Module"](../api/conventions#route-module-api) and by following [the route filename convention](../api/conventions#route-filenames), we can create the routing URL structure we're looking for. Remix uses [React Router](https://reactrouter.com/) under the hood to handle this routing.

💿 Let's start with the index route (`/`). To do that, create a file at `app/routes/index.tsx` and `export default` a component from that route module. For now, you can have it just say "Hello Index Route" or something.

<details>

<summary>app/routes/index.tsx</summary>

```tsx filename=app/routes/index.tsx
export default function IndexRoute() {
  return <div>Hello Index Route</div>;
}
```

</details>

React Router supports "nested routing" which means we have parent-child relationships in our routes. The `app/routes/index.tsx` is a child of the `app/root.tsx` route. In nested routing, parents are responsible for laying out their children.

💿 Update the `app/root.tsx` to position children. You'll do this with the `<Outlet />` component from `remix`:

<details>

<summary>app/root.tsx</summary>

```tsx filename=app/root.tsx lines=[1,11]
import { LiveReload, Outlet } from "remix";

export default function App() {
  return (
    <html lang="en">
      <head>
        <meta charSet="utf-8" />
        <title>Remix: So great, it's funny!</title>
      </head>
      <body>
        <Outlet />
        {process.env.NODE_ENV === "development" ? (
          <LiveReload />
        ) : null}
      </body>
    </html>
  );
}
```

</details>

<docs-info>Remember to have the dev server running with `npm run dev`</docs-info>

That will watch your filesystem for changes, rebuild the site, and thanks to the `<LiveReload />` component your browser will refresh.

💿 Go ahead and open up the site again and you should be presented with the greeting from the index route.

![A greeting from the index route](/jokes-tutorial/img/index-route-greeting.png)

Great! Next let's handle the `/jokes` route.

💿 Create a new route at `app/routes/jokes.tsx` (keep in mind that this will be a parent route, so you'll want to use `<Outlet />` again).

<details>

<summary>app/routes/jokes.tsx</summary>

```tsx filename=app/routes/jokes.tsx
import { Outlet } from "remix";

export default function JokesRoute() {
  return (
    <div>
      <h1>J🤪KES</h1>
      <main>
        <Outlet />
      </main>
    </div>
  );
}
```

</details>

You should be presented with that component when you go to [`/jokes`](http://localhost:3000/jokes). Now, in that `<Outlet />` we want to render out some random jokes in the "index route".

💿 Create a route at `app/routes/jokes/index.tsx`

<details>

<summary>app/routes/jokes/index.tsx</summary>

```tsx filename=app/routes/jokes/index.tsx
export default function JokesIndexRoute() {
  return (
    <div>
      <p>Here's a random joke:</p>
      <p>
        I was wondering why the frisbee was getting bigger,
        then it hit me.
      </p>
    </div>
  );
}
```

</details>

Now if you refresh [`/jokes`](http://localhost:3000/jokes), you'll get the content in the `app/routes/jokes.tsx` as well as the `app/routes/jokes/index.tsx`. Here's what mine looks like:

![A random joke on the jokes page: "I was wondering why the frisbee was getting bigger, then it hit me"](/jokes-tutorial/img/random-joke.png)

And notice that each of those route modules is only concerned with their part of the URL. Neat right!? Nested routing is pretty nice, and we're only just getting started. Let's keep going.

💿 Next, let's handle the `/jokes/new` route. I'll bet you can figure out how to do that 😄. Remember we're going to allow people to create jokes on this page, so you'll want to render a `form` with `name` and `content` fields.

<details>

<summary>app/routes/jokes/new.tsx</summary>

```tsx filename=app/routes/jokes/new.tsx
export default function NewJokeRoute() {
  return (
    <div>
      <p>Add your own hilarious joke</p>
      <form method="post">
        <div>
          <label>
            Name: <input type="text" name="name" />
          </label>
        </div>
        <div>
          <label>
            Content: <textarea name="content" />
          </label>
        </div>
        <div>
          <button type="submit" className="button">
            Add
          </button>
        </div>
      </form>
    </div>
  );
}
```

</details>

Great, so now going to [`/jokes/new`](http://localhost:3000/jokes/new) should display your form:

![A new joke form](/jokes-tutorial/img/new-joke.png)

### Parameterized Routes

Soon we'll add a database that stores our jokes by an ID, so lets add one more route that's a little more unique, a parameterized route:

`/jokes/:jokeId`

Here the parameter `$jokeId` can be anything, and we can lookup that part of the URL up in the database to display the right joke. To make a parameterized route, we use the `$` character in the filename. ([Read more about the convention here](../api/conventions#route-filenames)).

💿 Create a new route at `app/routes/jokes/$jokeId.tsx`. Don't worry too much about what it displays for now (we don't have a database set up yet!):

<details>

<summary>app/routes/jokes/$jokeId.tsx</summary>

```tsx filename=app/routes/jokes/$jokeId.tsx
export default function JokeRoute() {
  return (
    <div>
      <p>Here's your hilarious joke:</p>
      <p>
        Why don't you find hippopotamuses hiding in trees?
        They're really good at it.
      </p>
    </div>
  );
}
```

</details>

Great, so now going to [`/jokes/anything-you-want`](http://localhost:3000/jokes/hippos) should display what you just created (in addition to the parent routes):

![A new joke form](/jokes-tutorial/img/param-route.png)

Great! We've got our primary routes all set up!

## Styling

From the beginning of styling on the web, to get CSS on the page, we've used `<link rel="stylesheet" href="/path-to-file.css" />`. This is how you style your Remix applications as well, but Remix makes it much easier than just throwing `link` tags all over the place. Remix brings the power of it's Nested Routing support to CSS and allows you to associate `link`s to routes. When the route is active, the `link` is on the page and the CSS applies. When the route is not active (the user navigates away), the `link` tag is removed and the CSS no longer applies.

You do this by exporting a [`links`](../api/conventions#links) function in your route module. Let's get the homepage styled. You can put your CSS files anywhere you like within the `app` directory. We'll put ours in `app/styles/`.

We'll start off by just styling the home page (the index route `/`).

💿 Create `app/styles/index.css` and stick this CSS in it:

```css
body {
  color: hsl(0, 0%, 100%);
  background-image: radial-gradient(
    circle,
    rgba(152, 11, 238, 1) 0%,
    rgba(118, 15, 181, 1) 35%,
    rgba(58, 13, 85, 1) 100%
  );
}
```

💿 Now update `app/routes/index.tsx` to import that css file. Then add a `links` export (as described in [the documentation](../api/conventions#links)) to add that link to the page.

<details>

<summary>app/routes/index.tsx</summary>

```tsx filename=app/routes/index.tsx lines=[1-6]
import type { LinksFunction } from "remix";
import stylesUrl from "../styles/index.css";

export const links: LinksFunction = () => {
  return [{ rel: "stylesheet", href: stylesUrl }];
};

export default function IndexRoute() {
  return <div>Hello Index Route</div>;
}
```

</details>

Now if you go to [`/`](http://localhost:3000/) you may be a bit disappointed. Our beautiful styles aren't applied! Well, you may recall that in the `app/root.tsx` we're the ones rendering _everything_ about our app. From the `<html>` to the `</html>`. That means if something doesn't show up in there, it's not going to show up at all!

So we need some way to get the `link` exports from all active routes and add `<link />` tags for all of them. Luckily, Remix makes this easy for us by providing a convenience [`<Links />`](../api/remix#link) component.

💿 Go ahead and add the Remix `<Links />` component to `app/root.tsx` within the `<head>`.

<details>

<summary>app/root.tsx</summary>

```tsx filename=app/root.tsx lines=[1,9]
import { Links, LiveReload, Outlet } from "remix";

export default function App() {
  return (
    <html lang="en">
      <head>
        <meta charSet="utf-8" />
        <title>Remix: So great, it's funny!</title>
        <Links />
      </head>
      <body>
        <Outlet />
        {process.env.NODE_ENV === "development" ? (
          <LiveReload />
        ) : null}
      </body>
    </html>
  );
}
```

</details>

Great, now check [`/`](http://localhost:3000/) again and it should be nice and styled for you:

![The homepage with a purple gradient background and white text with the words "Hello Index Route"](/jokes-tutorial/img/homepage-styles.png)

Hooray! But I want to call out something important and exciting. You know how the CSS we wrote styles the `body` element? What would you expect to happen on the [`/jokes`](http://localhost:3000/jokes) route? Go ahead and check it out.

![The jokes page with no background gradient](/jokes-tutorial/img/jokes-no-styles.png)

🤯 What is this? Why aren't the CSS rules applied? Did the `body` get removed or something?! Nope. If you open the Elements tab of the dev tools you'll notice that the link tag isn't there at all!

<docs-info>

This means that you don't have to worry about unexpected CSS clashes when you're writing your CSS. You can write whatever you like and so long as you check each route your file is linked on you'll know that you haven't impacted other pages! 🔥

This also means your CSS files can be cached long-term and your CSS is naturally lazy-loaded. Performance FTW ⚡

</docs-info>

That's pretty much all there is to it for styling with the tutorial. The rest is just writing the CSS which you're welcome to do if you want, or simply copy the styles from below.

<details>

<summary>💿 Copy this to `app/styles/global.css`</summary>

```css filename=app/styles/global.css
@font-face {
  font-family: "baloo";
  src: url("/fonts/baloo/baloo.woff") format("woff");
  font-weight: normal;
  font-style: normal;
}

:root {
  --hs-links: 48 100%;
  --color-foreground: hsl(0, 0%, 100%);
  --color-background: hsl(278, 73%, 19%);
  --color-links: hsl(var(--hs-links) 50%);
  --color-links-hover: hsl(var(--hs-links) 45%);
  --color-border: hsl(277, 85%, 38%);
  --color-invalid: hsl(356, 100%, 71%);
  --gradient-background: radial-gradient(
    circle,
    rgba(152, 11, 238, 1) 0%,
    rgba(118, 15, 181, 1) 35%,
    rgba(58, 13, 85, 1) 100%
  );
  --font-body: -apple-system, "Segoe UI", Helvetica Neue, Helvetica,
    Roboto, Arial, sans-serif, system-ui, "Apple Color Emoji",
    "Segoe UI Emoji";
  --font-display: baloo, var(--font-body);
}

html {
  box-sizing: border-box;
}

*,
*::before,
*::after {
  box-sizing: inherit;
}

:-moz-focusring {
  outline: auto;
}

:focus {
  outline: var(--color-links) solid 2px;
  outline-offset: 2px;
}

html,
body {
  padding: 0;
  margin: 0;
  color: var(--color-foreground);
  background-color: var(--color-background);
}

[data-light] {
  --color-invalid: hsl(356, 70%, 39%);
  color: var(--color-background);
  background-color: var(--color-foreground);
}

body {
  font-family: var(--font-body);
  line-height: 1.5;
  background-repeat: no-repeat;
  min-height: 100vh;
  min-height: calc(100vh - env(safe-area-inset-bottom));
}

a {
  color: var(--color-links);
  text-decoration: none;
}

a:hover {
  color: var(--color-links-hover);
  text-decoration: underline;
}

hr {
  display: block;
  height: 1px;
  border: 0;
  background-color: var(--color-border);
  margin-top: 2rem;
  margin-bottom: 2rem;
}

h1,
h2,
h3,
h4,
h5,
h6 {
  font-family: var(--font-display);
  margin: 0;
}

h1 {
  font-size: 2.25rem;
  line-height: 2.5rem;
}

h2 {
  font-size: 1.5rem;
  line-height: 2rem;
}

h3 {
  font-size: 1.25rem;
  line-height: 1.75rem;
}

h4 {
  font-size: 1.125rem;
  line-height: 1.75rem;
}

h5,
h6 {
  font-size: 0.875rem;
  line-height: 1.25rem;
}

.sr-only {
  position: absolute;
  width: 1px;
  height: 1px;
  padding: 0;
  margin: -1px;
  overflow: hidden;
  clip: rect(0, 0, 0, 0);
  white-space: nowrap;
  border-width: 0;
}

.container {
  --gutter: 16px;
  width: 1024px;
  max-width: calc(100% - var(--gutter) * 2);
  margin-right: auto;
  margin-left: auto;
}

/* buttons */

.button {
  --shadow-color: hsl(var(--hs-links) 30%);
  --shadow-size: 3px;
  -webkit-appearance: none;
  -moz-appearance: none;
  cursor: pointer;
  appearance: none;
  display: inline-flex;
  align-items: center;
  justify-content: center;
  background-color: var(--color-links);
  color: var(--color-background);
  font-family: var(--font-display);
  font-weight: bold;
  line-height: 1;
  font-size: 1.125rem;
  margin: 0;
  padding: 0.625em 1em;
  border: 0;
  border-radius: 4px;
  box-shadow: 0 var(--shadow-size) 0 0 var(--shadow-color);
  outline-offset: 2px;
  transform: translateY(0);
  transition: background-color 50ms ease-out, box-shadow
      50ms ease-out,
    transform 100ms cubic-bezier(0.3, 0.6, 0.8, 1.25);
}

.button:hover {
  --raise: 1px;
  color: var(--color-background);
  text-decoration: none;
  box-shadow: 0 calc(var(--shadow-size) + var(--raise)) 0 0 var(
      --shadow-color
    );
  transform: translateY(calc(var(--raise) * -1));
}

.button:active {
  --press: 1px;
  box-shadow: 0 calc(var(--shadow-size) - var(--press)) 0 0 var(
      --shadow-color
    );
  transform: translateY(var(--press));
  background-color: var(--color-links-hover);
}

.button[disabled],
.button[aria-disabled="true"] {
  transform: translateY(0);
  pointer-events: none;
  opacity: 0.7;
}

.button:focus:not(:focus-visible) {
  outline: none;
}

/* forms */

form {
  display: flex;
  flex-direction: column;
  gap: 1rem;
  width: 100%;
}

fieldset {
  margin: 0;
  padding: 0;
  border: 0;
}

legend {
  display: block;
  max-width: 100%;
  margin-bottom: 0.5rem;
  color: inherit;
  white-space: normal;
}

[type="text"],
[type="password"],
[type="date"],
[type="datetime"],
[type="datetime-local"],
[type="month"],
[type="week"],
[type="email"],
[type="number"],
[type="search"],
[type="tel"],
[type="time"],
[type="url"],
[type="color"],
textarea {
  -webkit-appearance: none;
  -moz-appearance: none;
  appearance: none;
  display: block;
  display: flex;
  align-items: center;
  width: 100%;
  height: 2.5rem;
  margin: 0;
  padding: 0.5rem 0.75rem;
  border: 1px solid var(--color-border);
  border-radius: 4px;
  background-color: hsl(0 0% 100% / 10%);
  background-blend-mode: luminosity;
  box-shadow: none;
  font-family: var(--font-body);
  font-size: 1rem;
  font-weight: normal;
  line-height: 1.5;
  color: var(--color-foreground);
  transition: box-shadow 200ms, border-color 50ms ease-out,
    background-color 50ms ease-out, color 50ms ease-out;
}

[data-light] [type="text"],
[data-light] [type="password"],
[data-light] [type="date"],
[data-light] [type="datetime"],
[data-light] [type="datetime-local"],
[data-light] [type="month"],
[data-light] [type="week"],
[data-light] [type="email"],
[data-light] [type="number"],
[data-light] [type="search"],
[data-light] [type="tel"],
[data-light] [type="time"],
[data-light] [type="url"],
[data-light] [type="color"],
[data-light] textarea {
  color: var(--color-background);
  background-color: hsl(0 0% 0% / 10%);
}

[type="text"][aria-invalid="true"],
[type="password"][aria-invalid="true"],
[type="date"][aria-invalid="true"],
[type="datetime"][aria-invalid="true"],
[type="datetime-local"][aria-invalid="true"],
[type="month"][aria-invalid="true"],
[type="week"][aria-invalid="true"],
[type="email"][aria-invalid="true"],
[type="number"][aria-invalid="true"],
[type="search"][aria-invalid="true"],
[type="tel"][aria-invalid="true"],
[type="time"][aria-invalid="true"],
[type="url"][aria-invalid="true"],
[type="color"][aria-invalid="true"],
textarea[aria-invalid="true"] {
  border-color: var(--color-invalid);
}

textarea {
  display: block;
  min-height: 50px;
  max-width: 100%;
}

textarea[rows] {
  height: auto;
}

input:disabled,
input[readonly],
textarea:disabled,
textarea[readonly] {
  opacity: 0.7;
  cursor: not-allowed;
}

[type="file"],
[type="checkbox"],
[type="radio"] {
  margin: 0;
}

[type="file"] {
  width: 100%;
}

label {
  margin: 0;
}

[type="checkbox"] + label,
[type="radio"] + label {
  margin-left: 0.5rem;
}

label > [type="checkbox"],
label > [type="radio"] {
  margin-right: 0.5rem;
}

::placeholder {
  color: hsl(0 0% 100% / 65%);
}

.form-validation-error {
  margin: 0;
  margin-top: 0.25em;
  color: var(--color-invalid);
  font-size: 0.8rem;
}

.error-container {
  background-color: hsla(356, 77%, 59%, 0.747);
  border-radius: 0.25rem;
  padding: 0.5rem 1rem;
}
```

</details>

<details>

<summary>💿 Copy this to `app/styles/global-large.css`</summary>

```css filename=app/styles/global-large.css
h1 {
  font-size: 3.75rem;
  line-height: 1;
}

h2 {
  font-size: 1.875rem;
  line-height: 2.25rem;
}

h3 {
  font-size: 1.5rem;
  line-height: 2rem;
}

h4 {
  font-size: 1.25rem;
  line-height: 1.75rem;
}

h5 {
  font-size: 1.125rem;
  line-height: 1.75rem;
}
```

</details>

<details>

<summary>💿 Copy this to `app/styles/global-medium.css`</summary>

```css filename=app/styles/global-medium.css
h1 {
  font-size: 3rem;
  line-height: 1;
}

h2 {
  font-size: 2.25rem;
  line-height: 2.5rem;
}

h3 {
  font-size: 1.25rem;
  line-height: 1.75rem;
}

h4 {
  font-size: 1.125rem;
  line-height: 1.75rem;
}

h5,
h6 {
  font-size: 1rem;
  line-height: 1.5rem;
}

.container {
  --gutter: 40px;
}
```

</details>

<details>

<summary>💿 Copy this to `app/styles/index.css`</summary>

```css filename=app/styles/index.css
/*
 * when the user visits this page, this style will apply, when they leave, it
 * will get unloaded, so don't worry so much about conflicting styles between
 * pages!
 */

body {
  background-image: var(--gradient-background);
}

.container {
  min-height: inherit;
}

.container,
.content {
  display: flex;
  flex-direction: column;
  justify-content: center;
  align-items: center;
}

.content {
  padding-top: 3rem;
  padding-bottom: 3rem;
}

h1 {
  margin: 0;
  text-shadow: 0 3px 0 rgba(0, 0, 0, 0.75);
  text-align: center;
  line-height: 0.5;
}

h1 span {
  display: block;
  font-size: 4.5rem;
  line-height: 1;
  text-transform: uppercase;
  text-shadow: 0 0.2em 0.5em rgba(0, 0, 0, 0.5), 0 5px 0
      rgba(0, 0, 0, 0.75);
}

nav ul {
  list-style: none;
  margin: 0;
  padding: 0;
  display: flex;
  gap: 1rem;
  font-family: var(--font-display);
  font-size: 1.125rem;
  line-height: 1;
}

nav ul a:hover {
  text-decoration-style: wavy;
  text-decoration-thickness: 1px;
}

@media print, (min-width: 640px) {
  h1 span {
    font-size: 6rem;
  }

  nav ul {
    font-size: 1.25rem;
    gap: 1.5rem;
  }
}

@media screen and (min-width: 1024px) {
  h1 span {
    font-size: 8rem;
  }
}
```

</details>

<details>

<summary>💿 Copy this to `app/styles/jokes.css`</summary>

```css filename=app/styles/jokes.css
.jokes-layout {
  display: flex;
  flex-direction: column;
  min-height: inherit;
}

.jokes-header {
  padding-top: 1rem;
  padding-bottom: 1rem;
  border-bottom: 1px solid var(--color-border);
}

.jokes-header .container {
  display: flex;
  justify-content: space-between;
  align-items: center;
}

.jokes-header .home-link {
  font-family: var(--font-display);
  font-size: 3rem;
}

.jokes-header .home-link a {
  color: var(--color-foreground);
}

.jokes-header .home-link a:hover {
  text-decoration: none;
}

.jokes-header .logo-medium {
  display: none;
}

.jokes-header a:hover {
  text-decoration-style: wavy;
  text-decoration-thickness: 1px;
}

.jokes-header .user-info {
  display: flex;
  gap: 1rem;
  align-items: center;
  white-space: nowrap;
}

.jokes-main {
  padding-top: 2rem;
  padding-bottom: 2rem;
  flex: 1 1 100%;
}

.jokes-main .container {
  display: flex;
  gap: 1rem;
}

.jokes-list {
  max-width: 12rem;
}

.jokes-outlet {
  flex: 1;
}

.jokes-footer {
  padding-top: 2rem;
  padding-bottom: 1rem;
  border-top: 1px solid var(--color-border);
}

@media print, (min-width: 640px) {
  .jokes-header .logo {
    display: none;
  }

  .jokes-header .logo-medium {
    display: block;
  }

  .jokes-main {
    padding-top: 3rem;
    padding-bottom: 3rem;
  }
}

@media (max-width: 639px) {
  .jokes-main .container {
    flex-direction: column;
  }
}
```

</details>

💿 Also, download <a href="/jokes-tutorial/baloo/baloo.woff" data-noprefetch target="_blank">the font</a> and <a href="/jokes-tutorial/baloo/License.txt" data-noprefetch target="_blank">it's license</a> and put them in `public/fonts/baloo`.

💿 While you're downloading assets, you may as well download <a href="/jokes-tutorial/social.png" data-noprefetch target="_blank">the social image</a> and put that at `public/social.png`. You'll need that later.

💿 Add the `links` export to `app/root.tsx` and `app/routes/jokes.tsx` to bring in some CSS to make the page look nice (note: each will have its own CSS file(s)). You can look at the CSS and add some structure to your JSX elements to make things look appealing. I'm going to add some links too.

<docs-info>The `app/root.tsx` will be the one that links to the `global` CSS files. Why do you think the name "global" makes sense for the root route's styles?</docs-info>

The `global-large.css` and `global-medium.css` files are for media query-based CSS.

<docs-info>Did you know that `<link />` tags can use media queries? [Check out the MDN page for `<link />`](https://developer.mozilla.org/en-US/docs/Web/HTML/Element/link).</docs-info>

<details>

<summary>app/root.tsx</summary>

```tsx filename=app/root.tsx lines=[1,4-6,8-25]
import type { LinksFunction } from "remix";
import { Links, LiveReload, Outlet } from "remix";

import globalStylesUrl from "./styles/global.css";
import globalMediumStylesUrl from "./styles/global-medium.css";
import globalLargeStylesUrl from "./styles/global-large.css";

export const links: LinksFunction = () => {
  return [
    {
      rel: "stylesheet",
      href: globalStylesUrl
    },
    {
      rel: "stylesheet",
      href: globalMediumStylesUrl,
      media: "print, (min-width: 640px)"
    },
    {
      rel: "stylesheet",
      href: globalLargeStylesUrl,
      media: "screen and (min-width: 1024px)"
    }
  ];
};

export default function App() {
  return (
    <html lang="en">
      <head>
        <meta charSet="utf-8" />
        <title>Remix: So great, it's funny!</title>
        <Links />
      </head>
      <body>
        <Outlet />
        {process.env.NODE_ENV === "development" ? (
          <LiveReload />
        ) : null}
      </body>
    </html>
  );
}
```

</details>

<details>

<summary>app/routes/jokes.tsx</summary>

```tsx filename=app/routes/jokes.tsx lines=[1,3,5-12]
import type { LinksFunction } from "remix";
import { Outlet, Link } from "remix";
import stylesUrl from "../styles/jokes.css";

export const links: LinksFunction = () => {
  return [
    {
      rel: "stylesheet",
      href: stylesUrl
    }
  ];
};

export default function JokesRoute() {
  return (
    <div className="jokes-layout">
      <header className="jokes-header">
        <div className="container">
          <h1 className="home-link">
            <Link
              to="/"
              title="Remix Jokes"
              aria-label="Remix Jokes"
            >
              <span className="logo">🤪</span>
              <span className="logo-medium">J🤪KES</span>
            </Link>
          </h1>
        </div>
      </header>
      <main className="jokes-main">
        <div className="container">
          <div className="jokes-list">
            <Link to=".">Get a random joke</Link>
            <p>Here are a few more jokes to check out:</p>
            <ul>
              <li>
                <Link to="some-joke-id">Hippo</Link>
              </li>
            </ul>
            <Link to="new" className="button">
              Add your own
            </Link>
          </div>
          <div className="jokes-outlet">
            <Outlet />
          </div>
        </div>
      </main>
    </div>
  );
}
```

</details>

💿 Let's also add a link to the jokes from the homepage and follow some of the class names in the CSS to make the homepage look nice.

<details>

<summary>app/routes/index.tsx</summary>

```tsx filename=app/routes/index.tsx
import type { LinksFunction } from "remix";
import { Link } from "remix";
import stylesUrl from "../styles/index.css";

export const links: LinksFunction = () => {
  return [
    {
      rel: "stylesheet",
      href: stylesUrl
    }
  ];
};

export default function Index() {
  return (
    <div className="container">
      <div className="content">
        <h1>
          Remix <span>Jokes!</span>
        </h1>
        <nav>
          <ul>
            <li>
              <Link to="jokes">Read Jokes</Link>
            </li>
          </ul>
        </nav>
      </div>
    </div>
  );
}
```

</details>

As we work through the rest of the tutorial, you may want to check the class names in those CSS files so you can take full advantage of that CSS.

One quick note about CSS. A lot of you folks may be used to using runtime libraries for CSS (like [Styled-Components](https://www.styled-components.com/)). While you can use those with Remix, we'd like to encourage you to look into more traditional approaches to CSS. Many of the problems that led to the creation of these styling solutions aren't really problems in Remix, so you can often go with a simpler styling approach.

That said, many Remix users are very happy with [Tailwind](https://tailwindcss.com/) and we recommend this approach. Basically, if it can give you a URL (or a CSS file which you can import to get a URL), then it's a generally a good approach because Remix can then leverage the browser platform for caching and loading/unloading.

## Database

Most real-world applications require some form of data persistence. In our case, we want to save our jokes to a database so people can laugh at our hilarity and even submit their own (coming soon in the authentication section!).

You can use any persistence solution you like with Remix; [Firebase](https://firebase.google.com/), [Supabase](https://supabase.com/), [Airtable](https://www.airtable.com/), [Hasura](https://hasura.io/), [Google Spreadsheets](https://www.google.com/sheets/about/), [Cloudflare Workers KV](https://www.cloudflare.com/products/workers-kv/), [Fauna](https://fauna.com/features), a custom [PostgreSQL](https://www.postgresql.org/), or even your backend team's REST/GraphQL APIs. Seriously. Whatever you want.

### Set up Prisma

<docs-info>The prisma team has built [a VSCode extension](https://marketplace.visualstudio.com/items?itemName=Prisma.prisma) you might find quite helpful when working on the prisma schema.</docs-info>

In this tutorial we're going to use our own [SQLite](https://sqlite.org/index.html) database. Essentially, it's a database that lives in a file on your computer, is surprisingly capable, and best of all it's supported by [Prisma](https://www.prisma.io), our favorite database ORM! It's a great place to start if you're not sure what database to use.

There are two packages that we need to get started:

- `prisma` for interact with our database and schema during development
- `@prisma/client` for making queries to our database during runtime.

💿 Install the prisma packages:

```sh
npm install --save-dev prisma
npm install @prisma/client
```

💿 Now we can initialize prisma with sqlite:

```sh
npx prisma init --datasource-provider sqlite
```

That gives us this output:

```
✔ Your Prisma schema was created at prisma/schema.prisma
  You can now open it in your favorite editor.

warn You already have a .gitignore. Don't forget to exclude .env to not commit any secret.

Next steps:
1. Set the DATABASE_URL in the .env file to point to your existing database. If your database has no tables yet, read https://pris.ly/d/getting-started
2. Run prisma db pull to turn your database schema into a Prisma schema.
3. Run prisma generate to generate the Prisma Client. You can then start querying your database.

More information in our documentation:
https://pris.ly/d/getting-started
```

Now that we've got prisma initialized, we can start modeling our app data. Because this isn't a prisma tutorial, I'll just hand you that and you can read more about the prisma scheme from [their docs](https://www.prisma.io/docs/reference/api-reference/prisma-schema-reference):

```ts filename=prisma/schema.prisma lines=[13-19]
// This is your Prisma schema file,
// learn more about it in the docs: https://pris.ly/d/prisma-schema

generator client {
  provider = "prisma-client-js"
}

datasource db {
  provider = "sqlite"
  url      = env("DATABASE_URL")
}

model Joke {
  id         String   @id @default(uuid())
  createdAt  DateTime @default(now())
  updatedAt  DateTime @updatedAt
  name       String
  content    String
}
```

💿 With that in place, run this:

```sh
npx prisma db push
```

This command will give you this output:

```
Environment variables loaded from .env
Prisma schema loaded from prisma/schema.prisma
Datasource "db": SQLite database "dev.db" at "file:./dev.db"

🚀  Your database is now in sync with your schema. Done in 194ms

✔ Generated Prisma Client (3.5.0) to ./node_modules/
@prisma/client in 26ms
```

This command did a few things. For one, it created our database file in `prisma/dev.db`. Then it pushed all the necessary changes to our database to match the schema we provided. Finally it generated Prisma's TypeScript types so we'll get stellar autocomplete and type checking as we use it's API for interacting with our database.

💿 Let's add that `prisma/dev.db` to our `.gitignore` so we don't accidentally commit it to our repository. We'll also want to add the `.env` file to the `.gitignore` as mentioned in the prisma output so we don't commit our secrets!

```sh filename=.gitignore lines=[7-8]
node_modules

/.cache
/build
/public/build

/prisma/dev.db
.env
```

<docs-warning>If your database gets messed up, you can always delete the `prisma/dev.db` file and run `npx prisma db push` again.</docs-warning>

Next, we're going to write a little file that will "seed" our database with test data. Again, this isn't really remix-specific stuff, so I'll just give this to you (don't worry, we'll get back to remix soon):

💿 Copy this into a new file called `prisma/seed.ts`

```ts filename=prisma/seed.ts
import { PrismaClient } from "@prisma/client";
const db = new PrismaClient();

async function seed() {
  await Promise.all(
    getJokes().map(joke => {
      return db.joke.create({ data: joke });
    })
  );
}

seed();

function getJokes() {
  // shout-out to https://icanhazdadjoke.com/

  return [
    {
      name: "Road worker",
      content: `I never wanted to believe that my Dad was stealing from his job as a road worker. But when I got home, all the signs were there.`
    },
    {
      name: "Frisbee",
      content: `I was wondering why the frisbee was getting bigger, then it hit me.`
    },
    {
      name: "Trees",
      content: `Why do trees seem suspicious on sunny days? Dunno, they're just a bit shady.`
    },
    {
      name: "Skeletons",
      content: `Why don't skeletons ride roller coasters? They don't have the stomach for it.`
    },
    {
      name: "Hippos",
      content: `Why don't you find hippopotamuses hiding in trees? They're really good at it.`
    },
    {
      name: "Dinner",
      content: `What did one plate say to the other plate? Dinner is on me!`
    },
    {
      name: "Elevator",
      content: `My first time using an elevator was an uplifting experience. The second time let me down.`
    }
  ];
}
```

Feel free to add your own jokes if you like.

Now we just need to run this file. We wrote it in TypeScript to get type safety (this is much more useful as our app and datamodels grow in complexity). So we'll need a way to run it.

💿 Install `esbuild-register` as a dev dependency:

```sh
npm install --save-dev esbuild-register
```

💿 And now we can run our `seed.ts` file with that:

```sh
node --require esbuild-register prisma/seed.ts
```

Now our database has those jokes in it. No joke!

But I don't want to have to remember to run that script any time I reset the database. Luckily, we don't have to!

💿 Add this to your `package.json`:

```json nocopy
// ...
  "prisma": {
    "seed": "node --require esbuild-register prisma/seed.ts"
  },
  "scripts": {
// ...
```

Now, whenever we reset the database, prisma will call our seeding file as well.

### Connect to the database

Ok, one last thing we need to do is connect to the database in our app. We do this at the top of our `prisma/seed.ts` file:

```ts nocopy
import { PrismaClient } from "@prisma/client";
const db = new PrismaClient();
```

This works just fine, but the problem is, during development, we don't want to close down and completely restart our server every time we make a server-side change. So `@remix-run/serve` actually rebuilds our code and requires it brand new. The problem here is that every time we make a code change, we'll make a new connection to the database and eventually run out of connections! This is such a common problem with database-accessing apps that Prisma has a warning for it:

> Warning: 10 Prisma Clients are already running

So we've got a little bit of extra work to do to avoid this development time problem.

Note that this isn't a remix-only problem. Any time you have "live reload" of server code, you're going to have to either disconnect and reconnect to databases (which can be slow) or do the workaround I'm about to show you.

💿 Copy this into a new file called `app/utils/db.server.ts`

```ts filename=app/utils/db.server.ts
import { PrismaClient } from "@prisma/client";

let db: PrismaClient;

declare global {
  var __db: PrismaClient | undefined;
}

// this is needed because in development we don't want to restart
// the server with every change, but we want to make sure we don't
// create a new connection to the DB with every change either.
if (process.env.NODE_ENV === "production") {
  db = new PrismaClient();
  db.$connect();
} else {
  if (!global.__db) {
    global.__db = new PrismaClient();
    global.__db.$connect();
  }
  db = global.__db;
}

export { db };
```

I'll leave analysis of this code as an exercise for the reader because again, this has nothing to do with Remix directly.

The one thing that I will call out is the file name convention. The `.server` part of the filename informs Remix that this code should never end up in the browser. This is optional, because Remix does a good job of ensuring server code doesn't end up in the client. But sometimes some server-only dependencies are difficult to treeshake, so adding the `.server` to the filename is a hint to the compiler to not worry about this module or its imports when bundling for the browser. The `.server` acts as a sort of boundary for the compiler.

### Read from the database in a Remix loader

Ok, ready to get back to writing Remix code? Me too!

Our goal is to put a list of jokes on the `/jokes` route so we can have a list of links to jokes people can choose from. In Remix, each route module is responsible for getting its own data. So if we want data on the `/jokes` route, then we'll be updating the `app/routes/jokes.tsx` file.

To _load_ data in a Remix route module, you use a [`loader`](../api/conventions#loader). This is simply an `async` function you export that returns a response, and is accessed on the component through the [`useLoaderData`](../api/remix#useloaderdata) hook. Here's a quick example:

```tsx nocopy
// this is just an example. No need to copy/paste this 😄
import type { LoaderFunction } from "remix";
import type { User } from "@prisma/client";
import { db } from "~/utils/db.server";

type LoaderData = { users: Array<User> };
export let loader: LoaderFunction = async () => {
  const data: LoaderData = {
    users: await db.user.findMany()
  };
  return { data };
};

export default function Users() {
  const data = useLoaderData<LoaderData>();
  return (
    <ul>
      {data.map(user => (
        <li>{user.name}</li>
      ))}
    </ul>
  );
}
```

Does that give you a good idea of what to do here? If not, you can take a look at my solution in the `<details>` below 😄

<docs-info>

Remix and the `tsconfig.json` you get from the starter template are configured to allow imports from the `app/` directory via `~` as demonstrated above so you don't have `../../` all over the place.

</docs-info>

💿 Update the `app/routes/jokes.tsx` route module to load jokes from our database and render a list of links to the jokes.

<details>

<summary>app/routes/jokes.tsx</summary>

```tsx filename=app/routes/jokes.tsx lines=[2,3,15-17,19-24,27,51-55]
import { LinksFunction, LoaderFunction } from "remix";
import { Link, Outlet, useLoaderData } from "remix";
import { db } from "~/utils/db.server";
import stylesUrl from "../styles/jokes.css";

export const links: LinksFunction = () => {
  return [
    {
      rel: "stylesheet",
      href: stylesUrl
    }
  ];
};

type LoaderData = {
  jokeListItems: Array<{ id: string; name: string }>;
};

export const loader: LoaderFunction = async () => {
  const data: LoaderData = {
    jokeListItems: await db.joke.findMany()
  };
  return data;
};

export default function JokesRoute() {
  const data = useLoaderData<LoaderData>();

  return (
    <div className="jokes-layout">
      <header className="jokes-header">
        <div className="container">
          <h1 className="home-link">
            <Link
              to="/"
              title="Remix Jokes"
              aria-label="Remix Jokes"
            >
              <span className="logo">🤪</span>
              <span className="logo-medium">J🤪KES</span>
            </Link>
          </h1>
        </div>
      </header>
      <main className="jokes-main">
        <div className="container">
          <div className="jokes-list">
            <Link to=".">Get a random joke</Link>
            <p>Here are a few more jokes to check out:</p>
            <ul>
              {data.jokeListItems.map(joke => (
                <li key={joke.id}>
                  <Link to={joke.id}>{joke.name}</Link>
                </li>
              ))}
            </ul>
            <Link to="new" className="button">
              Add your own
            </Link>
          </div>
          <div className="jokes-outlet">
            <Outlet />
          </div>
        </div>
      </main>
    </div>
  );
}
```

</details>

And here's what we have with that now:

![List of links to jokes](/jokes-tutorial/img/jokes-loaded.png)

### Data overfetching

I want to call out something specific in my solution. Here's my loader:

```tsx lines=[8-10]
type LoaderData = {
  jokeListItems: Array<{ id: string; name: string }>;
};

export const loader: LoaderFunction = async () => {
  const data: LoaderData = {
    jokeListItems: await db.joke.findMany({
      take: 5,
      select: { id: true, name: true },
      orderBy: { createdAt: "desc" }
    })
  };
  return data;
};
```

Notice that all I need for this page is the joke `id` and `name`. I don't need to bother getting the `content`. I'm also limiting to a total of 5 items and ordering by creation date so we get the latest jokes. So with `prisma`, I can change my query to be exactly what I need and avoid sending too much data to the client! That makes my app faster and more responsive for my users.

And to make it even cooler, you don't necessarily need prisma or direct database access to do this. You've got a graphql backend you're hitting? Sweet, use your regular graphql stuff in your loader. It's even better than doing it on the client because you don't need to worry about shipping a [huge graphql client](https://bundlephobia.com/package/graphql@16.0.1) to the client. Keep that on your server and filter down to what you want.

Oh, you've just got REST endpoints you hit? That's fine too! You can easily filter out the extra data before sending it off in your loader. Because it all happens on the server, you can save your user's download size easily without having to convince your backend engineers to change their entire API. Neat!

### Network Type Safety

In our code we're using the `useLoaderData`'s type generic and specifying our `LoaderData` so we can get nice auto-complete, but it's not _really_ getting us type safety because the `loader` and the `useLoaderData` are running in completely different environments. Remix ensures we get what the server sent, but who really knows? Maybe in a fit of rage, your co-worker set up your server to automatically remove references to dogs (they prefer cats).

So the only way to really be 100% positive that your data is correct, you should use [assertion functions](https://www.typescriptlang.org/docs/handbook/release-notes/typescript-3-7.html#assertion-functions) on the `data` you get back from `useLoaderData`. That's outside the scope of this tutorial, but we're fans of [zod](https://npm.im/zod) which can aid in this.

### Wrap up database queries

Before we get to the `/jokes/:jokeId` route, here's a quick example of how you can access params (like `:jokeId`) in your loader.

```tsx nocopy
export const loader: LoaderFunction = async ({
  params
}) => {
  console.log(params); // <-- {jokeId: "123"}
};
```

And here's how you get the joke from prisma:

```tsx nocopy
const joke = await db.joke.findUnique({
  where: { id: jokeId }
});
```

<docs-warning>Remember, when we're referencing the URL route, it's `/jokes/:jokeId`, and when we talk about the file system it's `/app/routes/jokes/$jokeId.tsx`.</docs-warning>

💿 Great! Now you know everything you need to continue and connect the `/jokes/:jokeId` route in `app/routes/jokes/$jokeId.tsx`.

<details>

<summary>app/routes/jokes/$jokeId.tsx</summary>

```tsx filename=app/routes/jokes/$jokeId.tsx lines=[3-4,6,8-15,18]
import type { LoaderFunction } from "remix";
import { Link, useLoaderData } from "remix";
import type { Joke } from "@prisma/client";
import { db } from "~/utils/db.server";

type LoaderData = { joke: Joke };

export const loader: LoaderFunction = async ({
  params
}) => {
  const joke = await db.joke.findUnique({
    where: { id: params.jokeId }
  });
  if (!joke) throw new Error("Joke not found");
  const data: LoaderData = { joke };
  return data;
};

export default function JokeRoute() {
  const data = useLoaderData<LoaderData>();

  return (
    <div>
      <p>Here's your hilarious joke:</p>
      <p>{data.joke.content}</p>
      <Link to=".">{data.joke.name} Permalink</Link>
    </div>
  );
}
```

</details>

With that you should be able to go to [`/jokes`](http://localhost:3000/jokes) and click on a link to get the joke:

![Jokes page showing a unique joke](/jokes-tutorial/img/joke-page.png)

We'll handle the case where someone tries to access a joke that doesn't exist in the database in the next section.

Next, let's handle the `/jokes` index route in `app/routes/jokes/index.tsx` that shows a random joke.

Here's how you get a random joke from prisma:

```tsx
const count = await db.joke.count();
const randomRowNumber = Math.floor(Math.random() * count);
const [randomJoke] = await db.joke.findMany({
  take: 1,
  skip: randomRowNumber
});
```

💿 You should be able to get the loader working from there.

<details>

<summary>app/routes/jokes/index.tsx</summary>

```tsx filename=app/routes/jokes/index.tsx lines=[3-4,6,8-17,20]
import type { LoaderFunction } from "remix";
import { useLoaderData, Link } from "remix";
import type { Joke } from "@prisma/client";
import { db } from "~/utils/db.server";

type LoaderData = { randomJoke: Joke };

export const loader: LoaderFunction = async () => {
  const count = await db.joke.count();
  const randomRowNumber = Math.floor(Math.random() * count);
  const [randomJoke] = await db.joke.findMany({
    take: 1,
    skip: randomRowNumber
  });
  const data: LoaderData = { randomJoke };
  return data;
};

export default function JokesIndexRoute() {
  const data = useLoaderData<LoaderData>();

  return (
    <div>
      <p>Here's a random joke:</p>
      <p>{data.randomJoke.content}</p>
      <Link to={data.randomJoke.id}>
        "{data.randomJoke.name}" Permalink
      </Link>
    </div>
  );
}
```

</details>

With that your [`/jokes`](http://localhost:3000/jokes) route should display a list of links to jokes as well as a random joke:

![Jokes page showing a random joke](/jokes-tutorial/img/random-joke-loaded.png)

## Mutations

We've got ourselves a `/jokes/new` route, but that form doesn't do anything yet. Let's wire it up! As a reminder here's what that code should look like right now (the `method="post"` is important so make sure yours has it):

```tsx filename=app/routes/jokes/new.tsx
export default function NewJokeRoute() {
  return (
    <div>
      <p>Add your own hilarious joke</p>
      <form method="post">
        <div>
          <label>
            Name: <input type="text" name="name" />
          </label>
        </div>
        <div>
          <label>
            Content: <textarea name="content" />
          </label>
        </div>
        <div>
          <button type="submit" className="button">
            Add
          </button>
        </div>
      </form>
    </div>
  );
}
```

Not much there. Just a form. What if I told you that you could make that form work with a single export to the route module? Well you can! It's the [`action`](../api/conventions#action) function export! Read up on that a bit.

Here's the prisma code you'll need:

```tsx
const joke = await db.joke.create({
  data: { name, content }
});
```

💿 Create an `action` in `app/routes/jokes/new.tsx`.

<details>

<summary>app/routes/jokes/new.tsx</summary>

```tsx filename=app/routes/jokes/new.tsx lines=[1-3,5-22]
import type { ActionFunction } from "remix";
import { redirect } from "remix";
import { db } from "~/utils/db.server";

export const action: ActionFunction = async ({
  request
}) => {
  const form = await request.formData();
  const name = form.get("name");
  const content = form.get("content");
  // we do this type check to be extra sure and to make TypeScript happy
  // we'll explore validation next!
  if (
    typeof name !== "string" ||
    typeof content !== "string"
  ) {
    throw new Error(`Form not submitted correctly.`);
  }

  const fields = { name, content };

  const joke = await db.joke.create({ data: fields });
  return redirect(`/jokes/${joke.id}`);
};

export default function NewJokeRoute() {
  return (
    <div>
      <p>Add your own hilarious joke</p>
      <form method="post">
        <div>
          <label>
            Name: <input type="text" name="name" />
          </label>
        </div>
        <div>
          <label>
            Content: <textarea name="content" />
          </label>
        </div>
        <div>
          <button type="submit" className="button">
            Add
          </button>
        </div>
      </form>
    </div>
  );
}
```

</details>

If you've got that working, you should be able to create new jokes and be redirected to the new joke's page.

<docs-info>

The `redirect` utility is a simple utility in Remix for creating a [`Response`](https://developer.mozilla.org/en-US/docs/Web/API/Response) object that has the right headers/status codes to redirect the user.

</docs-info>

![Create new joke form filled out](/jokes-tutorial/img/creating-new-joke.png)

![Newly created joke displayed](/jokes-tutorial/img/new-joke-created.png)

Hooray! How cool is that? No `useEffect` or `useAnything` hooks. Just a form, and an async function to process the submission. Pretty cool. You can definitely still do all that stuff if you wanted to, but why would you? This is really nice.

Another thing you'll notice is that when we were redirected to the joke's new page, it was there! But we didn't have to think about updating the cache at all. Remix handles invalidating the cache for us automatically. You don't have to think about it. _That_ is cool 😎

Why don't we add some validation? We could definitely do the typical React validation approach. Wiring up `useState` with `onChange` handlers and such. And sometimes that's nice to get some real-time validation as the user's typing. But even if you do all that work, you're still going to want to do validation on the server.

Before I set you off on this one, there's one more thing you need to know about route module `action` functions. The return value is expected to be the same as the `loader` function: A response, or (as a convenience) a serializeable JavaScript object. Normally you want to `redirect` when the action is successful to avoid the annoying "confirm resubmission" dialog you might have seen on some websites.

<!-- TODO: add a page about why `redirect`ing is better for successful actions and link it here. -->

But if there's an error, you can return an object with the error messages and then the component can get those values from [`useActionData`](../api/remix#useactiondata) and display them to the user.

💿 Go ahead and validate that the `name` and `content` fields are long enough. I'd say the name should be at least 3 characters long and the content should be at least 10 characters long. Do this validation server-side.

<details>

<summary>app/routes/jokes/new.tsx</summary>

```tsx filename=app/routes/jokes/new.tsx lines=[2,5-9,11-15,17-27,31,39,42-45,47-49,56,67,69-77,80-88,94,96-104,107-115]
import type { ActionFunction } from "remix";
import { useActionData, redirect } from "remix";
import { db } from "~/utils/db.server";

function validateJokeContent(content: string) {
  if (content.length < 10) {
    return `That joke is too short`;
  }
}

function validateJokeName(name: string) {
  if (name.length < 2) {
    return `That joke's name is too short`;
  }
}

type ActionData = {
  formError?: string;
  fieldErrors?: {
    name: string | undefined;
    content: string | undefined;
  };
  fields?: {
    name: string;
    content: string;
  };
};

export const action: ActionFunction = async ({
  request
}): Promise<Response | ActionData> => {
  const form = await request.formData();
  const name = form.get("name");
  const content = form.get("content");
  if (
    typeof name !== "string" ||
    typeof content !== "string"
  ) {
    return { formError: `Form not submitted correctly.` };
  }

  const fieldErrors = {
    name: validateJokeName(name),
    content: validateJokeContent(content)
  };
  const fields = { name, content };
  if (Object.values(fieldErrors).some(Boolean)) {
    return { fieldErrors, fields };
  }

  const joke = await db.joke.create({ data: fields });
  return redirect(`/jokes/${joke.id}`);
};

export default function NewJokeRoute() {
  const actionData = useActionData<
    ActionData | undefined
  >();

  return (
    <div>
      <p>Add your own hilarious joke</p>
      <form method="post">
        <div>
          <label>
            Name:{" "}
            <input
              type="text"
              defaultValue={actionData?.fields?.name}
              name="name"
              aria-invalid={
                Boolean(actionData?.fieldErrors?.name) ||
                undefined
              }
              aria-describedby={
                actionData?.fieldErrors?.name
                  ? "name-error"
                  : undefined
              }
            />
          </label>
          {actionData?.fieldErrors?.name ? (
            <p
              className="form-validation-error"
              role="alert"
              id="name-error"
            >
              {actionData.fieldErrors.name}
            </p>
          ) : null}
        </div>
        <div>
          <label>
            Content:{" "}
            <textarea
              defaultValue={actionData?.fields?.content}
              name="content"
              aria-invalid={
                Boolean(actionData?.fieldErrors?.content) ||
                undefined
              }
              aria-describedby={
                actionData?.fieldErrors?.content
                  ? "content-error"
                  : undefined
              }
            />
          </label>
          {actionData?.fieldErrors?.content ? (
            <p
              className="form-validation-error"
              role="alert"
              id="content-error"
            >
              {actionData.fieldErrors.content}
            </p>
          ) : null}
        </div>
        <div>
          <button type="submit" className="button">
            Add
          </button>
        </div>
      </form>
    </div>
  );
}
```

</details>

Great! You should now have a form that validates the fields on the server and displays those errors on the client:

![New joke form with validation errors](/jokes-tutorial/img/new-joke-form-with-errors.png)

Why don't you pop open my code example for a second. I want to show you a few things about the way I'm doing this.

First I want you to notice that I've added an `ActionData` type so we could get some type safety. Keep in mind that `useActionData` can return `undefined` if the action hasn't been called yet, so we've got a bit of defensive programming going on there.

You may also notice that I return the fields as well. This is so that the form can be re-rendered with the values from the server in the event that JavaScript fails to load for some reason. That's what the `defaultValue` stuff is all about as well.

Another thing I want to call out is how all of this is just so nice and declarative. You don't have to think about state at all here. Your action gets some data, you process it and return a value. The component consumes the action data and renders based on that value. No managing state here. No thinking about race conditions. Nothing.

Oh, and if you _do_ want to have client-side validation (for while the user is typing), you can simply call the `validateJokeContent` and `validateJokeName` functions that the action is using. You can _actually_ seamlessly share code between the client and server! Now _that_ is cool!

## Authentication

It's the moment we've all been waiting for! We're going to add authentication to our little application. The reason we want to add authentication is so jokes can be associated to the users who created them.

One thing that would be good to understand for this section is how [HTTP cookies](https://developer.mozilla.org/en-US/docs/Web/HTTP/Cookies) work on the web.

We're going to handroll our own authentication from scratch. Don't worry, I promise it's not as scary as it sounds.

### Preparing the database

<docs-warning>Remember, if your database gets messed up, you can always delete the `prisma/dev.db` file and run `npx prisma db push` again.</docs-warning>

Let's start by showing you our updated `prisma/schema.prisma` file. 💿 Go ahead and update your `prisma/schema.prisma` file to look like this:

```ts filename=prisma/schema.prisma lines=[13-20,24-25]
// This is your Prisma schema file,
// learn more about it in the docs: https://pris.ly/d/prisma-schema

generator client {
  provider = "prisma-client-js"
}

datasource db {
  provider = "sqlite"
  url      = env("DATABASE_URL")
}

model User {
  id           String   @id @default(uuid())
  createdAt    DateTime @default(now())
  updatedAt    DateTime @updatedAt
  username     String   @unique
  passwordHash String
  jokes        Joke[]
}

model Joke {
  id         String   @id @default(uuid())
  jokesterId String
  jokester   User     @relation(fields: [jokesterId], references: [id], onDelete: Cascade)
  createdAt  DateTime @default(now())
  updatedAt  DateTime @updatedAt
  name       String
  content    String
}
```

With that updated, let's go ahead and reset our database to this schema:

💿 Run this:

```sh
npx prisma db push
```

It will prompt you to reset the database, hit "y" to confirm.

That will give you this output:

```
Environment variables loaded from .env
Prisma schema loaded from prisma/schema.prisma
Datasource "db": SQLite database "dev.db" at "file:./dev.db"


⚠️ We found changes that cannot be executed:

  • Added the required column `jokesterId` to the `Joke` table without a default value. There are 9 rows in this table, it is not possible to execute this step.


✔ To apply this change we need to reset the database, do you want to continue? All data will be lost. … yes
The SQLite database "dev.db" from "file:./dev.db" was successfully reset.

🚀  Your database is now in sync with your schema. Done in 1.56s

✔ Generated Prisma Client (3.5.0) to ./node_modules/@prisma/
client in 34ms
```

With this change, we're going to start experiencing some TypeScript errors in our project because you can no longer create a `joke` without a `jokesterId` value.

💿 Let's start by fixing our `prisma/seed.ts` file.

```ts filename=prisma/seed.ts lines=[5-12,15-16]
import { PrismaClient } from "@prisma/client";
const prisma = new PrismaClient();

async function seed() {
  const kody = await prisma.user.create({
    data: {
      username: "kody",
      // this is a hashed version of "twixrox"
      passwordHash:
        "$2b$10$K7L1OJ45/4Y2nIvhRVpCe.FSmhDdWoXehVzJptJ/op0lSsvqNu/1u"
    }
  });
  await Promise.all(
    getJokes().map(joke => {
      const data = { jokesterId: kody.id, ...joke };
      return prisma.joke.create({ data });
    })
  );
}

seed();

function getJokes() {
  // shout-out to https://icanhazdadjoke.com/

  return [
    {
      name: "Road worker",
      content: `I never wanted to believe that my Dad was stealing from his job as a road worker. But when I got home, all the signs were there.`
    },
    {
      name: "Frisbee",
      content: `I was wondering why the frisbee was getting bigger, then it hit me.`
    },
    {
      name: "Trees",
      content: `Why do trees seem suspicious on sunny days? Dunno, they're just a bit shady.`
    },
    {
      name: "Skeletons",
      content: `Why don't skeletons ride roller coasters? They don't have the stomach for it.`
    },
    {
      name: "Hippos",
      content: `Why don't you find hippopotamuses hiding in trees? They're really good at it.`
    },
    {
      name: "Dinner",
      content: `What did one plate say to the other plate? Dinner is on me!`
    },
    {
      name: "Elevator",
      content: `My first time using an elevator was an uplifting experience. The second time let me down.`
    }
  ];
}
```

💿 Great, now run the seed again:

```sh
npx prisma db seed
```

And that outputs:

```
Environment variables loaded from .env
Running seed command `node --require esbuild-register prisma/seed.ts` ...

🌱  The seed command has been executed.
```

Great! Our database is now ready to go.

### Auth Flow Overview

So our authentication will be of the traditional username/password variety. We'll be using [`bcrypt`](https://npm.im/bcrypt) to hash our passwords so nobody will be able to reasonably brute-force their way into an account.

💿 Go ahead and get that installed right now so we don't forget:

```sh
npm install bcrypt
```

💿 The `bcrypt` library has TypeScript definitions in DefinitelyTyped, so let's install those as well:

```sh
npm install --save-dev @types/bcrypt
```

Let me give you a quick diagram of the flow of things:

![Excalidraw Authentication diagram](/jokes-tutorial/img/auth-flow.png)

Here's that written out:

- On the `/login` route.
- User submits login form.
- Form data is validated.
  - If the form data is invalid, return the form with the errors.
- Login type is "register"
  - Check whether the username is available
    - If the username is not available, return the form with an error.
  - Hash the password
  - Create a new user
- Login type is "login"
  - Check whether the user exists
    - If the user doesn't exist, return the form with an error.
  - Check whether the password hash matches
    - If the password hash doesn't match, return the form with an error.
- Create a new session
- Redirect to the `/jokes` route with the `Set-Cookie` header.

### Build the login form

Alright, enough high-level stuff. Let's start writing some Remix code!

We're going to create a login page, and I've got some CSS for you to use on that page:

<details>

<summary>💿 Copy this CSS into `app/styles/login.css`</summary>

```css
/*
 * when the user visits this page, this style will apply, when they leave, it
 * will get unloaded, so don't worry so much about conflicting styles between
 * pages!
 */

body {
  background-image: var(--gradient-background);
}

.container {
  min-height: inherit;
}

.container,
.content {
  display: flex;
  flex-direction: column;
  justify-content: center;
  align-items: center;
}

.content {
  padding: 1rem;
  background-color: hsl(0, 0%, 100%);
  border-radius: 5px;
  box-shadow: 0 0.2rem 1rem rgba(0, 0, 0, 0.5);
  width: 400px;
  max-width: 100%;
}

@media print, (min-width: 640px) {
  .content {
    padding: 2rem;
    border-radius: 8px;
  }
}

h1 {
  margin-top: 0;
}

fieldset {
  display: flex;
  justify-content: center;
}

fieldset > :not(:last-child) {
  margin-right: 2rem;
}

.links ul {
  margin-top: 1rem;
  padding: 0;
  list-style: none;
  display: flex;
  gap: 1.5rem;
  align-items: center;
}

.links a:hover {
  text-decoration-style: wavy;
  text-decoration-thickness: 1px;
}
```

</details>

💿 Create a `/login` route by adding a `app/routes/login.tsx` file.

<details>

<summary>app/routes/login.tsx</summary>

```tsx filename=app/routes/login.tsx
import type { LinksFunction } from "remix";
import { Link, useSearchParams } from "remix";
import stylesUrl from "../styles/login.css";

export const links: LinksFunction = () => {
  return [{ rel: "stylesheet", href: stylesUrl }];
};

export default function Login() {
  const [searchParams] = useSearchParams();
  return (
    <div className="container">
      <div className="content" data-light="">
        <h1>Login</h1>
        <form method="post">
          <input
            type="hidden"
            name="redirectTo"
            value={
              searchParams.get("redirectTo") ?? undefined
            }
          />
          <fieldset>
            <legend className="sr-only">
              Login or Register?
            </legend>
            <label>
              <input
                type="radio"
                name="loginType"
                value="login"
                defaultChecked
              />{" "}
              Login
            </label>
            <label>
              <input
                type="radio"
                name="loginType"
                value="register"
              />{" "}
              Register
            </label>
          </fieldset>
          <div>
            <label htmlFor="username-input">Username</label>
            <input
              type="text"
              id="username-input"
              name="username"
            />
          </div>
          <div>
            <label htmlFor="password-input">Password</label>
            <input
              id="password-input"
              name="password"
              type="password"
            />
          </div>
          <button type="submit" className="button">
            Submit
          </button>
        </form>
      </div>
      <div className="links">
        <ul>
          <li>
            <Link to="/">Home</Link>
          </li>
          <li>
            <Link to="/jokes">Jokes</Link>
          </li>
        </ul>
      </div>
    </div>
  );
}
```

</details>

This should look something like this:

![A login form with a login/register radio button and username/password fields and a submit button](/jokes-tutorial/img/login-route.png)

Notice in my solution I'm using `useSearchParams` to get the `redirectTo` query parameter and putting that in a hidden input. This way our `action` can know where to redirect the user. This will be useful later when we redirect a user to the login page.

Great, now that we've got the UI looking nice, let's add some logic. This will be very similar to the sort of thing we did in the `/jokes/new` route. Fill in as much as you can (validation and stuff) and we'll just leave comments for the parts of the logic we don't have implemented yet (like _actually_ registering/logging in).

💿 Implement validation with an `action` in `app/routes/login.tsx`

<details>

<summary>app/routes/login.tsx</summary>

```tsx filename=app/routes/login.tsx
import type { ActionFunction, LinksFunction } from "remix";
import {
  useActionData,
  Link,
  useSearchParams
} from "remix";
import { db } from "~/utils/db.server";
import stylesUrl from "../styles/login.css";

export const links: LinksFunction = () => {
  return [{ rel: "stylesheet", href: stylesUrl }];
};

function validateUsername(username: unknown) {
  if (typeof username !== "string" || username.length < 3) {
    return `Usernames must be at least 3 characters long`;
  }
}

function validatePassword(password: unknown) {
  if (typeof password !== "string" || password.length < 6) {
    return `Passwords must be at least 6 characters long`;
  }
}

type ActionData = {
  formError?: string;
  fieldErrors?: {
    username: string | undefined;
    password: string | undefined;
  };
  fields?: {
    loginType: string;
    username: string;
    password: string;
  };
};

export const action: ActionFunction = async ({
  request
}): Promise<Response | ActionData> => {
  const form = await request.formData();
  const loginType = form.get("loginType");
  const username = form.get("username");
  const password = form.get("password");
  const redirectTo = form.get("redirectTo");
  if (
    typeof loginType !== "string" ||
    typeof username !== "string" ||
    typeof password !== "string" ||
    typeof redirectTo !== "string"
  ) {
    return { formError: `Form not submitted correctly.` };
  }

  const fields = { loginType, username, password };
  const fieldErrors = {
    username: validateUsername(username),
    password: validatePassword(password)
  };
  if (Object.values(fieldErrors).some(Boolean))
    return { fieldErrors, fields };

  switch (loginType) {
    case "login": {
      // login to get the user
      // if there's no user, return the fields and a formError
      // if there is a user, create their session and redirect to /jokes
      return { fields, formError: "Not implemented" };
    }
    case "register": {
      const userExists = await db.user.findFirst({
        where: { username }
      });
      if (userExists) {
        return {
          fields,
          formError: `User with username ${username} already exists`
        };
      }
      // create the user
      // create their session and redirect to /jokes
      return { fields, formError: "Not implemented" };
    }
    default: {
      return { fields, formError: `Login type invalid` };
    }
  }
};

export default function Login() {
  const actionData = useActionData<
    ActionData | undefined
  >();
  const [searchParams] = useSearchParams();
  return (
    <div className="container">
      <div className="content" data-light="">
        <h1>Login</h1>
        <form
          method="post"
          aria-describedby={
            actionData?.formError
              ? "form-error-message"
              : undefined
          }
        >
          <input
            type="hidden"
            name="redirectTo"
            value={
              searchParams.get("redirectTo") ?? undefined
            }
          />
          <fieldset>
            <legend className="sr-only">
              Login or Register?
            </legend>
            <label>
              <input
                type="radio"
                name="loginType"
                value="login"
                defaultChecked={
                  !actionData?.fields?.loginType ||
                  actionData?.fields?.loginType === "login"
                }
              />{" "}
              Login
            </label>
            <label>
              <input
                type="radio"
                name="loginType"
                value="register"
                defaultChecked={
                  actionData?.fields?.loginType ===
                  "register"
                }
              />{" "}
              Register
            </label>
          </fieldset>
          <div>
            <label htmlFor="username-input">Username</label>
            <input
              type="text"
              id="username-input"
              name="username"
              defaultValue={actionData?.fields?.username}
              aria-invalid={Boolean(
                actionData?.fieldErrors?.username
              )}
              aria-describedby={
                actionData?.fieldErrors?.username
                  ? "username-error"
                  : undefined
              }
            />
            {actionData?.fieldErrors?.username ? (
              <p
                className="form-validation-error"
                role="alert"
                id="username-error"
              >
                {actionData?.fieldErrors.username}
              </p>
            ) : null}
          </div>
          <div>
            <label htmlFor="password-input">Password</label>
            <input
              id="password-input"
              name="password"
              defaultValue={actionData?.fields?.password}
              type="password"
              aria-invalid={
                Boolean(
                  actionData?.fieldErrors?.password
                ) || undefined
              }
              aria-describedby={
                actionData?.fieldErrors?.password
                  ? "password-error"
                  : undefined
              }
            />
            {actionData?.fieldErrors?.password ? (
              <p
                className="form-validation-error"
                role="alert"
                id="password-error"
              >
                {actionData?.fieldErrors.password}
              </p>
            ) : null}
          </div>
          <div id="form-error-message">
            {actionData?.formError ? (
              <p
                className="form-validation-error"
                role="alert"
              >
                {actionData?.formError}
              </p>
            ) : null}
          </div>
          <button type="submit" className="button">
            Submit
          </button>
        </form>
      </div>
      <div className="links">
        <ul>
          <li>
            <Link to="/">Home</Link>
          </li>
          <li>
            <Link to="/jokes">Jokes</Link>
          </li>
        </ul>
      </div>
    </div>
  );
}
```

</details>

Once you've got that done, your form should look something like this:

![Login form with errors](/jokes-tutorial/img/login-form-with-errors.png)

Sweet! Now it's time for the juicy stuff. Let's start with the `login` side of things. We seed in a user with the username "kody" and the password (hashed) is "twixrox". So we want to implement enough logic that will allow us to login as that user. We're going to put this logic in a separate file called `app/utils/session.server.ts`.

Here's what we need in that file to get started:

- Export a function called `login` that accepts the `username` and `password`
- Queries prisma for a user with the `username`
- If there is no user, return `null`
- Use `bcrypt.compare` to compare the give `password` to the user's `passwordHash`
- If the passwords don't match, return `null`
- If the passwords match, return the user

💿 Create a file called `app/utils/session.server.ts` and implement the above requirements.

<details>

<summary>app/utils/session.server.ts</summary>

```tsx filename=app/utils/session.server.ts
import bcrypt from "bcrypt";
import { db } from "./db.server";

type LoginForm = {
  username: string;
  password: string;
};

export async function login({
  username,
  password
}: LoginForm) {
  const user = await db.user.findUnique({
    where: { username }
  });
  if (!user) return null;

  const isCorrectPassword = await bcrypt.compare(
    password,
    user.passwordHash
  );
  if (!isCorrectPassword) return null;

  return user;
}
```

</details>

Great, with that in place, now we can update `app/routes/login.tsx` to use it:

<details>

<summary>app/routes/login.tsx</summary>

```tsx filename=app/routes/login.tsx lines=[4,15-22] nocopy
import type { ActionFunction, LinksFunction } from "remix";
import { useActionData, Link } from "remix";
import { db } from "~/utils/db.server";
import { login } from "~/utils/session.server";
import stylesUrl from "../styles/login.css";

// ...

export const action: ActionFunction = async ({
  request
}): Promise<Response | ActionData> => {
  // ...
  switch (loginType) {
    case "login": {
      const user = await login({ username, password });
      console.log({ user });
      if (!user) {
        return {
          fields,
          formError: `Username/Password combination is incorrect`
        };
      }
      // if there is a user, create their session and redirect to /jokes
      return { fields, formError: "Not implemented" };
    }
    // ...
  }
};

export default function Login() {
  // ...
}
```

</details>

To check our work, I added a `console.log` to `app/routes/login.tsx` after the `login` call.

<docs-info>Remember, `actions` and `loaders` run on the server, so `console.log` calls you put in those you can't see in the browser console. Those will show up in the terminal window you're running your server in.</docs-info>

💿 With that in place, try to login with the username "kody" and the password "twixrox" and check the terminal output. Here's what I get:

```
{
  user: {
    id: '1dc45f54-4061-4d9e-8a6d-28d6df6a8d7f',
    createdAt: 2021-11-21T00:28:52.560Z,
    updatedAt: 2021-11-21T00:28:52.560Z,
    username: 'kody',
    passwordHash: '$2b$10$K7L1OJ45/4Y2nIvhRVpCe.FSmhDdWoXehVzJptJ/op0lSsvqNu/1u'
  }
}
```

<docs-warning>If you're having trouble, run `npx prisma studio` to see the database in the browser. It's possible you don't have any data because you forgot to run `npx prisma db seed` (like I did when I was writing this 😅).</docs-warning>

Wahoo! We got the user! Now we need to put that user's ID into the session. We're going to do this in `app/utils/session.server.ts`. Remix has a built-in abstraction to help us with managing several types of storage mechanisms for sessions ([here are the docs](../api/remix#sessions)). We'll be using [`createCookieSessionStorage`](../api/remix#createcookiesessionstorage) as it's the simplest and scales quite well.

💿 Write a `createUserSession` function in `app/utils/session.server.ts` that accepts a user ID and a route to redirect to. It should do the following:

- creates a new session (via the cookie storage `getSession` function)
- sets the `userId` field on the session
- redirects to the given route setting the `Set-Cookie` header (via the cookie storage `commitSession` function)

Note: If you need a hand, there's a small example of how the whole basic flow goes in [the session docs](../api/remix#sessions). Once you have that, you'll want to use it in `app/routes/login.tsx` to set the session and redirect to the `/jokes` route.

<details>

<summary>app/utils/session.server.ts</summary>

```tsx filename=app/utils/session.server.ts lines=[3,29-32,34-47,49-60]
import bcrypt from "bcrypt";
import {
  createCookieSessionStorage,
  redirect
} from "remix";
import { db } from "./db.server";

type LoginForm = {
  username: string;
  password: string;
};

export async function login({
  username,
  password
}: LoginForm) {
  const user = await db.user.findUnique({
    where: { username }
  });
  if (!user) return null;
  const isCorrectPassword = await bcrypt.compare(
    password,
    user.passwordHash
  );
  if (!isCorrectPassword) return null;
  return user;
}

const sessionSecret = process.env.SESSION_SECRET;
if (!sessionSecret) {
  throw new Error("SESSION_SECRET must be set");
}

const storage = createCookieSessionStorage({
  cookie: {
    name: "RJ_session",
    // normally you want this to be `secure: true`
    // but that doesn't work on localhost for Safari
    // https://web.dev/when-to-use-local-https/
    secure: process.env.NODE_ENV === "production",
    secrets: [sessionSecret],
    sameSite: "lax",
    path: "/",
    maxAge: 60 * 60 * 24 * 30,
    httpOnly: true
  }
});

export async function createUserSession(
  userId: string,
  redirectTo: string
) {
  const session = await storage.getSession();
  session.set("userId", userId);
  return redirect(redirectTo, {
    headers: {
      "Set-Cookie": await storage.commitSession(session)
    }
  });
}
```

</details>

<details>

<summary>app/routes/login.tsx</summary>

```tsx filename=app/routes/login.tsx nocopy
// ...
case "login": {
  const user = await login({ username, password });
  if (!user) {
    return {
      fields,
      formError: `Username/Password combination is incorrect`
    };
  }
  return createUserSession(user.id, redirectTo);
}
// ...
```

</details>

I want to call out the `SESSION_SECRET` environment variable I'm using really quick. The value of the `secrets` option is not the sort of thing you want in your code because the badies could use it for their nefarious purposes. So instead we are going to read the value from the environment. This means you'll need to set the environment variable in your `.env` file. Incidentally, prisma loads that file for us automatically so all we need to do is make sure we set that value when we deploy to production (alternatively, during development we could use [dotenv](https://npm.im/dotenv) to load that when our app boots up).

💿 Update .env file with SESSION_SECRET (with any value you like).

With that, pop open your [Network tab](https://developer.chrome.com/docs/devtools/network/reference/), go to [`/login`](http://localhost:3000/login) and enter `kody` and `twixrox` and check the response headers in the network tab. Should look something like this:

![DevTools Network tab showing a "Set-Cookie" header on the POST response](/jokes-tutorial/img/network-tab-set-cookie.png)

And if you check the cookies section of the [Application tab](https://developer.chrome.com/docs/devtools/storage/cookies/) then you should have the cookie set in there as well.

![DevTools Application tab showing ](/jokes-tutorial/img/application-tab-cookies.png)

And now every request the browser makes to our server will include that cookie (we don't have to do anything on the client, [this is how cookies work](https://developer.mozilla.org/en-US/docs/Web/HTTP/Cookies)):

![Request headers showing the Cookie](/jokes-tutorial/img/cookie-header-on-request.png)

So we can now check whether the user is authenticated on the server by reading that header to get the `userId` we had set into it. To test this out, let's fix the `/jokes/new` route by adding the `jokesterId` field to `prisma.joke.create` call.

<docs-info>Remember to check [the docs](../api/remix#sessions) to learn how to get the session from the request</docs-info>

💿 Update `app/utils/session.server.ts` to get the `userId` from the session. In my solution I create three functions: `getUserSession(request: Request)`, `getUserId(request: Request)` and `requireUserId(userId: string)`.

<details>

<summary>app/utils/session.server.ts</summary>

```ts filename=app/utils/session.server.ts lines=[49-51,53-58,60-73]
import bcrypt from "bcrypt";
import {
  createCookieSessionStorage,
  redirect
} from "remix";
import { db } from "./db.server";

type LoginForm = {
  username: string;
  password: string;
};

export async function login({
  username,
  password
}: LoginForm) {
  const user = await db.user.findUnique({
    where: { username }
  });
  if (!user) return null;
  const isCorrectPassword = await bcrypt.compare(
    password,
    user.passwordHash
  );
  if (!isCorrectPassword) return null;
  return user;
}

const sessionSecret = process.env.SESSION_SECRET;
if (!sessionSecret) {
  throw new Error("SESSION_SECRET must be set");
}

const storage = createCookieSessionStorage({
  cookie: {
    name: "RJ_session",
    // normally you want this to be `secure: true`
    // but that doesn't work on localhost for Safari
    // https://web.dev/when-to-use-local-https/
    secure: process.env.NODE_ENV === "production",
    secrets: [sessionSecret],
    sameSite: "lax",
    path: "/",
    maxAge: 60 * 60 * 24 * 30,
    httpOnly: true
  }
});

export function getUserSession(request: Request) {
  return storage.getSession(request.headers.get("Cookie"));
}

export async function getUserId(request: Request) {
  const session = await getUserSession(request);
  const userId = session.get("userId");
  if (!userId || typeof userId !== "string") return null;
  return userId;
}

export async function requireUserId(
  request: Request,
  redirectTo: string = new URL(request.url).pathname
) {
  const session = await getUserSession(request);
  const userId = session.get("userId");
  if (!userId || typeof userId !== "string") {
    const searchParams = new URLSearchParams([
      ["redirectTo", redirectTo]
    ]);
    throw redirect(`/login?${searchParams}`);
  }
  return userId;
}

export async function createUserSession(
  userId: string,
  redirectTo: string
) {
  const session = await storage.getSession();
  session.set("userId", userId);
  return redirect(redirectTo, {
    headers: {
      "Set-Cookie": await storage.commitSession(session)
    }
  });
}
```

</details>

<docs-info>Did you notice in my example that we're `throw`ing a `Response`?!</docs-info>

In my example, I created a `requireUserId` which will throw a `redirect`. Remember `redirect` is a utility function that returns a [`Response`](https://developer.mozilla.org/en-US/docs/Web/API/Response) object. Remix will catch that thrown response and send it back to the client. It's a great way to "exit early" in abstractions like this so users of our `requireUserId` function can just assume that the return will always give us the `userId` and don't need to worry about what happens if there isn't a `userId` because the response is thrown which stops their code execution!

We'll cover this more in the error handling sections later.

You may also notice that our solution makes use of the `login` route's `redirectTo` feature we had earlier.

💿 Now update `app/routes/jokes/new.tsx` to use that function to get the userId and pass it to the `prisma.joke.create` call.

<details>

<summary>app/routes/jokes/new.tsx</summary>

```ts filename=app/routes/jokes/new.tsx lines=[4,33,54]
import type { ActionFunction } from "remix";
import { useActionData, redirect } from "remix";
import { db } from "~/utils/db.server";
import { requireUserId } from "~/utils/session.server";

function validateJokeContent(content: string) {
  if (content.length < 10) {
    return `That joke is too short`;
  }
}

function validateJokeName(name: string) {
  if (name.length < 2) {
    return `That joke's name is too short`;
  }
}

type ActionData = {
  formError?: string;
  fieldErrors?: {
    name: string | undefined;
    content: string | undefined;
  };
  fields?: {
    name: string;
    content: string;
  };
};

export const action: ActionFunction = async ({
  request
}): Promise<Response | ActionData> => {
  const userId = await requireUserId(request);
  const form = await request.formData();
  const name = form.get("name");
  const content = form.get("content");
  if (
    typeof name !== "string" ||
    typeof content !== "string"
  ) {
    return { formError: `Form not submitted correctly.` };
  }

  const fieldErrors = {
    name: validateJokeName(name),
    content: validateJokeContent(content)
  };
  const fields = { name, content };
  if (Object.values(fieldErrors).some(Boolean)) {
    return { fieldErrors, fields };
  }

  const joke = await db.joke.create({
    data: { ...fields, jokesterId: userId }
  });
  return redirect(`/jokes/${joke.id}`);
};

export default function NewJokeRoute() {
  const actionData = useActionData<
    ActionData | undefined
  >();

  return (
    <div>
      <p>Add your own hilarious joke</p>
      <form method="post">
        <div>
          <label>
            Name:{" "}
            <input
              type="text"
              defaultValue={actionData?.fields?.name}
              name="name"
              aria-invalid={
                Boolean(actionData?.fieldErrors?.name) ||
                undefined
              }
              aria-describedby={
                actionData?.fieldErrors?.name
                  ? "name-error"
                  : undefined
              }
            />
          </label>
          {actionData?.fieldErrors?.name ? (
            <p
              className="form-validation-error"
              role="alert"
              id="name-error"
            >
              {actionData.fieldErrors.name}
            </p>
          ) : null}
        </div>
        <div>
          <label>
            Content:{" "}
            <textarea
              defaultValue={actionData?.fields?.content}
              name="content"
              aria-invalid={
                Boolean(actionData?.fieldErrors?.content) ||
                undefined
              }
              aria-describedby={
                actionData?.fieldErrors?.content
                  ? "content-error"
                  : undefined
              }
            />
          </label>
          {actionData?.fieldErrors?.content ? (
            <p
              className="form-validation-error"
              role="alert"
              id="content-error"
            >
              {actionData.fieldErrors.content}
            </p>
          ) : null}
        </div>
        <div>
          <button type="submit" className="button">
            Add
          </button>
        </div>
      </form>
    </div>
  );
}
```

</details>

Super! So now if a user attempts to create a new joke, they'll be redirected to the login page because a `userId` is required to create a new joke.

### Build Logout Action

We should probably give people the ability to see that they're logged in and a way to log out right? Yeah, I think so. Let's implement that.

💿 Update `app/utils/session.server.ts` to add a `getUser` function that gets the user from prisma and a `logout` function that uses [`destroySession`](../api/remix#using-sessions) to log the user out.

<details>

<summary>app/utils/session.server.ts</summary>

```ts filename=app/utils/session.server.ts lines=[75-89,91-100]
import bcrypt from "bcrypt";
import {
  createCookieSessionStorage,
  redirect
} from "remix";
import { db } from "./db.server";

type LoginForm = {
  username: string;
  password: string;
};

export async function login({
  username,
  password
}: LoginForm) {
  const user = await db.user.findUnique({
    where: { username }
  });
  if (!user) return null;
  const isCorrectPassword = await bcrypt.compare(
    password,
    user.passwordHash
  );
  if (!isCorrectPassword) return null;
  return user;
}

const sessionSecret = process.env.SESSION_SECRET;
if (!sessionSecret) {
  throw new Error("SESSION_SECRET must be set");
}

const storage = createCookieSessionStorage({
  cookie: {
    name: "RJ_session",
    // normally you want this to be `secure: true`
    // but that doesn't work on localhost for Safari
    // https://web.dev/when-to-use-local-https/
    secure: process.env.NODE_ENV === "production",
    secrets: [sessionSecret],
    sameSite: "lax",
    path: "/",
    maxAge: 60 * 60 * 24 * 30,
    httpOnly: true
  }
});

export function getUserSession(request: Request) {
  return storage.getSession(request.headers.get("Cookie"));
}

export async function getUserId(request: Request) {
  const session = await getUserSession(request);
  const userId = session.get("userId");
  if (!userId || typeof userId !== "string") return null;
  return userId;
}

export async function requireUserId(
  request: Request,
  redirectTo: string = new URL(request.url).pathname
) {
  const session = await getUserSession(request);
  const userId = session.get("userId");
  if (!userId || typeof userId !== "string") {
    const searchParams = new URLSearchParams([
      ["redirectTo", redirectTo]
    ]);
    throw redirect(`/login?${searchParams}`);
  }
  return userId;
}

export async function getUser(request: Request) {
  const userId = await getUserId(request);
  if (typeof userId !== "string") {
    return null;
  }

  try {
    const user = await db.user.findUnique({
      where: { id: userId }
    });
    return user;
  } catch {
    throw logout(request);
  }
}

export async function logout(request: Request) {
  const session = await storage.getSession(
    request.headers.get("Cookie")
  );
  return redirect("/login", {
    headers: {
      "Set-Cookie": await storage.destroySession(session)
    }
  });
}

export async function createUserSession(
  userId: string,
  redirectTo: string
) {
  const session = await storage.getSession();
  session.set("userId", userId);
  return redirect(redirectTo, {
    headers: {
      "Set-Cookie": await storage.commitSession(session)
    }
  });
}
```

</details>

💿 Great, now we're going to update the `app/routes/jokes.tsx` route so we can display a login link if the user isn't logged in. If they are logged in then we'll display their username and a logout form. I'm also going to clean up the UI a bit to match the class names we've got as well, so feel free to copy/paste the example when you're ready.

<details>

<summary>app/routes/jokes.tsx</summary>

```tsx filename=app/routes/jokes.tsx lines=[10,23,33,37,59-70]
import { User } from "@prisma/client";
import {
  Link,
  LinksFunction,
  LoaderFunction,
  useLoaderData
} from "remix";
import { Outlet } from "remix";
import { db } from "~/utils/db.server";
import { getUser } from "~/utils/session.server";
import stylesUrl from "../styles/jokes.css";

export const links: LinksFunction = () => {
  return [
    {
      rel: "stylesheet",
      href: stylesUrl
    }
  ];
};

type LoaderData = {
  user: User | null;
  jokeListItems: Array<{ id: string; name: string }>;
};

export const loader: LoaderFunction = async ({
  request
}) => {
  const jokeListItems = await db.joke.findMany({
    take: 5,
    orderBy: { createdAt: "desc" },
    select: { id: true, name: true }
  });
  const user = await getUser(request);

  const data: LoaderData = {
    jokeListItems,
    user
  };
  return data;
};

export default function JokesRoute() {
  const data = useLoaderData<LoaderData>();

  return (
    <div className="jokes-layout">
      <header className="jokes-header">
        <div className="container">
          <h1 className="home-link">
            <Link
              to="/"
              title="Remix Jokes"
              aria-label="Remix Jokes"
            >
              <span className="logo">🤪</span>
              <span className="logo-medium">J🤪KES</span>
            </Link>
          </h1>
          {data.user ? (
            <div className="user-info">
              <span>{`Hi ${data.user.username}`}</span>
              <form action="/logout" method="post">
                <button type="submit" className="button">
                  Logout
                </button>
              </form>
            </div>
          ) : (
            <Link to="/login">Login</Link>
          )}
        </div>
      </header>
      <main className="jokes-main">
        <div className="container">
          <div className="jokes-list">
            <Link to=".">Get a random joke</Link>
            <p>Here are a few more jokes to check out:</p>
            <ul>
              {data.jokeListItems.map(joke => (
                <li key={joke.id}>
                  <Link to={joke.id}>{joke.name}</Link>
                </li>
              ))}
            </ul>
            <Link to="new" className="button">
              Add your own
            </Link>
          </div>
          <div className="jokes-outlet">
            <Outlet />
          </div>
        </div>
      </main>
    </div>
  );
}
```

</details>

<details>

<summary>app/routes/logout.tsx</summary>

```tsx filename=app/routes/logout.tsx
import type { ActionFunction, LoaderFunction } from "remix";
import { redirect } from "remix";
import { logout } from "~/utils/session.server";

export const action: ActionFunction = async ({
  request
}) => {
  return logout(request);
};

export const loader: LoaderFunction = async () => {
  return redirect("/");
};
```

</details>

Hopefully getting the user in the loader and rendering them in the component was pretty straightforward. There are a few things I want to call out about other parts of my version of the code before we continue.

First, the new `logout` route is just there to make it easy for us to logout. The reason that we're using an action (rather than a loader) is because want to avoid [CSRF](https://developer.mozilla.org/en-US/docs/Glossary/CSRF) problems by using a POST request rather than a GET request. This is why the logout button is a form and not a link. Additionally, Remix will only re-call our loaders when we perform an `action`, so if we used a `loader` then the cache would not get invalidated. The `loader` is just there in case someone somehow lands on that page, we'll just redirect them back home.

```tsx
<Link to="new" className="button">
  Add your own
</Link>
```

Notice that the `to` prop is set to "new" without any `/`. This is the benefit of nested routing. You don't have to construct the entire URL. It can be relative. This is the same thing for the `<Link to=".">Get a random joke</Link>` link which will effectively tell Remix to reload the data for the current route.

Terrific, now our app looks like this:

![Jokes page nice and designed](/jokes-tutorial/img/random-joke-designed.png)

![New Joke form designed](/jokes-tutorial/img/new-joke-designed.png)

### User Registration

I suppose now would be a good time to add support for user registration! Did you forget like I did? 😅 Well, let's get that bit added before moving on.

Luckily, all we need to do to support this is to update `app/utils/session.server.ts` with a `register` function that's pretty similar to our `login` function. The difference here is that we need to use `bcrypt.hash` to hash the password before we store it in the database. Then update the `register` case in our `app/routes/login.tsx` route to handle the registration.

💿 Update both `app/utils/session.server.ts` and `app/routes/login.tsx` to handle user registration.

<details>

<summary>app/utils/session.server.ts</summary>

```tsx filename=app/utils/session.server.ts lines=[13-21]
import bcrypt from "bcrypt";
import {
  createCookieSessionStorage,
  redirect
} from "remix";
import { db } from "./db.server";

type LoginForm = {
  username: string;
  password: string;
};

export async function register({
  username,
  password
}: LoginForm) {
  const passwordHash = await bcrypt.hash(password, 10);
  return db.user.create({
    data: { username, passwordHash }
  });
}

export async function login({
  username,
  password
}: LoginForm) {
  const user = await db.user.findUnique({
    where: { username }
  });
  if (!user) return null;
  const isCorrectPassword = await bcrypt.compare(
    password,
    user.passwordHash
  );
  if (!isCorrectPassword) return null;
  return user;
}

const sessionSecret = process.env.SESSION_SECRET;
if (!sessionSecret) {
  throw new Error("SESSION_SECRET must be set");
}

const storage = createCookieSessionStorage({
  cookie: {
    name: "RJ_session",
    // normally you want this to be `secure: true`
    // but that doesn't work on localhost for Safari
    // https://web.dev/when-to-use-local-https/
    secure: process.env.NODE_ENV === "production",
    secrets: [sessionSecret],
    sameSite: "lax",
    path: "/",
    maxAge: 60 * 60 * 24 * 30,
    httpOnly: true
  }
});

export function getUserSession(request: Request) {
  return storage.getSession(request.headers.get("Cookie"));
}

export async function getUserId(request: Request) {
  const session = await getUserSession(request);
  const userId = session.get("userId");
  if (!userId || typeof userId !== "string") return null;
  return userId;
}

export async function requireUserId(
  request: Request,
  redirectTo: string = new URL(request.url).pathname
) {
  const session = await getUserSession(request);
  const userId = session.get("userId");
  if (!userId || typeof userId !== "string") {
    const searchParams = new URLSearchParams([
      ["redirectTo", redirectTo]
    ]);
    throw redirect(`/login?${searchParams}`);
  }
  return userId;
}

export async function getUser(request: Request) {
  const userId = await getUserId(request);
  if (typeof userId !== "string") {
    return null;
  }

  try {
    const user = await db.user.findUnique({
      where: { id: userId }
    });
    return user;
  } catch {
    throw logout(request);
  }
}

export async function logout(request: Request) {
  const session = await storage.getSession(
    request.headers.get("Cookie")
  );
  return redirect("/login", {
    headers: {
      "Set-Cookie": await storage.destroySession(session)
    }
  });
}

export async function createUserSession(
  userId: string,
  redirectTo: string
) {
  const session = await storage.getSession();
  session.set("userId", userId);
  return redirect(redirectTo, {
    headers: {
      "Set-Cookie": await storage.commitSession(session)
    }
  });
}
```

</details>

<details>

<summary>app/routes/login.tsx</summary>

```tsx filename=app/routes/login.tsx lines=[2,7,86-93]
import type { ActionFunction, LinksFunction } from "remix";
import {
  useActionData,
  useSearchParams,
  Link
} from "remix";
import { db } from "~/utils/db.server";
import {
  createUserSession,
  login,
  register
} from "~/utils/session.server";
import stylesUrl from "../styles/login.css";

export const links: LinksFunction = () => {
  return [{ rel: "stylesheet", href: stylesUrl }];
};

function validateUsername(username: unknown) {
  if (typeof username !== "string" || username.length < 3) {
    return `Usernames must be at least 3 characters long`;
  }
}

function validatePassword(password: unknown) {
  if (typeof password !== "string" || password.length < 6) {
    return `Passwords must be at least 6 characters long`;
  }
}

type ActionData = {
  formError?: string;
  fieldErrors?: {
    username: string | undefined;
    password: string | undefined;
  };
  fields?: {
    loginType: string;
    username: string;
    password: string;
  };
};

export const action: ActionFunction = async ({
  request
}): Promise<Response | ActionData> => {
  const form = await request.formData();
  const loginType = form.get("loginType");
  const username = form.get("username");
  const password = form.get("password");
  const redirectTo = form.get("redirectTo") || "/jokes";
  if (
    typeof loginType !== "string" ||
    typeof username !== "string" ||
    typeof password !== "string" ||
    typeof redirectTo !== "string"
  ) {
    return { formError: `Form not submitted correctly.` };
  }

  const fields = { loginType, username, password };
  const fieldErrors = {
    username: validateUsername(username),
    password: validatePassword(password)
  };
  if (Object.values(fieldErrors).some(Boolean))
    return { fieldErrors, fields };

  switch (loginType) {
    case "login": {
      const user = await login({ username, password });
      if (!user) {
        return {
          fields,
          formError: `Username/Password combination is incorrect`
        };
      }
      return createUserSession(user.id, redirectTo);
    }
    case "register": {
      const userExists = await db.user.findFirst({
        where: { username }
      });
      if (userExists) {
        return {
          fields,
          formError: `User with username ${username} already exists`
        };
      }
      const user = await register({ username, password });
      if (!user) {
        return {
          fields,
          formError: `Something went wrong trying to create a new user.`
        };
      }
      return createUserSession(user.id, redirectTo);
    }
    default: {
      return { fields, formError: `Login type invalid` };
    }
  }
};

export default function Login() {
  const actionData = useActionData<
    ActionData | undefined
  >();
  const [searchParams] = useSearchParams();
  return (
    <div className="container">
      <div className="content" data-light="">
        <h1>Login</h1>
        <form
          method="post"
          aria-describedby={
            actionData?.formError
              ? "form-error-message"
              : undefined
          }
        >
          <input
            type="hidden"
            name="redirectTo"
            value={
              searchParams.get("redirectTo") ?? undefined
            }
          />
          <fieldset>
            <legend className="sr-only">
              Login or Register?
            </legend>
            <label>
              <input
                type="radio"
                name="loginType"
                value="login"
                defaultChecked={
                  !actionData?.fields?.loginType ||
                  actionData?.fields?.loginType === "login"
                }
              />{" "}
              Login
            </label>
            <label>
              <input
                type="radio"
                name="loginType"
                value="register"
                defaultChecked={
                  actionData?.fields?.loginType ===
                  "register"
                }
              />{" "}
              Register
            </label>
          </fieldset>
          <div>
            <label htmlFor="username-input">Username</label>
            <input
              type="text"
              id="username-input"
              name="username"
              defaultValue={actionData?.fields?.username}
              aria-invalid={Boolean(
                actionData?.fieldErrors?.username
              )}
              aria-describedby={
                actionData?.fieldErrors?.username
                  ? "username-error"
                  : undefined
              }
            />
            {actionData?.fieldErrors?.username ? (
              <p
                className="form-validation-error"
                role="alert"
                id="username-error"
              >
                {actionData?.fieldErrors.username}
              </p>
            ) : null}
          </div>
          <div>
            <label htmlFor="password-input">Password</label>
            <input
              id="password-input"
              name="password"
              defaultValue={actionData?.fields?.password}
              type="password"
              aria-invalid={
                Boolean(
                  actionData?.fieldErrors?.password
                ) || undefined
              }
              aria-describedby={
                actionData?.fieldErrors?.password
                  ? "password-error"
                  : undefined
              }
            />
            {actionData?.fieldErrors?.password ? (
              <p
                className="form-validation-error"
                role="alert"
                id="password-error"
              >
                {actionData?.fieldErrors.password}
              </p>
            ) : null}
          </div>
          <div id="form-error-message">
            {actionData?.formError ? (
              <p
                className="form-validation-error"
                role="alert"
              >
                {actionData?.formError}
              </p>
            ) : null}
          </div>
          <button type="submit" className="button">
            Submit
          </button>
        </form>
      </div>
      <div className="links">
        <ul>
          <li>
            <Link to="/">Home</Link>
          </li>
          <li>
            <Link to="/jokes">Jokes</Link>
          </li>
        </ul>
      </div>
    </div>
  );
}
```

</details>

Phew, there we go. Now users can register for a new account!

## Unexpected errors

I'm sorry, but there's no way you'll be able to avoid errors at some point. Servers fall over, co-workers use `// @ts-ignore`, and so on. So we need to just embrace the possibility of unexpected errors and deal with them.

Luckily, error handling in Remix is stellar. You may have used React's [Error Boundary feature](https://reactjs.org/docs/error-boundaries.html#gatsby-focus-wrapper). With Remix, your route modules can export an [`ErrorBoundary` component](../api/conventions#errorboundary) and it will be used. But it's even cooler because it works on the server too! Not only that, but it'll handle errors in `loader`s and `action`s too! Wowza! So let's get to it!

We're going to add four Error Boundaries in our app. One in each of the child routes in `app/routes/jokes/*` in case there's an error reading or processing stuff with the jokes, and one in `app/root.tsx` to handle errors for everything else.

<docs-info>The `app/root.tsx` ErrorBoundary is a bit more complicated</docs-info>

Remember that the `app/root.tsx` module is responsible for rendering our `<html>` element. When the `ErrorBoundary` is rendered, it's rendered _in place_ of the default export. That means the `app/root.tsx` module should render the `<html>` element along with the `<Link />` elements, etc.

💿 Add a simple ErrorBoundary to each of those files.

<details>

<summary>app/root.tsx</summary>

```tsx filename=app/root.tsx lines=[59-68]
import type { LinksFunction } from "remix";
import { Links, LiveReload, Outlet } from "remix";

import globalStylesUrl from "./styles/global.css";
import globalMediumStylesUrl from "./styles/global-medium.css";
import globalLargeStylesUrl from "./styles/global-large.css";

export const links: LinksFunction = () => {
  return [
    {
      rel: "stylesheet",
      href: globalStylesUrl
    },
    {
      rel: "stylesheet",
      href: globalMediumStylesUrl,
      media: "print, (min-width: 640px)"
    },
    {
      rel: "stylesheet",
      href: globalLargeStylesUrl,
      media: "screen and (min-width: 1024px)"
    }
  ];
};

function Document({
  children,
  title = `Remix: So great, it's funny!`
}: {
  children: React.ReactNode;
  title?: string;
}) {
  return (
    <html lang="en">
      <head>
        <meta charSet="utf-8" />
        <title>Remix: So great, it's funny!</title>
        <Links />
      </head>
      <body>
        {children}
        {process.env.NODE_ENV === "development" ? (
          <LiveReload />
        ) : null}
      </body>
    </html>
  );
}

export default function App() {
  return (
    <Document>
      <Outlet />
    </Document>
  );
}

export function ErrorBoundary({ error }: { error: Error }) {
  return (
    <Document title="Uh-oh!">
      <div className="error-container">
        <h1>App Error</h1>
        <pre>{error.message}</pre>
      </div>
    </Document>
  );
}
```

</details>

<details>

<summary>app/routes/jokes/$jokeId.tsx</summary>

```tsx filename=app/routes/jokes/$jokeId.tsx nocopy
// ...

import { Link, useLoaderData, useParams } from "remix";

// ...

export function ErrorBoundary() {
  const { jokeId } = useParams();
  return (
    <div className="error-container">{`There was an error loading joke by the id ${jokeId}. Sorry.`}</div>
  );
}
```

</details>

<details>

<summary>app/routes/jokes/new.tsx</summary>

```tsx filename=app/routes/jokes/new.tsx nocopy
// ...

export function ErrorBoundary() {
  return (
    <div className="error-container">
      Something unexpected went wrong. Sorry about that.
    </div>
  );
}
```

</details>

<details>

<summary>app/routes/jokes/index.tsx</summary>

```tsx filename=app/routes/jokes/index.tsx nocopy
// ...

export function ErrorBoundary() {
  return (
    <div className="error-container">
      I did a whoopsies.
    </div>
  );
}
```

</details>

Ok great, with those in place, let's check what happens when there's an error. Go ahead and just add this to the default component, loader, or action of each of the routes. Here's what I get:

![App error](/jokes-tutorial/img/app-level-error.png)

![Joke Page Error](/jokes-tutorial/img/joke-id-error.png)

![Joke Index Page Error](/jokes-tutorial/img/jokes-index-error.png)

![New Joke Page Error](/jokes-tutorial/img/new-joke-error.png)

What I love about this is that in the case of the children routes, the only unusable part of the app is the part that actually broke. The rest of the app is completely interactive. There's another point for the user's experience!

## Expected errors

Sometimes users do things we can anticipate. I'm not talking about validation necessarily. I'm talking about things like whether the user's authenticated (status `401`) or authorized (status `403`) to do what they're trying to do. Or maybe they're looking for something that isn't there (status `404`).

It might help to think of the unexpected errors as 500-level errors ([server errors](https://developer.mozilla.org/en-US/docs/Web/HTTP/Status#server_error_responses)) and the expected errors as 400-level errors ([client errors](https://developer.mozilla.org/en-US/docs/Web/HTTP/Status#client_error_responses)).

For client error responses, Remix offers something similar to Error Boundaries. It's called [`Catch Boundaries`](../api/conventions#catchboundary) and it works almost exactly the same. In this case, when your server code detects a problem, it'll throw a [`Response`](https://developer.mozilla.org/en-US/docs/Web/API/Response) object. Remix then catches that thrown response and renders your `CatchBoundary`. Just like the `useLoaderData` hook to get data from the `laoder` and the `useActionData` hook to get data from the `action`, the `CatchBoundary` gets its data from the `useCaught` hook. This will return the `Response` that was thrown.

One last thing, this isn't for form validations and stuff. We already discussed that earlier with `useActionData`. This is just for situations where the user did something that means we can't reasonably render our default component so we want to render something else instead.

<docs-info>`ErrorBoundary` and `CatchBoundary` allow our default exports to represent the "happy path" and not worry about errors. If the default component is rendered, then we can assume all is right with the world.</docs-info>

With that understanding, we're going to add a `CatchBoundary` component to the following routes:

- `app/root.tsx` - Just as a last resort fallback.
- `app/routes/jokes/$jokeId.tsx` - When a user tries to access a joke that doesn't exist (404).
- `app/routes/jokes/new.tsx` - When a user tries to go to this page without being authenticated (401). Right now they'll just get redirected to the login if they try to submit it without authenticating. That would be super annoying to spend time writing a joke only to get redirected. Rather than inexplicably redirecting them, we could render a message that says they need to authenticate first.
- `app/routes/jokes/index.tsx` - If there are no jokes in the database then a random joke is 404-not found. (simulate this by deleting the `prisma/dev.db` and running `npx prisma db push`. Don't forget to run `npx prisma db seed` afterwards to get your seed data back.)

💿 Let's add these CatchBoundaries to the routes.

<details>

<summary>app/root.tsx</summary>

```tsx filename=app/root.tsx lines=[2,59-73]
import type { LinksFunction } from "remix";
import { Links, LiveReload, Outlet, useCatch } from "remix";

import globalStylesUrl from "./styles/global.css";
import globalMediumStylesUrl from "./styles/global-medium.css";
import globalLargeStylesUrl from "./styles/global-large.css";

export const links: LinksFunction = () => {
  return [
    {
      rel: "stylesheet",
      href: globalStylesUrl
    },
    {
      rel: "stylesheet",
      href: globalMediumStylesUrl,
      media: "print, (min-width: 640px)"
    },
    {
      rel: "stylesheet",
      href: globalLargeStylesUrl,
      media: "screen and (min-width: 1024px)"
    }
  ];
};

function Document({
  children,
  title = `Remix: So great, it's funny!`
}: {
  children: React.ReactNode;
  title?: string;
}) {
  return (
    <html lang="en">
      <head>
        <meta charSet="utf-8" />
        <title>{title}</title>
        <Links />
      </head>
      <body>
        {children}
        {process.env.NODE_ENV === "development" ? (
          <LiveReload />
        ) : null}
      </body>
    </html>
  );
}

export default function App() {
  return (
    <Document>
      <Outlet />
    </Document>
  );
}

export function CatchBoundary() {
  const caught = useCatch();

  return (
    <Document
      title={`${caught.status} ${caught.statusText}`}
    >
      <div className="error-container">
        <h1>
          {caught.status} {caught.statusText}
        </h1>
      </div>
    </Document>
  );
}

export function ErrorBoundary({ error }: { error: Error }) {
  return (
    <Document title="Uh-oh!">
      <div className="error-container">
        <h1>App Error</h1>
        <pre>{error.message}</pre>
      </div>
    </Document>
  );
}
```

</details>

<details>

<summary>app/routes/jokes/$jokeId.tsx</summary>

```tsx filename=app/routes/jokes/$jokeId.tsx lines=[5,17-21,38-49]
import type { LoaderFunction } from "remix";
import {
  Link,
  useLoaderData,
  useCatch,
  useParams
} from "remix";
import type { Joke } from "@prisma/client";
import { db } from "~/utils/db.server";

type LoaderData = { joke: Joke };

export const loader: LoaderFunction = async ({
  params
}) => {
  const joke = await db.joke.findUnique({
    where: { id: params.jokeId }
  });
  if (!joke) {
    throw new Response("What a joke! Not found.", {
      status: 404
    });
  }
  const data: LoaderData = { joke };
  return data;
};

export default function JokeRoute() {
  const data = useLoaderData<LoaderData>();

  return (
    <div>
      <p>Here's your hilarious joke:</p>
      <p>{data.joke.content}</p>
      <Link to=".">{data.joke.name} Permalink</Link>
    </div>
  );
}

export function CatchBoundary() {
  const caught = useCatch();
  const params = useParams();
  if (caught.status === 404) {
    return (
      <div className="error-container">
        Huh? What the heck is "{params.jokeId}"?
      </div>
    );
  }
  throw new Error(`Unhandled error: ${caught.status}`);
}

export function ErrorBoundary() {
  const { jokeId } = useParams();
  return (
    <div className="error-container">{`There was an error loading joke by the id ${jokeId}. Sorry.`}</div>
  );
}
```

</details>

<details>

<summary>app/routes/jokes/index.tsx</summary>

```tsx filename=app/routes/jokes/index.tsx lines=[2,15-19,38-51]
import type { LoaderFunction } from "remix";
import { useLoaderData, Link, useCatch } from "remix";
import type { Joke } from "@prisma/client";
import { db } from "~/utils/db.server";

type LoaderData = { randomJoke: Joke };

export const loader: LoaderFunction = async () => {
  const count = await db.joke.count();
  const randomRowNumber = Math.floor(Math.random() * count);
  const [randomJoke] = await db.joke.findMany({
    take: 1,
    skip: randomRowNumber
  });
  if (!randomJoke) {
    throw new Response("No random joke found", {
      status: 404
    });
  }
  const data: LoaderData = { randomJoke };
  return data;
};

export default function JokesIndexRoute() {
  const data = useLoaderData<LoaderData>();

  return (
    <div>
      <p>Here's a random joke:</p>
      <p>{data.randomJoke.content}</p>
      <Link to={data.randomJoke.id}>
        "{data.randomJoke.name}" Permalink
      </Link>
    </div>
  );
}

export function CatchBoundary() {
  const caught = useCatch();

  if (caught.status === 404) {
    return (
      <div className="error-container">
        There are no jokes to display.
      </div>
    );
  }
  throw new Error(
    `Unexpected caught response with status: ${caught.status}`
  );
}

export function ErrorBoundary() {
  return (
    <div className="error-container">
      I did a whoopsies.
    </div>
  );
}
```

</details>

<details>

<summary>app/routes/jokes/new.tsx</summary>

```tsx filename=app/routes/jokes/new.tsx lines=[5-6,14-20,147-158]
import type { ActionFunction, LoaderFunction } from "remix";
import {
  useActionData,
  redirect,
  useCatch,
  Link
} from "remix";
import { db } from "~/utils/db.server";
import {
  requireUserId,
  getUserId
} from "~/utils/session.server";

export const loader: LoaderFunction = async ({
  request
}) => {
  const userId = await getUserId(request);
  if (!userId) {
    throw new Response("Unauthorized", { status: 401 });
  }
  return {};
};

function validateJokeContent(content: string) {
  if (content.length < 10) {
    return `That joke is too short`;
  }
}

function validateJokeName(name: string) {
  if (name.length < 2) {
    return `That joke's name is too short`;
  }
}

type ActionData = {
  formError?: string;
  fieldErrors?: {
    name: string | undefined;
    content: string | undefined;
  };
  fields?: {
    name: string;
    content: string;
  };
};

export const action: ActionFunction = async ({
  request
}): Promise<Response | ActionData> => {
  const userId = await requireUserId(request);
  const form = await request.formData();
  const name = form.get("name");
  const content = form.get("content");
  if (
    typeof name !== "string" ||
    typeof content !== "string"
  ) {
    return { formError: `Form not submitted correctly.` };
  }

  const fieldErrors = {
    name: validateJokeName(name),
    content: validateJokeContent(content)
  };
  const fields = { name, content };
  if (Object.values(fieldErrors).some(Boolean)) {
    return { fieldErrors, fields };
  }

  const joke = await db.joke.create({
    data: { ...fields, jokesterId: userId }
  });
  return redirect(`/jokes/${joke.id}`);
};

export default function NewJokeRoute() {
  const actionData = useActionData<
    ActionData | undefined
  >();

  return (
    <div>
      <p>Add your own hilarious joke</p>
      <form method="post">
        <div>
          <label>
            Name:{" "}
            <input
              type="text"
              defaultValue={actionData?.fields?.name}
              name="name"
              aria-invalid={
                Boolean(actionData?.fieldErrors?.name) ||
                undefined
              }
              aria-describedby={
                actionData?.fieldErrors?.name
                  ? "name-error"
                  : undefined
              }
            />
          </label>
          {actionData?.fieldErrors?.name ? (
            <p
              className="form-validation-error"
              role="alert"
              id="name-error"
            >
              {actionData.fieldErrors.name}
            </p>
          ) : null}
        </div>
        <div>
          <label>
            Content:{" "}
            <textarea
              defaultValue={actionData?.fields?.content}
              name="content"
              aria-invalid={
                Boolean(actionData?.fieldErrors?.content) ||
                undefined
              }
              aria-describedby={
                actionData?.fieldErrors?.content
                  ? "content-error"
                  : undefined
              }
            />
          </label>
          {actionData?.fieldErrors?.content ? (
            <p
              className="form-validation-error"
              role="alert"
              id="content-error"
            >
              {actionData.fieldErrors.content}
            </p>
          ) : null}
        </div>
        <div>
          <button type="submit" className="button">
            Add
          </button>
        </div>
      </form>
    </div>
  );
}

export function CatchBoundary() {
  const caught = useCatch();

  if (caught.status === 401) {
    return (
      <div className="error-container">
        <p>You must be logged in to create a joke.</p>
        <Link to="/login">Login</Link>
      </div>
    );
  }
}

export function ErrorBoundary() {
  return (
    <div className="error-container">
      Something unexpected went wrong. Sorry about that.
    </div>
  );
}
```

</details>

Here's what I've got with that:

![App 400 Bad Request](/jokes-tutorial/img/app-400.png)

![A 404 on the joke page](/jokes-tutorial/img/joke-404.png)

![A 404 on the random joke page](/jokes-tutorial/img/jokes-404.png)

![A 401 on the new joke page](/jokes-tutorial/img/new-joke-401.png)

Awesome! We're ready to handle errors and it didn't complicate our happy path one bit! 🎉

Oh, and don't you love how just like with the `ErrorBoundary`, it's all contextual? So the rest of the app continues to function just as well. Another point for user experience 💪

You know what, while we're adding catch boundaries. Why don't we improve the `app/routes/jokes/$jokeId.tsx` route a bit by allowing users to delete the joke if they own it. If they don't, we can give them a 401 error in the catch boundary.

One thing to keep in mind with `delete` is that HTML forms only support `method="get"` and `method="post"`. They don't support `method="delete"`. So to make sure our form will work with and without JavaScript, it's a good idea to do something like this:

```tsx
<form method="post">
  <input type="hidden" name="_method" value="delete" />
  <button type="submit">Delete</button>
</form>
```

And then the `action` can determine whether the intention is to delete based on the `request.formData().get('_method')`.

💿 Add a delete capability to `app/routes/jokes/$jokeId.tsx` route.

<details>

<summary>app/routes/jokes/$jokeId.tsx</summary>

```tsx filename=app/routes/jokes/$jokeId.tsx lines=[2,8,11,28-55,65-74,79-101]
import type { Joke } from "@prisma/client";
import { ActionFunction, LoaderFunction } from "remix";
import {
  Link,
  useLoaderData,
  useCatch,
  redirect,
  useParams
} from "remix";
import { db } from "~/utils/db.server";
import { requireUserId } from "~/utils/session.server";

type LoaderData = { joke: Joke };

export const loader: LoaderFunction = async ({
  params
}) => {
  const joke = await db.joke.findUnique({
    where: { id: params.jokeId }
  });
  if (!joke) {
    throw new Response("What a joke! Not found.", {
      status: 404
    });
  }
  const data: LoaderData = { joke };
  return data;
};

export const action: ActionFunction = async ({
  request,
  params
}) => {
  const form = await request.formData();
  if (form.get("_method") === "delete") {
    const userId = await requireUserId(request);
    const joke = await db.joke.findUnique({
      where: { id: params.jokeId }
    });
    if (!joke) {
      throw new Response(
        "Can't delete what does not exist",
        { status: 404 }
      );
    }
    if (joke.jokesterId !== userId) {
      throw new Response(
        "Pssh, nice try. That's not your joke",
        {
          status: 401
        }
      );
    }
    await db.joke.delete({ where: { id: params.jokeId } });
    return redirect("/jokes");
  }
};

export default function JokeRoute() {
  const data = useLoaderData<LoaderData>();

  return (
    <div>
      <p>Here's your hilarious joke:</p>
      <p>{data.joke.content}</p>
      <Link to=".">{data.joke.name} Permalink</Link>
      <form method="post">
        <input
          type="hidden"
          name="_method"
          value="delete"
        />
        <button type="submit" className="button">
          Delete
        </button>
      </form>
    </div>
  );
}

export function CatchBoundary() {
  const caught = useCatch();
  const params = useParams();
  switch (caught.status) {
    case 404: {
      return (
        <div className="error-container">
          Huh? What the heck is {params.jokeId}?
        </div>
      );
    }
    case 401: {
      return (
        <div className="error-container">
          Sorry, but {params.jokeId} is not your joke.
        </div>
      );
    }
    default: {
      throw new Error(`Unhandled error: ${caught.status}`);
    }
  }
}

export function ErrorBoundary({ error }: { error: Error }) {
  console.error(error);
  const { jokeId } = useParams();
  return (
    <div className="error-container">{`There was an error loading joke by the id ${jokeId}. Sorry.`}</div>
  );
}
```

</details>

Now that people will get a proper error message if they try to delete a joke that is not theirs, maybe we could also simply hide the delete button if the user doesn't own the joke.

<details>

<summary>app/routes/jokes/$jokeId.tsx</summary>

```tsx filename=app/routes/jokes/$jokeId.tsx lines=[12,16,19,22,33,75-86]
import { ActionFunction, LoaderFunction } from "remix";
import {
  Link,
  useLoaderData,
  useCatch,
  redirect,
  useParams
} from "remix";
import type { Joke } from "@prisma/client";
import { db } from "~/utils/db.server";
import {
  getUserId,
  requireUserId
} from "~/utils/session.server";

type LoaderData = { joke: Joke; isOwner: boolean };

export const loader: LoaderFunction = async ({
  request,
  params
}) => {
  const userId = await getUserId(request);
  const joke = await db.joke.findUnique({
    where: { id: params.jokeId }
  });
  if (!joke) {
    throw new Response("What a joke! Not found.", {
      status: 404
    });
  }
  const data: LoaderData = {
    joke,
    isOwner: userId === joke.jokesterId
  };
  return data;
};

export const action: ActionFunction = async ({
  request,
  params
}) => {
  const form = await request.formData();
  if (form.get("_method") === "delete") {
    const userId = await requireUserId(request);
    const joke = await db.joke.findUnique({
      where: { id: params.jokeId }
    });
    if (!joke) {
      throw new Response(
        "Can't delete what does not exist",
        { status: 404 }
      );
    }
    if (joke.jokesterId !== userId) {
      throw new Response(
        "Pssh, nice try. That's not your joke",
        {
          status: 401
        }
      );
    }
    await db.joke.delete({ where: { id: params.jokeId } });
    return redirect("/jokes");
  }
};

export default function JokeRoute() {
  const data = useLoaderData<LoaderData>();

  return (
    <div>
      <p>Here's your hilarious joke:</p>
      <p>{data.joke.content}</p>
      <Link to=".">{data.joke.name} Permalink</Link>
      {data.isOwner ? (
        <form method="post">
          <input
            type="hidden"
            name="_method"
            value="delete"
          />
          <button type="submit" className="button">
            Delete
          </button>
        </form>
      ) : null}
    </div>
  );
}

export function CatchBoundary() {
  const caught = useCatch();
  const params = useParams();
  switch (caught.status) {
    case 404: {
      return (
        <div className="error-container">
          Huh? What the heck is {params.jokeId}?
        </div>
      );
    }
    case 401: {
      return (
        <div className="error-container">
          Sorry, but {params.jokeId} is not your joke.
        </div>
      );
    }
    default: {
      throw new Error(`Unhandled error: ${caught.status}`);
    }
  }
}

export function ErrorBoundary({ error }: { error: Error }) {
  console.error(error);

  const { jokeId } = useParams();
  return (
    <div className="error-container">{`There was an error loading joke by the id ${jokeId}. Sorry.`}</div>
  );
}
```

</details>

## SEO with Meta tags

Meta tags are useful for SEO and social media. The tricky bit is that often the part of the code that has access to the data you need is in components that request/use the data.

This is why Remix has the [`meta`](../api/conventions#meta) export. Why don't you go through and add a useful few meta tags to the following routes:

- `app/routes/index.tsx`
- `app/routes/login.tsx`
- `app/routes/jokes/$jokeId.tsx` - (this one you can reference the joke's name in the title which is fun)

But before you get started, remember that we're in charge of rendering everything from the `<html>` to the `</html>` which means we need to make sure these `meta` tags are rendered in the `<head>` of the `<html>`. This is why Remix gives us a [`<Meta />` component](../api/remix#meta-links-scripts).

💿 Add the `<Meta />` component to `app/root.tsx`, and add the `meta` export to the routes mentioned above. The `<Meta />` component needs to be placed above the existing `<title>` tag to be able to overwrite it when provided.

<details>

<summary>app/root.tsx</summary>

```ts filename=app/root.tsx lines=[1,7,33-45,58]
import type { LinksFunction, MetaFunction } from "remix";
import {
  Links,
  LiveReload,
  Outlet,
  useCatch,
  Meta
} from "remix";

import globalStylesUrl from "./styles/global.css";
import globalMediumStylesUrl from "./styles/global-medium.css";
import globalLargeStylesUrl from "./styles/global-large.css";

export const links: LinksFunction = () => {
  return [
    {
      rel: "stylesheet",
      href: globalStylesUrl
    },
    {
      rel: "stylesheet",
      href: globalMediumStylesUrl,
      media: "print, (min-width: 640px)"
    },
    {
      rel: "stylesheet",
      href: globalLargeStylesUrl,
      media: "screen and (min-width: 1024px)"
    }
  ];
};

export const meta: MetaFunction = () => {
  const description = `Learn Remix and laugh at the same time!`;
  return {
    description,
    keywords: "Remix,jokes",
    "twitter:image": "https://remix-jokes.lol/social.png",
    "twitter:card": "summary_large_image",
    "twitter:creator": "@remix_run",
    "twitter:site": "@remix_run",
    "twitter:title": "Remix Jokes",
    "twitter:description": description
  };
};

function Document({
  children,
  title = `Remix: So great, it's funny!`
}: {
  children: React.ReactNode;
  title?: string;
}) {
  return (
    <html lang="en">
      <head>
        <meta charSet="utf-8" />
        <Meta />
        <title>{title}</title>
        <Links />
      </head>
      <body>
        {children}
        {process.env.NODE_ENV === "development" ? (
          <LiveReload />
        ) : null}
      </body>
    </html>
  );
}

export default function App() {
  return (
    <Document>
      <Outlet />
    </Document>
  );
}

export function CatchBoundary() {
  const caught = useCatch();

  return (
    <Document
      title={`${caught.status} ${caught.statusText}`}
    >
      <div className="error-container">
        <h1>
          {caught.status} {caught.statusText}
        </h1>
      </div>
    </Document>
  );
}

export function ErrorBoundary({ error }: { error: Error }) {
  return (
    <Document title="Uh-oh!">
      <div className="error-container">
        <h1>App Error</h1>
        <pre>{error.message}</pre>
      </div>
    </Document>
  );
}
```

</details>

<details>

<summary>app/routes/index.tsx</summary>

```ts filename=app/routes/index.tsx lines=[1,14-20]
import type { LinksFunction, MetaFunction } from "remix";
import { Link } from "remix";
import stylesUrl from "../styles/index.css";

export const links: LinksFunction = () => {
  return [
    {
      rel: "stylesheet",
      href: stylesUrl
    }
  ];
};

export const meta: MetaFunction = () => {
  return {
    title: "Remix: So great, it's funny!",
    description:
      "Remix jokes app. Learn Remix and laugh at the same time!"
  };
};

export default function Index() {
  return (
    <div className="container">
      <div className="content">
        <h1>
          Remix <span>Jokes!</span>
        </h1>
        <nav>
          <ul>
            <li>
              <Link to="jokes">Read Jokes</Link>
            </li>
          </ul>
        </nav>
      </div>
    </div>
  );
}
```

</details>

<details>

<summary>app/routes/login.tsx</summary>

```ts filename=app/routes/login.tsx lines=[4,23-29]
import type {
  ActionFunction,
  LinksFunction,
  MetaFunction
} from "remix";
import {
  useActionData,
  Link,
  useSearchParams
} from "remix";
import { db } from "~/utils/db.server";
import {
  createUserSession,
  login,
  register
} from "~/utils/session.server";
import stylesUrl from "../styles/login.css";

export const links: LinksFunction = () => {
  return [{ rel: "stylesheet", href: stylesUrl }];
};

export const meta: MetaFunction = () => {
  return {
    title: "Remix Jokes | Login",
    description:
      "Login to submit your own jokes to Remix Jokes!"
  };
};

function validateUsername(username: unknown) {
  if (typeof username !== "string" || username.length < 3) {
    return `Usernames must be at least 3 characters long`;
  }
}

function validatePassword(password: unknown) {
  if (typeof password !== "string" || password.length < 6) {
    return `Passwords must be at least 6 characters long`;
  }
}

type ActionData = {
  formError?: string;
  fieldErrors?: {
    username: string | undefined;
    password: string | undefined;
  };
  fields?: {
    loginType: string;
    username: string;
    password: string;
  };
};

export const action: ActionFunction = async ({
  request
}): Promise<Response | ActionData> => {
  const form = await request.formData();
  const loginType = form.get("loginType");
  const username = form.get("username");
  const password = form.get("password");
  const redirectTo = form.get("redirectTo") || "/jokes";
  if (
    typeof loginType !== "string" ||
    typeof username !== "string" ||
    typeof password !== "string" ||
    typeof redirectTo !== "string"
  ) {
    return { formError: `Form not submitted correctly.` };
  }

  const fields = { loginType, username, password };
  const fieldErrors = {
    username: validateUsername(username),
    password: validatePassword(password)
  };
  if (Object.values(fieldErrors).some(Boolean))
    return { fieldErrors, fields };

  switch (loginType) {
    case "login": {
      const user = await login({ username, password });
      if (!user) {
        return {
          fields,
          formError: `Username/Password combination is incorrect`
        };
      }
      return createUserSession(user.id, redirectTo);
    }
    case "register": {
      const userExists = await db.user.findFirst({
        where: { username }
      });
      if (userExists) {
        return {
          fields,
          formError: `User with username ${username} already exists`
        };
      }
      const user = await register({ username, password });
      if (!user) {
        return {
          fields,
          formError: `Something went wrong trying to create a new user.`
        };
      }
      return createUserSession(user.id, redirectTo);
    }
    default: {
      return { fields, formError: `Login type invalid` };
    }
  }
};

export default function Login() {
  const actionData = useActionData<
    ActionData | undefined
  >();
  const [searchParams] = useSearchParams();
  return (
    <div className="container">
      <div className="content" data-light="">
        <h1>Login</h1>
        <form
          method="post"
          aria-describedby={
            actionData?.formError
              ? "form-error-message"
              : undefined
          }
        >
          <input
            type="hidden"
            name="redirectTo"
            value={
              searchParams.get("redirectTo") ?? undefined
            }
          />
          <fieldset>
            <legend className="sr-only">
              Login or Register?
            </legend>
            <label>
              <input
                type="radio"
                name="loginType"
                value="login"
                defaultChecked={
                  !actionData?.fields?.loginType ||
                  actionData?.fields?.loginType === "login"
                }
              />{" "}
              Login
            </label>
            <label>
              <input
                type="radio"
                name="loginType"
                value="register"
                defaultChecked={
                  actionData?.fields?.loginType ===
                  "register"
                }
              />{" "}
              Register
            </label>
          </fieldset>
          <div>
            <label htmlFor="username-input">Username</label>
            <input
              type="text"
              id="username-input"
              name="username"
              defaultValue={actionData?.fields?.username}
              aria-invalid={Boolean(
                actionData?.fieldErrors?.username
              )}
              aria-describedby={
                actionData?.fieldErrors?.username
                  ? "username-error"
                  : undefined
              }
            />
            {actionData?.fieldErrors?.username ? (
              <p
                className="form-validation-error"
                role="alert"
                id="username-error"
              >
                {actionData?.fieldErrors.username}
              </p>
            ) : null}
          </div>
          <div>
            <label htmlFor="password-input">Password</label>
            <input
              id="password-input"
              name="password"
              defaultValue={actionData?.fields?.password}
              type="password"
              aria-invalid={
                Boolean(
                  actionData?.fieldErrors?.password
                ) || undefined
              }
              aria-describedby={
                actionData?.fieldErrors?.password
                  ? "password-error"
                  : undefined
              }
            />
            {actionData?.fieldErrors?.password ? (
              <p
                className="form-validation-error"
                role="alert"
                id="password-error"
              >
                {actionData?.fieldErrors.password}
              </p>
            ) : null}
          </div>
          <div id="form-error-message">
            {actionData?.formError ? (
              <p
                className="form-validation-error"
                role="alert"
              >
                {actionData?.formError}
              </p>
            ) : null}
          </div>
          <button type="submit" className="button">
            Submit
          </button>
        </form>
      </div>
      <div className="links">
        <ul>
          <li>
            <Link to="/">Home</Link>
          </li>
          <li>
            <Link to="/jokes">Jokes</Link>
          </li>
        </ul>
      </div>
    </div>
  );
}
```

</details>

<details>

<summary>app/routes/jokes/$jokeId.tsx</summary>

```ts filename=app/routes/jokes/$jokeId.tsx lines=[4,17-32]
import type {
  LoaderFunction,
  ActionFunction,
  MetaFunction
} from "remix";
import {
  Link,
  useLoaderData,
  useCatch,
  redirect,
  useParams
} from "remix";
import type { Joke } from "@prisma/client";
import { db } from "~/utils/db.server";
import { requireUserId } from "~/utils/session.server";

export const meta: MetaFunction = ({
  data
}: {
  data: LoaderData | undefined;
}) => {
  if (!data) {
    return {
      title: "No joke",
      description: "No joke found"
    };
  }
  return {
    title: `"${data.joke.name}" joke`,
    description: `Enjoy the "${data.joke.name}" joke and much more`
  };
};

type LoaderData = { joke: Joke };

export const loader: LoaderFunction = async ({
  params
}) => {
  const joke = await db.joke.findUnique({
    where: { id: params.jokeId }
  });
  if (!joke) {
    throw new Response("What a joke! Not found.", {
      status: 404
    });
  }
  const data: LoaderData = { joke };
  return data;
};

export const action: ActionFunction = async ({
  request,
  params
}) => {
  const form = await request.formData();
  if (form.get("_method") === "delete") {
    const userId = await requireUserId(request);
    const joke = await db.joke.findUnique({
      where: { id: params.jokeId }
    });
    if (!joke) {
      throw new Response(
        "Can't delete what does not exist",
        { status: 404 }
      );
    }
    if (joke.jokesterId !== userId) {
      throw new Response(
        "Pssh, nice try. That's not your joke",
        {
          status: 401
        }
      );
    }
    await db.joke.delete({ where: { id: params.jokeId } });
    return redirect("/jokes");
  }
};

export default function JokeRoute() {
  const data = useLoaderData<LoaderData>();

  return (
    <div>
      <p>Here's your hilarious joke:</p>
      <p>{data.joke.content}</p>
      <Link to=".">{data.joke.name} Permalink</Link>
      <form method="post">
        <input
          type="hidden"
          name="_method"
          value="delete"
        />
        <button type="submit" className="button">
          Delete
        </button>
      </form>
    </div>
  );
}

export function CatchBoundary() {
  const caught = useCatch();
  const params = useParams();
  switch (caught.status) {
    case 404: {
      return (
        <div className="error-container">
          Huh? What the heck is {params.jokeId}?
        </div>
      );
    }
    case 401: {
      return (
        <div className="error-container">
          Sorry, but {params.jokeId} is not your joke.
        </div>
      );
    }
    default: {
      throw new Error(`Unhandled error: ${caught.status}`);
    }
  }
}

export function ErrorBoundary() {
  const { jokeId } = useParams();
  return (
    <div className="error-container">{`There was an error loading joke by the id ${jokeId}. Sorry.`}</div>
  );
}
```

</details>

Sweet! Now search engines and social media platforms will like our site a bit better.

## Resource Routes

Sometimes we want our routes to render something other than an HTML document. For example, maybe you have an endpoint that generates your social image for a blog post, or the image for a product, or the CSV data for a report, or an RSS feed, or sitemap, or maybe you want to implement API routes for your mobile app, or anything else.

This is what [Resource Routes](../guides/resource-routes) are for. I think it'd be cool to have an RSS feed of all our jokes. I think it would make sense to be at the URL `/jokes.rss`. For that to work, you'll need to escape the `.` because that character has special meaning in Remix route filenames. Learn more about [escaping special characters here](../api/conventions#escaping-special-characters).

For this one, you'll probably want to at least peak at the example unless you want to go read up on the RSS spec 😅.

💿 Make a `/jokes.rss` route.

<details>

<summary>app/routes/jokes[.]rss.tsx</summary>

```tsx filename=app/routes/jokes[.]rss.tsx
import type { LoaderFunction } from "remix";
import { db } from "~/utils/db.server";

<<<<<<< HEAD
function escapeCdata(s: string) {
  return s.replaceAll("]]>", "]]]]><![CDATA[>");
}

function escapeHtml(s: string) {
  return s.replaceAll('&', '&amp;').replaceAll('<', '&lt;').replaceAll('>', '&gt;').replaceAll('"', '&quot;').replaceAll("'", '&#039;');
}

export let loader: LoaderFunction = async ({ request }) => {
  let jokes = await db.joke.findMany({
=======
export const loader: LoaderFunction = async ({
  request
}) => {
  const jokes = await db.joke.findMany({
>>>>>>> 71073b83
    take: 100,
    orderBy: { createdAt: "desc" },
    include: { jokester: { select: { username: true } } }
  });

  const host =
    request.headers.get("X-Forwarded-Host") ??
    request.headers.get("host");
  if (!host) {
    throw new Error("Could not determine domain URL.");
  }
  const protocol = host.includes("localhost")
    ? "http"
    : "https";
  const domain = `${protocol}://${host}`;
  const jokesUrl = `${domain}/jokes`;

  const rssString = `
    <rss xmlns:blogChannel="${jokesUrl}" version="2.0">
      <channel>
        <title>Remix Jokes</title>
        <link>${jokesUrl}</link>
        <description>Some funny jokes</description>
        <language>en-us</language>
        <generator>Kody the Koala</generator>
        <ttl>40</ttl>
        ${jokes
          .map(joke =>
            `
            <item>
<<<<<<< HEAD
              <title><![CDATA[${escapeCdata(joke.name)}]]></title>
              <description><![CDATA[A funny joke called ${escapeHtml(joke.name)}]]></description>
              <author><![CDATA[${escapeCdata(joke.jokester.username)}]]></author>
              <pubDate>${joke.createdAt}</pubDate>
=======
              <title>${joke.name}</title>
              <description>A funny joke called ${joke.name}</description>
              <author>${joke.jokester.username}</author>
              <pubDate>${joke.createdAt.toUTCString()}</pubDate>
>>>>>>> 71073b83
              <link>${jokesUrl}/${joke.id}</link>
              <guid>${jokesUrl}/${joke.id}</guid>
            </item>
          `.trim()
          )
          .join("\n")}
      </channel>
    </rss>
  `.trim();

  return new Response(rssString, {
    headers: {
      "Cache-Control": `public, max-age=${
        60 * 10
      }, s-maxage=${60 * 60 * 24}`,
      "Content-Type": "application/xml",
      "Content-Length": String(Buffer.byteLength(rssString))
    }
  });
};
```

</details>

![XML document for RSS feed](/jokes-tutorial/img/jokes-rss-feed.png)

Wahoo! You can seriously do anything you can imagine with this API. You could even make a JSON API for a native version of your app if you wanted to. Lots of power here.

💿 Feel free to throw a link to that RSS feed on `app/routes/index.tsx` and `app/routes/jokes.tsx` pages. Note that if you use `<Link />` you'll want to use the `reloadDocument` prop because you can't do a client-side transition to a URL that's not technically part of the React app.

## JavaScript...

Maybe we should actually include JavaScript on our JavaScript app. 😂

Seriously, pull up your network tab and navigate to our app.

![Network tab indicating no JavaScript is loaded](/jokes-tutorial/img/no-javascript.png)

Did you notice that our app isn't loading any JavaScript before now? 😆 This actually is pretty significant. Our entire app can work without JavaScript on the page at all. This is because Remix leverages the platform so well for us.

Why does it matter that our app works without JavaScript? Is it because we're worried about the 0.002% of users who run around with JS disabled? Not really. It's because not everyone's connected to your app on a lightning-fast connection and sometimes JavaScript takes some time to load or fails to load at all. Making your app functional without JavaScript means that when that happens, your app _still works_ for your users even before the JavaScript finishes loading.

Another point for user experience!

There are reasons to include JavaScript on the page. For example, some common UI experiences can't be accessible without JavaScript (focus management in particulr is not great when you have full-page reloads all over the place). And we can make an even nicer user experience with optimistic UI (coming soon) when we have JavaScript on the page. But we thought it'd be cool to show you how far you can get with Remix without JavaScript for your users on poor network connections. 💪

Ok, so let's load JavaScript on this page now 😆

💿 Use Remix's [`<Scripts />` component](../api/remix#meta-links-scripts) component to load all the JavaScript files in `app/root.tsx`.

<details>

<summary>app/root.tsx</summary>

```tsx filename=app/root.tsx lines=[8,65,99]
import type { LinksFunction, MetaFunction } from "remix";
import {
  Links,
  LiveReload,
  Outlet,
  useCatch,
  Meta,
  Scripts
} from "remix";

import globalStylesUrl from "./styles/global.css";
import globalMediumStylesUrl from "./styles/global-medium.css";
import globalLargeStylesUrl from "./styles/global-large.css";

export const links: LinksFunction = () => {
  return [
    {
      rel: "stylesheet",
      href: globalStylesUrl
    },
    {
      rel: "stylesheet",
      href: globalMediumStylesUrl,
      media: "print, (min-width: 640px)"
    },
    {
      rel: "stylesheet",
      href: globalLargeStylesUrl,
      media: "screen and (min-width: 1024px)"
    }
  ];
};

export const meta: MetaFunction = () => {
  const description = `Learn Remix and laugh at the same time!`;
  return {
    description,
    keywords: "Remix,jokes",
    "twitter:image": "https://remix-jokes.lol/social.png",
    "twitter:card": "summary_large_image",
    "twitter:creator": "@remix_run",
    "twitter:site": "@remix_run",
    "twitter:title": "Remix Jokes",
    "twitter:description": description
  };
};

function Document({
  children,
  title = `Remix: So great, it's funny!`
}: {
  children: React.ReactNode;
  title?: string;
}) {
  return (
    <html lang="en">
      <head>
        <meta charSet="utf-8" />
        <Meta />
        <title>{title}</title>
        <Links />
      </head>
      <body>
        {children}
        <Scripts />
        {process.env.NODE_ENV === "development" ? (
          <LiveReload />
        ) : null}
      </body>
    </html>
  );
}

export default function App() {
  return (
    <Document>
      <Outlet />
    </Document>
  );
}

export function CatchBoundary() {
  const caught = useCatch();

  return (
    <Document
      title={`${caught.status} ${caught.statusText}`}
    >
      <div className="error-container">
        <h1>
          {caught.status} {caught.statusText}
        </h1>
      </div>
    </Document>
  );
}

export function ErrorBoundary({ error }: { error: Error }) {
  console.error(error);

  return (
    <Document title="Uh-oh!">
      <div className="error-container">
        <h1>App Error</h1>
        <pre>{error.message}</pre>
      </div>
    </Document>
  );
}
```

</details>

![Network tab showing JavaScript loaded](/jokes-tutorial/img/yes-javascript.png)

💿 Another thing we can do now is you can accept the `error` prop in all your `ErrorBoundary` components and `console.error(error);` and you'll get even server-side errors logged in the browser's console. 🤯

![Browser console showing the log of a server-side error](/jokes-tutorial/img/server-side-error-in-browser.png)

### Forms

Remix has its own [`<Form />`](../api/remix#form) component. When JavaScript is not yet loaded, it works the same way as a regular form, but when JavaScript is enabled, it's "progressively enhanced" to make a `fetch` request instead so we don't do a full-page reload.

💿 Find all `<form />` elements and change them to the Remix `<Form />` component.

### Prefetching

If a user focuses or mouses-over a link, it's likely they want to go there. So we can prefetch the page that they're going to. And this is all it takes to enable that for a specific link:

```
<Link prefetch="intent" to="somewhere/neat">Somewhere Neat</Link>
```

💿 Add `prefetch="intent"` to the list of Joke links in `app/routes/jokes.tsx`.

## Optimistic UI

Now that we have JavaScript on the page, we can benefit from _progressive enhancement_ and make our site _even better_ with JavaScript by adding some _optimistic UI_ to our app.

Even though our app is quite fast (especially locally 😅), some users may have a poor connection to our app. This means that they're going to submit their jokes, but then they'll have to wait for a while before they see anything. We could add a loading spinner somewhere, but it'd be a much better user experience to be optimistic about the success of the request and render what the user would see.

We have a pretty in depth [guide on Optimistic UI](../guides/optimistic-ui), so go give that a read

💿 Add Optimistic UI to the `app/routes/jokes/new.tsx` route.

Note, you'll probably want to create a new file in `app/components/` called `joke.tsx` so you can reuse that UI in both routes.

<details>

<summary>app/components/joke.tsx</summary>

```tsx filename=app/components/joke.tsx
import { Link, Form } from "remix";
import type { Joke } from "@prisma/client";

export function JokeDisplay({
  joke,
  isOwner,
  canDelete = true
}: {
  joke: Pick<Joke, "content" | "name">;
  isOwner: boolean;
  canDelete?: boolean;
}) {
  return (
    <div>
      <p>Here's your hilarious joke:</p>
      <p>{joke.content}</p>
      <Link to=".">{joke.name} Permalink</Link>
      {isOwner ? (
        <Form method="post">
          <input
            type="hidden"
            name="_method"
            value="delete"
          />
          <button
            type="submit"
            className="button"
            disabled={!canDelete}
          >
            Delete
          </button>
        </Form>
      ) : null}
    </div>
  );
}
```

</details>

<details>

<summary>app/routes/jokes/$jokeId.tsx</summary>

```tsx filename=app/routes/jokes/$jokeId.tsx lines=[19,93-95]
import type {
  LoaderFunction,
  ActionFunction,
  MetaFunction
} from "remix";
import {
  Link,
  useLoaderData,
  useCatch,
  redirect,
  useParams
} from "remix";
import type { Joke } from "@prisma/client";
import { db } from "~/utils/db.server";
import {
  getUserId,
  requireUserId
} from "~/utils/session.server";
import { JokeDisplay } from "~/components/joke";

export const meta: MetaFunction = ({
  data
}: {
  data: LoaderData | undefined;
}) => {
  if (!data) {
    return {
      title: "No joke",
      description: "No joke found"
    };
  }
  return {
    title: `"${data.joke.name}" joke`,
    description: `Enjoy the "${data.joke.name}" joke and much more`
  };
};

type LoaderData = { joke: Joke; isOwner: boolean };

export const loader: LoaderFunction = async ({
  request,
  params
}) => {
  const userId = await getUserId(request);

  const joke = await db.joke.findUnique({
    where: { id: params.jokeId }
  });
  if (!joke) {
    throw new Response("What a joke! Not found.", {
      status: 404
    });
  }
  const data: LoaderData = {
    joke,
    isOwner: userId === joke.jokesterId
  };
  return data;
};

export const action: ActionFunction = async ({
  request,
  params
}) => {
  const form = await request.formData();
  if (form.get("_method") === "delete") {
    const userId = await requireUserId(request);
    const joke = await db.joke.findUnique({
      where: { id: params.jokeId }
    });
    if (!joke) {
      throw new Response(
        "Can't delete what does not exist",
        { status: 404 }
      );
    }
    if (joke.jokesterId !== userId) {
      throw new Response(
        "Pssh, nice try. That's not your joke",
        {
          status: 401
        }
      );
    }
    await db.joke.delete({ where: { id: params.jokeId } });
    return redirect("/jokes");
  }
};

export default function JokeRoute() {
  const data = useLoaderData<LoaderData>();

  return (
    <JokeDisplay joke={data.joke} isOwner={data.isOwner} />
  );
}

export function CatchBoundary() {
  const caught = useCatch();
  const params = useParams();
  switch (caught.status) {
    case 404: {
      return (
        <div className="error-container">
          Huh? What the heck is {params.jokeId}?
        </div>
      );
    }
    case 401: {
      return (
        <div className="error-container">
          Sorry, but {params.jokeId} is not your joke.
        </div>
      );
    }
    default: {
      throw new Error(`Unhandled error: ${caught.status}`);
    }
  }
}

export function ErrorBoundary({ error }: { error: Error }) {
  console.error(error);

  const { jokeId } = useParams();
  return (
    <div className="error-container">{`There was an error loading joke by the id ${jokeId}. Sorry.`}</div>
  );
}
```

</details>

<details>

<summary>app/routes/jokes/new.tsx</summary>

```tsx filename=app/routes/jokes/new.tsx lines=[10,82-100]
import type { ActionFunction, LoaderFunction } from "remix";
import {
  useActionData,
  redirect,
  useCatch,
  Link,
  Form,
  useTransition
} from "remix";
import { JokeDisplay } from "~/components/joke";
import { db } from "~/utils/db.server";
import {
  requireUserId,
  getUserId
} from "~/utils/session.server";

export const loader: LoaderFunction = async ({
  request
}) => {
  const userId = await getUserId(request);
  if (!userId) {
    throw new Response("Unauthorized", { status: 401 });
  }
  return {};
};

function validateJokeContent(content: string) {
  if (content.length < 10) {
    return `That joke is too short`;
  }
}

function validateJokeName(name: string) {
  if (name.length < 2) {
    return `That joke's name is too short`;
  }
}

type ActionData = {
  formError?: string;
  fieldErrors?: {
    name: string | undefined;
    content: string | undefined;
  };
  fields?: {
    name: string;
    content: string;
  };
};

export const action: ActionFunction = async ({
  request
}): Promise<Response | ActionData> => {
  const userId = await requireUserId(request);
  const form = await request.formData();
  const name = form.get("name");
  const content = form.get("content");
  if (
    typeof name !== "string" ||
    typeof content !== "string"
  ) {
    return { formError: `Form not submitted correctly.` };
  }

  const fieldErrors = {
    name: validateJokeName(name),
    content: validateJokeContent(content)
  };
  const fields = { name, content };
  if (Object.values(fieldErrors).some(Boolean)) {
    return { fieldErrors, fields };
  }

  const joke = await db.joke.create({
    data: { ...fields, jokesterId: userId }
  });
  return redirect(`/jokes/${joke.id}`);
};

export default function NewJokeRoute() {
  const actionData = useActionData<
    ActionData | undefined
  >();
  const transition = useTransition();

  if (transition.submission) {
    const name = transition.submission.formData.get("name");
    const content =
      transition.submission.formData.get("content");
    if (
      typeof name === "string" &&
      typeof content === "string" &&
      !validateJokeContent(content) &&
      !validateJokeName(name)
    ) {
      return (
        <JokeDisplay
          joke={{ name, content }}
          isOwner={true}
          canDelete={false}
        />
      );
    }
  }

  return (
    <div>
      <p>Add your own hilarious joke</p>
      <Form method="post">
        <div>
          <label>
            Name:{" "}
            <input
              type="text"
              defaultValue={actionData?.fields?.name}
              name="name"
              aria-invalid={
                Boolean(actionData?.fieldErrors?.name) ||
                undefined
              }
              aria-describedby={
                actionData?.fieldErrors?.name
                  ? "name-error"
                  : undefined
              }
            />
          </label>
          {actionData?.fieldErrors?.name ? (
            <p
              className="form-validation-error"
              role="alert"
              id="name-error"
            >
              {actionData.fieldErrors.name}
            </p>
          ) : null}
        </div>
        <div>
          <label>
            Content:{" "}
            <textarea
              defaultValue={actionData?.fields?.content}
              name="content"
              aria-invalid={
                Boolean(actionData?.fieldErrors?.content) ||
                undefined
              }
              aria-describedby={
                actionData?.fieldErrors?.content
                  ? "content-error"
                  : undefined
              }
            />
          </label>
          {actionData?.fieldErrors?.content ? (
            <p
              className="form-validation-error"
              role="alert"
              id="content-error"
            >
              {actionData.fieldErrors.content}
            </p>
          ) : null}
        </div>
        <div>
          <button type="submit" className="button">
            Add
          </button>
        </div>
      </Form>
    </div>
  );
}

export function CatchBoundary() {
  const caught = useCatch();

  if (caught.status === 401) {
    return (
      <div className="error-container">
        <p>You must be logged in to create a joke.</p>
        <Link to="/login">Login</Link>
      </div>
    );
  }
}

export function ErrorBoundary({ error }: { error: Error }) {
  console.error(error);

  return (
    <div className="error-container">
      Something unexpected went wrong. Sorry about that.
    </div>
  );
}
```

</details>

One thing I like about my example is that it can use the _exact_ same validation functions that the server uses! So if what they submitted will fail server-side validation, we don't even bother rendering the optimistic UI because we know it would fail.

That said, this declarative optimistic UI approach is fantastic because we don't have to worry about error recovery. If the request fails, then our component will be re-rendered, it will no longer be a submission and everything will work as it did before. Nice!

Here's a demonstration of what that experience looks like:

<video src="/jokes-tutorial/img/optimistic-ui.mp4" controls muted loop autoplay></video>

## Deployment

I feel pretty great about the user experience we've created here. So let's get this thing deployed! With Remix you have a lot of options for deployment. When you ran `npx create-remix@latest` at the start of this tutorial, there were several options given to you. Because the tutorial we've built relies on Node.js (`bcrypt`), we're going to deploy to one of our favorite hosting providers: [Fly.io](https://fly.io).

<docs-error>Note, deploying to fly with a sqlite database is going to cost a little bit of money: A couple bucks per month you have it running.</docs-error>

💿 Before proceeding, you're going to need to to [install fly](https://fly.io/docs/hands-on/installing/) and [sign up for an account](https://fly.io/docs/hands-on/sign-up/).

💿 Once you've done that, run this command from within your project directory:

```sh
fly launch
```

The folks at fly were kind enough to put together a great setup experience. They'll detect your Remix project and ask you a few questions to get you started. Here's my output/choices:

```
Creating app in /Users/kentcdodds/Desktop/remix-jokes
Scanning source code
Detected a Remix app
? App Name (leave blank to use an auto-generated name): remix-jokes
Automatically selected personal organization: Kent C. Dodds
? Select region: dfw (Dallas, Texas (US))
Created app remix-jokes in organization personal
Created a 10GB volume vol_18l524yj27947zmp in the dfw region
Wrote config file fly.toml

This launch configuration uses SQLite on a single, dedicated volume. It will not scale beyond a single VM. Look into 'fly postgres' for a more robust production database.

? Would you like to deploy now? No
Your app is ready. Deploy with `flyctl deploy`
```

You'll want to choose a different app name because I already took `remix-jokes` (sorry 🙃).

It also allowed you to select a region, I recommend choosing one that's close to you. If you decide to deploy a real app on Fly in the future, you may decide to scale up your fly to multiple regions.

Fly also detected that this project is using sqlite with prisma and created a persistence volume for us (this is the part that costs money).

We don't want to deploy right now because we have an environment variable we need to set! So choose "No".

Fly generated a few files for us:

- `fly.toml` - Fly-specific configuration
- `Dockerfile` - Remix-specific Dockerfile for the app
- `.dockerignore` - It just ignores `node_modules` because we'll run the installation as we build the image.

💿 Now set the `SESSION_SECRET` environment variable by running this command:

```sh
fly secrets set SESSION_SECRET=your-secret-here
```

`your-secret-here` can be whatever you want. It's just a string that's used to encrypt the session cookie. Use a password generator if you like.

One other thing we need to do is get prisma ready to set up our database for the first time. Now that we're happy with our schema, we can create our first migration.

💿 Run this command:

```sh
npx prisma migrate dev
```

This will create a migration file in the `migrations` directory. You may get an error when it tries to run the seed file. You can safely ignore that. It will ask you what you want to call your migration:

```
Environment variables loaded from .env
Prisma schema loaded from prisma/schema.prisma
Datasource "db": SQLite database "dev.db" at "file:./dev.db"

SQLite database dev.db created at file:./dev.db

✔ Enter a name for the new migration: … init
```

💿 I called mine "init". Then you'll get the rest of the output:

```
Applying migration `20211121111251_init`

The following migration(s) have been created and applied from new schema changes:

migrations/
  └─ 20211121111251_init/
    └─ migration.sql

Your database is now in sync with your schema.

✔ Generated Prisma Client (3.5.0) to ./node_modules/@prisma/client in 52ms
```

💿 If you did get an error when running the seed, you can run it manually now:

```sh
npx prisma db seed
```

With that done, you're ready to deploy.

💿 Run this command:

```sh
fly deploy
```

This will build the docker image and deploy it on Fly in the region you selected. It will take a little while. While you wait, you can think of someone you haven't talked to in a while and shoot them a message telling them why you appreciate them.

Great! We're done and you made someone's day! Success!

Your app is now live at `https://<your-app-name>.fly.dev`! You can find that URL in your fly account online as well: [fly.io/apps](https://fly.io/apps).

Any time you make a change, simply run `fly deploy` again to redeploy.

## Conclusion

Phew! And there we have it. If you made it through this whole thing then I'm really impressed ([tweet your success](https://twitter.com/intent/tweet?text=I%20went%20through%20the%20whole%20remix.run%20jokes%20tutorial!%20%F0%9F%92%BF%20And%20now%20I%20love%20@remix_run!&url=https://remix.run/docs/en/v1/tutorials/jokes))! There's a lot to Remix and we've only gotten you started. Good luck on the rest of your Remix journy!<|MERGE_RESOLUTION|>--- conflicted
+++ resolved
@@ -5381,7 +5381,6 @@
 import type { LoaderFunction } from "remix";
 import { db } from "~/utils/db.server";
 
-<<<<<<< HEAD
 function escapeCdata(s: string) {
   return s.replaceAll("]]>", "]]]]><![CDATA[>");
 }
@@ -5390,14 +5389,8 @@
   return s.replaceAll('&', '&amp;').replaceAll('<', '&lt;').replaceAll('>', '&gt;').replaceAll('"', '&quot;').replaceAll("'", '&#039;');
 }
 
-export let loader: LoaderFunction = async ({ request }) => {
+export const loader: LoaderFunction = async ({ request }) => {
   let jokes = await db.joke.findMany({
-=======
-export const loader: LoaderFunction = async ({
-  request
-}) => {
-  const jokes = await db.joke.findMany({
->>>>>>> 71073b83
     take: 100,
     orderBy: { createdAt: "desc" },
     include: { jokester: { select: { username: true } } }
@@ -5428,17 +5421,10 @@
           .map(joke =>
             `
             <item>
-<<<<<<< HEAD
               <title><![CDATA[${escapeCdata(joke.name)}]]></title>
               <description><![CDATA[A funny joke called ${escapeHtml(joke.name)}]]></description>
               <author><![CDATA[${escapeCdata(joke.jokester.username)}]]></author>
-              <pubDate>${joke.createdAt}</pubDate>
-=======
-              <title>${joke.name}</title>
-              <description>A funny joke called ${joke.name}</description>
-              <author>${joke.jokester.username}</author>
               <pubDate>${joke.createdAt.toUTCString()}</pubDate>
->>>>>>> 71073b83
               <link>${jokesUrl}/${joke.id}</link>
               <guid>${jokesUrl}/${joke.id}</guid>
             </item>
