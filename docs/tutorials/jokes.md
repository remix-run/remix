---
title: Jokes App
order: 2
---

# Jokes App Tutorial

You want to learn Remix? You're in the right place. Let's build [Remix Jokes](https://remix-jokes.lol)!

<docs-info><a target="_blank" rel="noopener noreferrer" href="https://www.youtube.com/watch?v=hsIWJpuxNj0">Work through this tutorial with Kent in this live stream</a></docs-info>

<a href="https://remix-jokes.lol"><img src="https://remix-jokes.lol/social.png" style="aspect-ratio: 300 / 157; width: 100%"/></a>

This tutorial is the comprehensive way to getting an overview of the primary APIs available in Remix. By the end, you'll have a full application you can show your mom, significant other, or dog and I'm sure they'll be just as excited about Remix as you are (though I make no guarantees).

We're going to be laser focused on Remix. This means that we're going to skip over a few things that are a distraction from the core ideas we want you to learn about Remix. For example, we'll show you how to get a CSS stylesheet on the page, but we're not going to make you write the styles by yourself. So we'll just give you stuff you can copy/paste for that kind of thing. However, if you'd prefer to write it all out yourself, you totally can (it'll just take you much longer). So we'll put it in little `<details>` elements you have to click to expand to not spoil anything if you'd prefer to code it out yourself.

<details>

<summary>Click me</summary>

There are several areas in the tutorial where we stick code behind one of these `<details>` elements. This is so you can choose how much copy/paste you want to do without us spoiling it for you. We don't recommend struggling with concepts unrelated to Remix though, like guessing what class names to use. Feel free to reference these sections to check your work once you get the main point of the tutorial. Or if you want to run through things quickly then you can just copy/paste stuff as you go as well. We won't judge you!

</details>

We'll be linking to various docs (Remix docs as well as web docs on [MDN](https://developer.mozilla.org/en-US/)) throughout the tutorial (if you don't already use MDN, you'll find yourself using it a _lot_ with Remix, and getting better at the web while you're at it). If you're ever stuck, make sure you check into any docs links you may have skipped. Part of the goal of this tutorial is to get you acclimated to the Remix and web API documentation, so if something's explained in the docs, then you'll be linked to those instead of rehashing it all out in here.

This tutorial will be using TypeScript. Feel free to follow along and skip/remove the TypeScript bits. We find that Remix is made even better when you're using TypeScript, especially since we'll also be using [prisma](https://www.prisma.io/) to access our data models from the sqlite database.

<docs-info>💿 Hello, I'm Rachel the Remix Disc. I'll show up whenever you have to actually _do_ something.</docs-info>

<docs-warning>Feel free to explore as you go, but if you deviate from the tutorial too much (like trying to deploy before getting to that step for example), you may find it doesn't work like you expected because you missed something important.</docs-warning>

<docs-error>We won't add JavaScript to the browser until toward the end of the tutorial. This is to show you how well your application will work when JavaScript takes a long time to load (or fails to load at all). So until we actually add JavaScript to the page, you won't be able to use things like `useState` until we get to that step.</docs-error>

## Outline

Here are the topics we'll be covering in this tutorial:

- Generating a new Remix project
- Conventional files
- Routes (including the nested variety ✨)
- Styling
- Database interactions (via `sqlite` and `prisma`)
- Mutations
- Validation
- Authentication
- Error handling: Both unexpected (the dev made a whoopsies) and expected (the end-user made a whoopsies) errors
- SEO with Meta Tags
- JavaScript...
- Resource Routes
- Deployment

You'll find links to the sections of the tutorial in the navbar (top of the page for mobile and to the right for desktop).

## Prerequisites

You can follow along with this tutorial on [CodeSandbox](https://codesandbox.com/) (a fantastic in-browser editor) or locally on your own computer. If you use the CodeSandbox approach then all you need is a good internet connection and a modern browser. If you run things locally then you're going to need some things installed:

- [Node.js](https://nodejs.org) 14 or greater
- [npm](https://www.npmjs.com) 7 or greater
- A code editor ([VSCode](https://code.visualstudio.com/) is a nice one)

If you'd like to follow along with the deploy step at the end, you'll also want an account on [Fly.io](https://fly.io).

We'll also be executing commands in your system command line/terminal interface. So you'll want to be familiar with that.

Some experience with React and TypeScript/JavaScript is assumed. If you'd like to review your knowledge, check out these resources:

- [JavaScript to know for React](https://kentcdodds.com/blog/javascript-to-know-for-react)
- [The Beginner's Guide to React](https://kcd.im/beginner-react)

And having a good understanding of [the HTTP API](https://developer.mozilla.org/en-US/docs/Web/HTTP) is also helpful, but not totally required.

With that, I think we're ready to get started!

## Generating a new Remix project

<docs-info>

If you're planning on using CodeSandbox, you can use [the Basic example](https://codesandbox.io/s/github/remix-run/remix/tree/main/examples/basic) to get started.

</docs-info>

💿 Open your terminal and run this command:

```sh
npx create-remix@latest
```

<docs-info>

This may ask you whether you want to install `create-remix` to run the command. Enter `y`. It will only be installed temporarily to run the setup script.

</docs-info>

When the fun Remix animation is finished, it'll ask you a few questions. We'll call our app "remix-jokes", choose the "Remix App Server" deploy target, use TypeScript, and have it run the installation for us:

```
R E M I X

💿 Welcome to Remix! Let's get you set up with a new project.

? Where would you like to create your app? remix-jokes
? Where do you want to deploy? Choose Remix if you're unsure, it's easy to change deployment targets. Remix
 App Server
? TypeScript or JavaScript? TypeScript
? Do you want me to run `npm install`? Yes
```

Remix can be deployed in a large and growing list of JavaScript environments. The "Remix App Server" is a full-featured [Node.js](https://nodejs.org) server based on [Express](https://expressjs.com/). It's the simplest option and it satisfies most people's needs, so that's what we're going with for this tutorial. Feel free to experiment in the future!

Once the `npm install` has completed, we'll change into the `remix-jokes` directory:

💿 Run this command

```sh
cd remix-jokes
```

Now you're in the `remix-jokes` directory. All other commands you run from here on out will be in that directory.

💿 Great, now open that up in your favorite editor and let's explore the project structure a bit.

## Explore the project structure

Here's the tree structure. Hopefully what you've got looks a bit like this:

```
remix-jokes
├── README.md
├── app
│   ├── entry.client.tsx
│   ├── entry.server.tsx
│   ├── root.tsx
│   └── routes
│       └── index.tsx
├── package-lock.json
├── package.json
├── public
│   └── favicon.ico
├── remix.config.js
├── remix.env.d.ts
└── tsconfig.json
```

Let's talk briefly about a few of these files:

- `app/` - This is where all your Remix app code goes
- `app/entry.client.tsx` - This is the first bit of your JavaScript that will run when the app loads in the browser. We use this file to [hydrate](https://reactjs.org/docs/react-dom.html#hydrate) our React components.
- `app/entry.server.tsx` - This is the first bit of your JavaScript that will run when a request hits your server. Remix handles loading all the necessary data and you're responsible for sending back the response. We'll use this file to render our React app to a string/stream and send that as our response to the client.
- `app/root.tsx` - This is where we put the root component for our application. You render the `<html>` element here.
- `app/routes/` - This is where all your "route modules" will go. Remix uses the files in this directory to create the URL routes for your app based on the name of the files.
- `public/` - This is where your static assets go (images/fonts/etc)
- `remix.config.js` - Remix has a handful of configuration options you can set in this file.

💿 Let's go ahead and run the build:

```sh
npm run build
```

That should output something like this:

```
Building Remix app in production mode...
Built in 132ms
```

Now you should also have a `.cache/` directory (something used internally by Remix), a `build/` directory, and a `public/build` directory. The `build/` directory is our server-side code. The `public/build/` holds all our client-side code. These three directories are listed in your `.gitignore` file so you don't commit the generated files to source control.

💿 Let's run the built app now:

```sh
npm start
```

This will start the server and output this:

```
Remix App Server started at http://localhost:3000
```

Open up that URL and you should be presented with a minimal page pointing to some docs.

💿 Now stop the server and delete all this stuff:

- `app/routes`
- `app/styles`

We're going to trim this down the bare bones and introduce things incrementally.

💿 Replace the contents of `app/root.tsx` with this:

```tsx filename=app/root.tsx
import { LiveReload } from "remix";

export default function App() {
  return (
    <html lang="en">
      <head>
        <meta charSet="utf-8" />
        <title>Remix: So great, it's funny!</title>
      </head>
      <body>
        Hello world
        {process.env.NODE_ENV === "development" ? (
          <LiveReload />
        ) : null}
      </body>
    </html>
  );
}
```

<docs-info>

The `<LiveReload />` component is useful during development to auto-refresh our browser whenever we make a change. Because our build server is so fast, the reload will often happen before you even notice ⚡

</docs-info>

Your `app/` directory should now look like this:

```
app
├── entry.client.tsx
├── entry.server.tsx
└── root.tsx
```

💿 With that set up, go ahead and start the dev server up with this command:

```sh
npm run dev
```

Open [http://localhost:3000](http://localhost:3000) and the app should greet the world:

![Bare bones hello world app](/jokes-tutorial/img/bare-bones.png)

Great, now we're ready to start adding stuff back.

## Routes

The first thing we want to do is get our routing structure set up. Here are all the routes our app is going to have:

```
/
/jokes
/jokes/:jokeId
/jokes/new
/login
```

You can programmatically create routes via the [`remix.config.js`](../api/conventions#remixconfigjs), but the more common way to create the routes is through the file system. This is called "file-based routing."

Each file we put in the `app/routes` directory is called a ["Route Module"](../api/conventions#route-module-api) and by following [the route filename convention](../api/conventions#route-filenames), we can create the routing URL structure we're looking for. Remix uses [React Router](https://reactrouter.com/) under the hood to handle this routing.

💿 Let's start with the index route (`/`). To do that, create a file at `app/routes/index.tsx` and `export default` a component from that route module. For now, you can have it just say "Hello Index Route" or something.

<details>

<summary>app/routes/index.tsx</summary>

```tsx filename=app/routes/index.tsx
export default function IndexRoute() {
  return <div>Hello Index Route</div>;
}
```

</details>

React Router supports "nested routing" which means we have parent-child relationships in our routes. The `app/routes/index.tsx` is a child of the `app/root.tsx` route. In nested routing, parents are responsible for laying out their children.

💿 Update the `app/root.tsx` to position children. You'll do this with the `<Outlet />` component from `remix`:

<details>

<summary>app/root.tsx</summary>

```tsx filename=app/root.tsx lines=[1,11]
import { LiveReload, Outlet } from "remix";

export default function App() {
  return (
    <html lang="en">
      <head>
        <meta charSet="utf-8" />
        <title>Remix: So great, it's funny!</title>
      </head>
      <body>
        <Outlet />
        {process.env.NODE_ENV === "development" ? (
          <LiveReload />
        ) : null}
      </body>
    </html>
  );
}
```

</details>

<docs-info>Remember to have the dev server running with `npm run dev`</docs-info>

That will watch your filesystem for changes, rebuild the site, and thanks to the `<LiveReload />` component your browser will refresh.

💿 Go ahead and open up the site again and you should be presented with the greeting from the index route.

![A greeting from the index route](/jokes-tutorial/img/index-route-greeting.png)

Great! Next let's handle the `/jokes` route.

💿 Create a new route at `app/routes/jokes.tsx` (keep in mind that this will be a parent route, so you'll want to use `<Outlet />` again).

<details>

<summary>app/routes/jokes.tsx</summary>

```tsx filename=app/routes/jokes.tsx
import { Outlet } from "remix";

export default function JokesRoute() {
  return (
    <div>
      <h1>J🤪KES</h1>
      <main>
        <Outlet />
      </main>
    </div>
  );
}
```

</details>

You should be presented with that component when you go to [`/jokes`](http://localhost:3000/jokes). Now, in that `<Outlet />` we want to render out some random jokes in the "index route".

💿 Create a route at `app/routes/jokes/index.tsx`

<details>

<summary>app/routes/jokes/index.tsx</summary>

```tsx filename=app/routes/jokes/index.tsx
export default function JokesIndexRoute() {
  return (
    <div>
      <p>Here's a random joke:</p>
      <p>
        I was wondering why the frisbee was getting bigger,
        then it hit me.
      </p>
    </div>
  );
}
```

</details>

Now if you refresh [`/jokes`](http://localhost:3000/jokes), you'll get the content in the `app/routes/jokes.tsx` as well as the `app/routes/jokes/index.tsx`. Here's what mine looks like:

![A random joke on the jokes page: "I was wondering why the frisbee was getting bigger, then it hit me"](/jokes-tutorial/img/random-joke.png)

And notice that each of those route modules is only concerned with their part of the URL. Neat right!? Nested routing is pretty nice, and we're only just getting started. Let's keep going.

💿 Next, let's handle the `/jokes/new` route. I'll bet you can figure out how to do that 😄. Remember we're going to allow people to create jokes on this page, so you'll want to render a `form` with `name` and `content` fields.

<details>

<summary>app/routes/jokes/new.tsx</summary>

```tsx filename=app/routes/jokes/new.tsx
export default function NewJokeRoute() {
  return (
    <div>
      <p>Add your own hilarious joke</p>
      <form method="post">
        <div>
          <label>
            Name: <input type="text" name="name" />
          </label>
        </div>
        <div>
          <label>
            Content: <textarea name="content" />
          </label>
        </div>
        <div>
          <button type="submit" className="button">
            Add
          </button>
        </div>
      </form>
    </div>
  );
}
```

</details>

Great, so now going to [`/jokes/new`](http://localhost:3000/jokes/new) should display your form:

![A new joke form](/jokes-tutorial/img/new-joke.png)

### Parameterized Routes

Soon we'll add a database that stores our jokes by an ID, so let's add one more route that's a little more unique, a parameterized route:

`/jokes/:jokeId`

Here the parameter `$jokeId` can be anything, and we can lookup that part of the URL up in the database to display the right joke. To make a parameterized route, we use the `$` character in the filename. ([Read more about the convention here](../api/conventions#route-filenames)).

💿 Create a new route at `app/routes/jokes/$jokeId.tsx`. Don't worry too much about what it displays for now (we don't have a database set up yet!):

<details>

<summary>app/routes/jokes/$jokeId.tsx</summary>

```tsx filename=app/routes/jokes/$jokeId.tsx
export default function JokeRoute() {
  return (
    <div>
      <p>Here's your hilarious joke:</p>
      <p>
        Why don't you find hippopotamuses hiding in trees?
        They're really good at it.
      </p>
    </div>
  );
}
```

</details>

Great, so now going to [`/jokes/anything-you-want`](http://localhost:3000/jokes/hippos) should display what you just created (in addition to the parent routes):

![A new joke form](/jokes-tutorial/img/param-route.png)

Great! We've got our primary routes all set up!

## Styling

From the beginning of styling on the web, to get CSS on the page, we've used `<link rel="stylesheet" href="/path-to-file.css" />`. This is how you style your Remix applications as well, but Remix makes it much easier than just throwing `link` tags all over the place. Remix brings the power of its Nested Routing support to CSS and allows you to associate `link`s to routes. When the route is active, the `link` is on the page and the CSS applies. When the route is not active (the user navigates away), the `link` tag is removed and the CSS no longer applies.

You do this by exporting a [`links`](../api/conventions#links) function in your route module. Let's get the homepage styled. You can put your CSS files anywhere you like within the `app` directory. We'll put ours in `app/styles/`.

We'll start off by just styling the home page (the index route `/`).

💿 Create `app/styles/index.css` and stick this CSS in it:

```css
body {
  color: hsl(0, 0%, 100%);
  background-image: radial-gradient(
    circle,
    rgba(152, 11, 238, 1) 0%,
    rgba(118, 15, 181, 1) 35%,
    rgba(58, 13, 85, 1) 100%
  );
}
```

💿 Now update `app/routes/index.tsx` to import that css file. Then add a `links` export (as described in [the documentation](../api/conventions#links)) to add that link to the page.

<details>

<summary>app/routes/index.tsx</summary>

```tsx filename=app/routes/index.tsx lines=[1, 3, 5-7]
import type { LinksFunction } from "remix";

import stylesUrl from "~/styles/index.css";

export const links: LinksFunction = () => {
  return [{ rel: "stylesheet", href: stylesUrl }];
};

export default function IndexRoute() {
  return <div>Hello Index Route</div>;
}
```

</details>

Now if you go to [`/`](http://localhost:3000) you may be a bit disappointed. Our beautiful styles aren't applied! Well, you may recall that in the `app/root.tsx` we're the ones rendering _everything_ about our app. From the `<html>` to the `</html>`. That means if something doesn't show up in there, it's not going to show up at all!

So we need some way to get the `link` exports from all active routes and add `<link />` tags for all of them. Luckily, Remix makes this easy for us by providing a convenience [`<Links />`](../api/remix#link) component.

💿 Go ahead and add the Remix `<Links />` component to `app/root.tsx` within the `<head>`.

<details>

<summary>app/root.tsx</summary>

```tsx filename=app/root.tsx lines=[1,9]
import { Links, LiveReload, Outlet } from "remix";

export default function App() {
  return (
    <html lang="en">
      <head>
        <meta charSet="utf-8" />
        <title>Remix: So great, it's funny!</title>
        <Links />
      </head>
      <body>
        <Outlet />
        {process.env.NODE_ENV === "development" ? (
          <LiveReload />
        ) : null}
      </body>
    </html>
  );
}
```

</details>

Great, now check [`/`](http://localhost:3000/) again and it should be nice and styled for you:

![The homepage with a purple gradient background and white text with the words "Hello Index Route"](/jokes-tutorial/img/homepage-styles.png)

Hooray! But I want to call out something important and exciting. You know how the CSS we wrote styles the `body` element? What would you expect to happen on the [`/jokes`](http://localhost:3000/jokes) route? Go ahead and check it out.

![The jokes page with no background gradient](/jokes-tutorial/img/jokes-no-styles.png)

🤯 What is this? Why aren't the CSS rules applied? Did the `body` get removed or something?! Nope. If you open the Elements tab of the dev tools you'll notice that the link tag isn't there at all!

<docs-info>

This means that you don't have to worry about unexpected CSS clashes when you're writing your CSS. You can write whatever you like and so long as you check each route your file is linked on you'll know that you haven't impacted other pages! 🔥

This also means your CSS files can be cached long-term and your CSS is naturally code-split. Performance FTW ⚡

</docs-info>

That's pretty much all there is to it for styling with the tutorial. The rest is just writing the CSS which you're welcome to do if you want, or simply copy the styles from below.

<details>

<summary>💿 Copy this to `app/styles/global.css`</summary>

```css filename=app/styles/global.css
@font-face {
  font-family: "baloo";
  src: url("/fonts/baloo/baloo.woff") format("woff");
  font-weight: normal;
  font-style: normal;
}

:root {
  --hs-links: 48 100%;
  --color-foreground: hsl(0, 0%, 100%);
  --color-background: hsl(278, 73%, 19%);
  --color-links: hsl(var(--hs-links) 50%);
  --color-links-hover: hsl(var(--hs-links) 45%);
  --color-border: hsl(277, 85%, 38%);
  --color-invalid: hsl(356, 100%, 71%);
  --gradient-background: radial-gradient(
    circle,
    rgba(152, 11, 238, 1) 0%,
    rgba(118, 15, 181, 1) 35%,
    rgba(58, 13, 85, 1) 100%
  );
  --font-body: -apple-system, "Segoe UI", Helvetica Neue, Helvetica,
    Roboto, Arial, sans-serif, system-ui, "Apple Color Emoji",
    "Segoe UI Emoji";
  --font-display: baloo, var(--font-body);
}

html {
  box-sizing: border-box;
}

*,
*::before,
*::after {
  box-sizing: inherit;
}

:-moz-focusring {
  outline: auto;
}

:focus {
  outline: var(--color-links) solid 2px;
  outline-offset: 2px;
}

html,
body {
  padding: 0;
  margin: 0;
  color: var(--color-foreground);
  background-color: var(--color-background);
}

[data-light] {
  --color-invalid: hsl(356, 70%, 39%);
  color: var(--color-background);
  background-color: var(--color-foreground);
}

body {
  font-family: var(--font-body);
  line-height: 1.5;
  background-repeat: no-repeat;
  min-height: 100vh;
  min-height: calc(100vh - env(safe-area-inset-bottom));
}

a {
  color: var(--color-links);
  text-decoration: none;
}

a:hover {
  color: var(--color-links-hover);
  text-decoration: underline;
}

hr {
  display: block;
  height: 1px;
  border: 0;
  background-color: var(--color-border);
  margin-top: 2rem;
  margin-bottom: 2rem;
}

h1,
h2,
h3,
h4,
h5,
h6 {
  font-family: var(--font-display);
  margin: 0;
}

h1 {
  font-size: 2.25rem;
  line-height: 2.5rem;
}

h2 {
  font-size: 1.5rem;
  line-height: 2rem;
}

h3 {
  font-size: 1.25rem;
  line-height: 1.75rem;
}

h4 {
  font-size: 1.125rem;
  line-height: 1.75rem;
}

h5,
h6 {
  font-size: 0.875rem;
  line-height: 1.25rem;
}

.sr-only {
  position: absolute;
  width: 1px;
  height: 1px;
  padding: 0;
  margin: -1px;
  overflow: hidden;
  clip: rect(0, 0, 0, 0);
  white-space: nowrap;
  border-width: 0;
}

.container {
  --gutter: 16px;
  width: 1024px;
  max-width: calc(100% - var(--gutter) * 2);
  margin-right: auto;
  margin-left: auto;
}

/* buttons */

.button {
  --shadow-color: hsl(var(--hs-links) 30%);
  --shadow-size: 3px;
  -webkit-appearance: none;
  -moz-appearance: none;
  cursor: pointer;
  appearance: none;
  display: inline-flex;
  align-items: center;
  justify-content: center;
  background-color: var(--color-links);
  color: var(--color-background);
  font-family: var(--font-display);
  font-weight: bold;
  line-height: 1;
  font-size: 1.125rem;
  margin: 0;
  padding: 0.625em 1em;
  border: 0;
  border-radius: 4px;
  box-shadow: 0 var(--shadow-size) 0 0 var(--shadow-color);
  outline-offset: 2px;
  transform: translateY(0);
  transition: background-color 50ms ease-out, box-shadow
      50ms ease-out,
    transform 100ms cubic-bezier(0.3, 0.6, 0.8, 1.25);
}

.button:hover {
  --raise: 1px;
  color: var(--color-background);
  text-decoration: none;
  box-shadow: 0 calc(var(--shadow-size) + var(--raise)) 0 0 var(
      --shadow-color
    );
  transform: translateY(calc(var(--raise) * -1));
}

.button:active {
  --press: 1px;
  box-shadow: 0 calc(var(--shadow-size) - var(--press)) 0 0 var(
      --shadow-color
    );
  transform: translateY(var(--press));
  background-color: var(--color-links-hover);
}

.button[disabled],
.button[aria-disabled="true"] {
  transform: translateY(0);
  pointer-events: none;
  opacity: 0.7;
}

.button:focus:not(:focus-visible) {
  outline: none;
}

/* forms */

form {
  display: flex;
  flex-direction: column;
  gap: 1rem;
  width: 100%;
}

fieldset {
  margin: 0;
  padding: 0;
  border: 0;
}

legend {
  display: block;
  max-width: 100%;
  margin-bottom: 0.5rem;
  color: inherit;
  white-space: normal;
}

[type="text"],
[type="password"],
[type="date"],
[type="datetime"],
[type="datetime-local"],
[type="month"],
[type="week"],
[type="email"],
[type="number"],
[type="search"],
[type="tel"],
[type="time"],
[type="url"],
[type="color"],
textarea {
  -webkit-appearance: none;
  -moz-appearance: none;
  appearance: none;
  display: block;
  display: flex;
  align-items: center;
  width: 100%;
  height: 2.5rem;
  margin: 0;
  padding: 0.5rem 0.75rem;
  border: 1px solid var(--color-border);
  border-radius: 4px;
  background-color: hsl(0 0% 100% / 10%);
  background-blend-mode: luminosity;
  box-shadow: none;
  font-family: var(--font-body);
  font-size: 1rem;
  font-weight: normal;
  line-height: 1.5;
  color: var(--color-foreground);
  transition: box-shadow 200ms, border-color 50ms ease-out,
    background-color 50ms ease-out, color 50ms ease-out;
}

[data-light] [type="text"],
[data-light] [type="password"],
[data-light] [type="date"],
[data-light] [type="datetime"],
[data-light] [type="datetime-local"],
[data-light] [type="month"],
[data-light] [type="week"],
[data-light] [type="email"],
[data-light] [type="number"],
[data-light] [type="search"],
[data-light] [type="tel"],
[data-light] [type="time"],
[data-light] [type="url"],
[data-light] [type="color"],
[data-light] textarea {
  color: var(--color-background);
  background-color: hsl(0 0% 0% / 10%);
}

[type="text"][aria-invalid="true"],
[type="password"][aria-invalid="true"],
[type="date"][aria-invalid="true"],
[type="datetime"][aria-invalid="true"],
[type="datetime-local"][aria-invalid="true"],
[type="month"][aria-invalid="true"],
[type="week"][aria-invalid="true"],
[type="email"][aria-invalid="true"],
[type="number"][aria-invalid="true"],
[type="search"][aria-invalid="true"],
[type="tel"][aria-invalid="true"],
[type="time"][aria-invalid="true"],
[type="url"][aria-invalid="true"],
[type="color"][aria-invalid="true"],
textarea[aria-invalid="true"] {
  border-color: var(--color-invalid);
}

textarea {
  display: block;
  min-height: 50px;
  max-width: 100%;
}

textarea[rows] {
  height: auto;
}

input:disabled,
input[readonly],
textarea:disabled,
textarea[readonly] {
  opacity: 0.7;
  cursor: not-allowed;
}

[type="file"],
[type="checkbox"],
[type="radio"] {
  margin: 0;
}

[type="file"] {
  width: 100%;
}

label {
  margin: 0;
}

[type="checkbox"] + label,
[type="radio"] + label {
  margin-left: 0.5rem;
}

label > [type="checkbox"],
label > [type="radio"] {
  margin-right: 0.5rem;
}

::placeholder {
  color: hsl(0 0% 100% / 65%);
}

.form-validation-error {
  margin: 0;
  margin-top: 0.25em;
  color: var(--color-invalid);
  font-size: 0.8rem;
}

.error-container {
  background-color: hsla(356, 77%, 59%, 0.747);
  border-radius: 0.25rem;
  padding: 0.5rem 1rem;
}
```

</details>

<details>

<summary>💿 Copy this to `app/styles/global-large.css`</summary>

```css filename=app/styles/global-large.css
h1 {
  font-size: 3.75rem;
  line-height: 1;
}

h2 {
  font-size: 1.875rem;
  line-height: 2.25rem;
}

h3 {
  font-size: 1.5rem;
  line-height: 2rem;
}

h4 {
  font-size: 1.25rem;
  line-height: 1.75rem;
}

h5 {
  font-size: 1.125rem;
  line-height: 1.75rem;
}
```

</details>

<details>

<summary>💿 Copy this to `app/styles/global-medium.css`</summary>

```css filename=app/styles/global-medium.css
h1 {
  font-size: 3rem;
  line-height: 1;
}

h2 {
  font-size: 2.25rem;
  line-height: 2.5rem;
}

h3 {
  font-size: 1.25rem;
  line-height: 1.75rem;
}

h4 {
  font-size: 1.125rem;
  line-height: 1.75rem;
}

h5,
h6 {
  font-size: 1rem;
  line-height: 1.5rem;
}

.container {
  --gutter: 40px;
}
```

</details>

<details>

<summary>💿 Copy this to `app/styles/index.css`</summary>

```css filename=app/styles/index.css
/*
 * when the user visits this page, this style will apply, when they leave, it
 * will get unloaded, so don't worry so much about conflicting styles between
 * pages!
 */

body {
  background-image: var(--gradient-background);
}

.container {
  min-height: inherit;
}

.container,
.content {
  display: flex;
  flex-direction: column;
  justify-content: center;
  align-items: center;
}

.content {
  padding-top: 3rem;
  padding-bottom: 3rem;
}

h1 {
  margin: 0;
  text-shadow: 0 3px 0 rgba(0, 0, 0, 0.75);
  text-align: center;
  line-height: 0.5;
}

h1 span {
  display: block;
  font-size: 4.5rem;
  line-height: 1;
  text-transform: uppercase;
  text-shadow: 0 0.2em 0.5em rgba(0, 0, 0, 0.5), 0 5px 0
      rgba(0, 0, 0, 0.75);
}

nav ul {
  list-style: none;
  margin: 0;
  padding: 0;
  display: flex;
  gap: 1rem;
  font-family: var(--font-display);
  font-size: 1.125rem;
  line-height: 1;
}

nav ul a:hover {
  text-decoration-style: wavy;
  text-decoration-thickness: 1px;
}

@media print, (min-width: 640px) {
  h1 span {
    font-size: 6rem;
  }

  nav ul {
    font-size: 1.25rem;
    gap: 1.5rem;
  }
}

@media screen and (min-width: 1024px) {
  h1 span {
    font-size: 8rem;
  }
}
```

</details>

<details>

<summary>💿 Copy this to `app/styles/jokes.css`</summary>

```css filename=app/styles/jokes.css
.jokes-layout {
  display: flex;
  flex-direction: column;
  min-height: inherit;
}

.jokes-header {
  padding-top: 1rem;
  padding-bottom: 1rem;
  border-bottom: 1px solid var(--color-border);
}

.jokes-header .container {
  display: flex;
  justify-content: space-between;
  align-items: center;
}

.jokes-header .home-link {
  font-family: var(--font-display);
  font-size: 3rem;
}

.jokes-header .home-link a {
  color: var(--color-foreground);
}

.jokes-header .home-link a:hover {
  text-decoration: none;
}

.jokes-header .logo-medium {
  display: none;
}

.jokes-header a:hover {
  text-decoration-style: wavy;
  text-decoration-thickness: 1px;
}

.jokes-header .user-info {
  display: flex;
  gap: 1rem;
  align-items: center;
  white-space: nowrap;
}

.jokes-main {
  padding-top: 2rem;
  padding-bottom: 2rem;
  flex: 1 1 100%;
}

.jokes-main .container {
  display: flex;
  gap: 1rem;
}

.jokes-list {
  max-width: 12rem;
}

.jokes-outlet {
  flex: 1;
}

.jokes-footer {
  padding-top: 2rem;
  padding-bottom: 1rem;
  border-top: 1px solid var(--color-border);
}

@media print, (min-width: 640px) {
  .jokes-header .logo {
    display: none;
  }

  .jokes-header .logo-medium {
    display: block;
  }

  .jokes-main {
    padding-top: 3rem;
    padding-bottom: 3rem;
  }
}

@media (max-width: 639px) {
  .jokes-main .container {
    flex-direction: column;
  }
}
```

</details>

💿 Also, download <a href="/jokes-tutorial/baloo/baloo.woff" data-noprefetch target="_blank">the font</a> and <a href="/jokes-tutorial/baloo/License.txt" data-noprefetch target="_blank">its license</a> and put them in `public/fonts/baloo`.

💿 While you're downloading assets, you may as well download <a href="/jokes-tutorial/social.png" data-noprefetch target="_blank">the social image</a> and put that at `public/social.png`. You'll need that later.

💿 Add the `links` export to `app/root.tsx` and `app/routes/jokes.tsx` to bring in some CSS to make the page look nice (note: each will have its own CSS file(s)). You can look at the CSS and add some structure to your JSX elements to make things look appealing. I'm going to add some links too.

<docs-info>The `app/root.tsx` will be the one that links to the `global` CSS files. Why do you think the name "global" makes sense for the root route's styles?</docs-info>

The `global-large.css` and `global-medium.css` files are for media query-based CSS.

<docs-info>Did you know that `<link />` tags can use media queries? [Check out the MDN page for `<link />`](https://developer.mozilla.org/en-US/docs/Web/HTML/Element/link).</docs-info>

<details>

<summary>app/root.tsx</summary>

```tsx filename=app/root.tsx lines=[1,4-6,8-25]
import type { LinksFunction } from "remix";
import { Links, LiveReload, Outlet } from "remix";

import globalStylesUrl from "./styles/global.css";
import globalMediumStylesUrl from "./styles/global-medium.css";
import globalLargeStylesUrl from "./styles/global-large.css";

export const links: LinksFunction = () => {
  return [
    {
      rel: "stylesheet",
      href: globalStylesUrl
    },
    {
      rel: "stylesheet",
      href: globalMediumStylesUrl,
      media: "print, (min-width: 640px)"
    },
    {
      rel: "stylesheet",
      href: globalLargeStylesUrl,
      media: "screen and (min-width: 1024px)"
    }
  ];
};

export default function App() {
  return (
    <html lang="en">
      <head>
        <meta charSet="utf-8" />
        <title>Remix: So great, it's funny!</title>
        <Links />
      </head>
      <body>
        <Outlet />
        {process.env.NODE_ENV === "development" ? (
          <LiveReload />
        ) : null}
      </body>
    </html>
  );
}
```

</details>

<details>

<summary>app/routes/jokes.tsx</summary>

```tsx filename=app/routes/jokes.tsx lines=[1,4,6-8]
import type { LinksFunction } from "remix";
import { Outlet, Link } from "remix";

import stylesUrl from "~/styles/jokes.css";

export const links: LinksFunction = () => {
  return [{ rel: "stylesheet", href: stylesUrl }];
};

export default function JokesRoute() {
  return (
    <div className="jokes-layout">
      <header className="jokes-header">
        <div className="container">
          <h1 className="home-link">
            <Link
              to="/"
              title="Remix Jokes"
              aria-label="Remix Jokes"
            >
              <span className="logo">🤪</span>
              <span className="logo-medium">J🤪KES</span>
            </Link>
          </h1>
        </div>
      </header>
      <main className="jokes-main">
        <div className="container">
          <div className="jokes-list">
            <Link to=".">Get a random joke</Link>
            <p>Here are a few more jokes to check out:</p>
            <ul>
              <li>
                <Link to="some-joke-id">Hippo</Link>
              </li>
            </ul>
            <Link to="new" className="button">
              Add your own
            </Link>
          </div>
          <div className="jokes-outlet">
            <Outlet />
          </div>
        </div>
      </main>
    </div>
  );
}
```

</details>

💿 Let's also add a link to the jokes from the homepage and follow some of the class names in the CSS to make the homepage look nice.

<details>

<summary>app/routes/index.tsx</summary>

```tsx filename=app/routes/index.tsx
import type { LinksFunction } from "remix";
import { Link } from "remix";

import stylesUrl from "~/styles/index.css";

export const links: LinksFunction = () => {
  return [
    {
      rel: "stylesheet",
      href: stylesUrl
    }
  ];
};

export default function Index() {
  return (
    <div className="container">
      <div className="content">
        <h1>
          Remix <span>Jokes!</span>
        </h1>
        <nav>
          <ul>
            <li>
              <Link to="jokes">Read Jokes</Link>
            </li>
          </ul>
        </nav>
      </div>
    </div>
  );
}
```

</details>

As we work through the rest of the tutorial, you may want to check the class names in those CSS files so you can take full advantage of that CSS.

One quick note about CSS. A lot of you folks may be used to using runtime libraries for CSS (like [Styled-Components](https://www.styled-components.com/)). While you can use those with Remix, we'd like to encourage you to look into more traditional approaches to CSS. Many of the problems that led to the creation of these styling solutions aren't really problems in Remix, so you can often go with a simpler styling approach.

That said, many Remix users are very happy with [Tailwind](https://tailwindcss.com/) and we recommend this approach. Basically, if it can give you a URL (or a CSS file which you can import to get a URL), then it's a generally a good approach because Remix can then leverage the browser platform for caching and loading/unloading.

## Database

Most real-world applications require some form of data persistence. In our case, we want to save our jokes to a database so people can laugh at our hilarity and even submit their own (coming soon in the authentication section!).

You can use any persistence solution you like with Remix; [Firebase](https://firebase.google.com/), [Supabase](https://supabase.com/), [Airtable](https://www.airtable.com/), [Hasura](https://hasura.io/), [Google Spreadsheets](https://www.google.com/sheets/about/), [Cloudflare Workers KV](https://www.cloudflare.com/products/workers-kv/), [Fauna](https://fauna.com/features), a custom [PostgreSQL](https://www.postgresql.org/), or even your backend team's REST/GraphQL APIs. Seriously. Whatever you want.

### Set up Prisma

<docs-info>The prisma team has built [a VSCode extension](https://marketplace.visualstudio.com/items?itemName=Prisma.prisma) you might find quite helpful when working on the prisma schema.</docs-info>

In this tutorial we're going to use our own [SQLite](https://sqlite.org/index.html) database. Essentially, it's a database that lives in a file on your computer, is surprisingly capable, and best of all it's supported by [Prisma](https://www.prisma.io), our favorite database ORM! It's a great place to start if you're not sure what database to use.

There are two packages that we need to get started:

- `prisma` for interact with our database and schema during development
- `@prisma/client` for making queries to our database during runtime.

💿 Install the prisma packages:

```sh
npm install --save-dev prisma
npm install @prisma/client
```

💿 Now we can initialize prisma with sqlite:

```sh
npx prisma init --datasource-provider sqlite
```

That gives us this output:

```
✔ Your Prisma schema was created at prisma/schema.prisma
  You can now open it in your favorite editor.

warn You already have a .gitignore. Don't forget to exclude .env to not commit any secret.

Next steps:
1. Set the DATABASE_URL in the .env file to point to your existing database. If your database has no tables yet, read https://pris.ly/d/getting-started
2. Run prisma db pull to turn your database schema into a Prisma schema.
3. Run prisma generate to generate the Prisma Client. You can then start querying your database.

More information in our documentation:
https://pris.ly/d/getting-started
```

Now that we've got prisma initialized, we can start modeling our app data. Because this isn't a prisma tutorial, I'll just hand you that and you can read more about the prisma scheme from [their docs](https://www.prisma.io/docs/reference/api-reference/prisma-schema-reference):

```prisma filename=prisma/schema.prisma lines=[13-19]
// This is your Prisma schema file,
// learn more about it in the docs: https://pris.ly/d/prisma-schema

generator client {
  provider = "prisma-client-js"
}

datasource db {
  provider = "sqlite"
  url      = env("DATABASE_URL")
}

model Joke {
  id         String   @id @default(uuid())
  createdAt  DateTime @default(now())
  updatedAt  DateTime @updatedAt
  name       String
  content    String
}
```

💿 With that in place, run this:

```sh
npx prisma db push
```

This command will give you this output:

```
Environment variables loaded from .env
Prisma schema loaded from prisma/schema.prisma
Datasource "db": SQLite database "dev.db" at "file:./dev.db"

🚀  Your database is now in sync with your schema. Done in 194ms

✔ Generated Prisma Client (3.5.0) to ./node_modules/
@prisma/client in 26ms
```

This command did a few things. For one, it created our database file in `prisma/dev.db`. Then it pushed all the necessary changes to our database to match the schema we provided. Finally it generated Prisma's TypeScript types so we'll get stellar autocomplete and type checking as we use it's API for interacting with our database.

💿 Let's add that `prisma/dev.db` to our `.gitignore` so we don't accidentally commit it to our repository. We'll also want to add the `.env` file to the `.gitignore` as mentioned in the prisma output so we don't commit our secrets!

```sh filename=.gitignore lines=[7-8]
node_modules

/.cache
/build
/public/build

/prisma/dev.db
.env
```

<docs-warning>If your database gets messed up, you can always delete the `prisma/dev.db` file and run `npx prisma db push` again.</docs-warning>

Next, we're going to write a little file that will "seed" our database with test data. Again, this isn't really remix-specific stuff, so I'll just give this to you (don't worry, we'll get back to remix soon):

💿 Copy this into a new file called `prisma/seed.ts`

```ts filename=prisma/seed.ts
import { PrismaClient } from "@prisma/client";
const db = new PrismaClient();

async function seed() {
  await Promise.all(
    getJokes().map(joke => {
      return db.joke.create({ data: joke });
    })
  );
}

seed();

function getJokes() {
  // shout-out to https://icanhazdadjoke.com/

  return [
    {
      name: "Road worker",
      content: `I never wanted to believe that my Dad was stealing from his job as a road worker. But when I got home, all the signs were there.`
    },
    {
      name: "Frisbee",
      content: `I was wondering why the frisbee was getting bigger, then it hit me.`
    },
    {
      name: "Trees",
      content: `Why do trees seem suspicious on sunny days? Dunno, they're just a bit shady.`
    },
    {
      name: "Skeletons",
      content: `Why don't skeletons ride roller coasters? They don't have the stomach for it.`
    },
    {
      name: "Hippos",
      content: `Why don't you find hippopotamuses hiding in trees? They're really good at it.`
    },
    {
      name: "Dinner",
      content: `What did one plate say to the other plate? Dinner is on me!`
    },
    {
      name: "Elevator",
      content: `My first time using an elevator was an uplifting experience. The second time let me down.`
    }
  ];
}
```

Feel free to add your own jokes if you like.

Now we just need to run this file. We wrote it in TypeScript to get type safety (this is much more useful as our app and data models grow in complexity). So we'll need a way to run it.

💿 Install `esbuild-register` as a dev dependency:

```sh
npm install --save-dev esbuild-register
```

💿 And now we can run our `seed.ts` file with that:

```sh
node --require esbuild-register prisma/seed.ts
```

Now our database has those jokes in it. No joke!

But I don't want to have to remember to run that script any time I reset the database. Luckily, we don't have to!

💿 Add this to your `package.json`:

```json nocopy
// ...
  "prisma": {
    "seed": "node --require esbuild-register prisma/seed.ts"
  },
  "scripts": {
// ...
```

Now, whenever we reset the database, prisma will call our seeding file as well.

### Connect to the database

Ok, one last thing we need to do is connect to the database in our app. We do this at the top of our `prisma/seed.ts` file:

```ts nocopy
import { PrismaClient } from "@prisma/client";
const db = new PrismaClient();
```

This works just fine, but the problem is, during development, we don't want to close down and completely restart our server every time we make a server-side change. So `@remix-run/serve` actually rebuilds our code and requires it brand new. The problem here is that every time we make a code change, we'll make a new connection to the database and eventually run out of connections! This is such a common problem with database-accessing apps that Prisma has a warning for it:

> Warning: 10 Prisma Clients are already running

So we've got a little bit of extra work to do to avoid this development time problem.

Note that this isn't a remix-only problem. Any time you have "live reload" of server code, you're going to have to either disconnect and reconnect to databases (which can be slow) or do the workaround I'm about to show you.

💿 Copy this into a new file called `app/utils/db.server.ts`

```ts filename=app/utils/db.server.ts
import { PrismaClient } from "@prisma/client";

let db: PrismaClient;

declare global {
  var __db: PrismaClient | undefined;
}

// this is needed because in development we don't want to restart
// the server with every change, but we want to make sure we don't
// create a new connection to the DB with every change either.
if (process.env.NODE_ENV === "production") {
  db = new PrismaClient();
  db.$connect();
} else {
  if (!global.__db) {
    global.__db = new PrismaClient();
    global.__db.$connect();
  }
  db = global.__db;
}

export { db };
```

I'll leave analysis of this code as an exercise for the reader because again, this has nothing to do with Remix directly.

The one thing that I will call out is the file name convention. The `.server` part of the filename informs Remix that this code should never end up in the browser. This is optional, because Remix does a good job of ensuring server code doesn't end up in the client. But sometimes some server-only dependencies are difficult to treeshake, so adding the `.server` to the filename is a hint to the compiler to not worry about this module or its imports when bundling for the browser. The `.server` acts as a sort of boundary for the compiler.

### Read from the database in a Remix loader

Ok, ready to get back to writing Remix code? Me too!

Our goal is to put a list of jokes on the `/jokes` route so we can have a list of links to jokes people can choose from. In Remix, each route module is responsible for getting its own data. So if we want data on the `/jokes` route, then we'll be updating the `app/routes/jokes.tsx` file.

To _load_ data in a Remix route module, you use a [`loader`](../api/conventions#loader). This is simply an `async` function you export that returns a response, and is accessed on the component through the [`useLoaderData`](../api/remix#useloaderdata) hook. Here's a quick example:

```tsx nocopy
// this is just an example. No need to copy/paste this 😄
import type { LoaderFunction } from "remix";
import type { User } from "@prisma/client";

import { db } from "~/utils/db.server";

type LoaderData = { users: Array<User> };
export let loader: LoaderFunction = async () => {
  const data: LoaderData = {
    users: await db.user.findMany()
  };
  return data;
};

export default function Users() {
  const data = useLoaderData<LoaderData>();
  return (
    <ul>
      {data.users.map(user => (
        <li>{user.name}</li>
      ))}
    </ul>
  );
}
```

Does that give you a good idea of what to do here? If not, you can take a look at my solution in the `<details>` below 😄

<docs-info>

Remix and the `tsconfig.json` you get from the starter template are configured to allow imports from the `app/` directory via `~` as demonstrated above so you don't have `../../` all over the place.

</docs-info>

💿 Update the `app/routes/jokes.tsx` route module to load jokes from our database and render a list of links to the jokes.

<details>

<summary>app/routes/jokes.tsx</summary>

```tsx filename=app/routes/jokes.tsx lines=[1-2,4,11-13,15-20,23,47-51]
import type { LinksFunction, LoaderFunction } from "remix";
import { Link, Outlet, useLoaderData } from "remix";

import { db } from "~/utils/db.server";
import stylesUrl from "~/styles/jokes.css";

export const links: LinksFunction = () => {
  return [{ rel: "stylesheet", href: stylesUrl }];
};

type LoaderData = {
  jokeListItems: Array<{ id: string; name: string }>;
};

export const loader: LoaderFunction = async () => {
  const data: LoaderData = {
    jokeListItems: await db.joke.findMany()
  };
  return data;
};

export default function JokesRoute() {
  const data = useLoaderData<LoaderData>();

  return (
    <div className="jokes-layout">
      <header className="jokes-header">
        <div className="container">
          <h1 className="home-link">
            <Link
              to="/"
              title="Remix Jokes"
              aria-label="Remix Jokes"
            >
              <span className="logo">🤪</span>
              <span className="logo-medium">J🤪KES</span>
            </Link>
          </h1>
        </div>
      </header>
      <main className="jokes-main">
        <div className="container">
          <div className="jokes-list">
            <Link to=".">Get a random joke</Link>
            <p>Here are a few more jokes to check out:</p>
            <ul>
              {data.jokeListItems.map(joke => (
                <li key={joke.id}>
                  <Link to={joke.id}>{joke.name}</Link>
                </li>
              ))}
            </ul>
            <Link to="new" className="button">
              Add your own
            </Link>
          </div>
          <div className="jokes-outlet">
            <Outlet />
          </div>
        </div>
      </main>
    </div>
  );
}
```

</details>

And here's what we have with that now:

![List of links to jokes](/jokes-tutorial/img/jokes-loaded.png)

### Data overfetching

I want to call out something specific in my solution. Here's my loader:

```tsx lines=[8-10]
type LoaderData = {
  jokeListItems: Array<{ id: string; name: string }>;
};

export const loader: LoaderFunction = async () => {
  const data: LoaderData = {
    jokeListItems: await db.joke.findMany({
      take: 5,
      select: { id: true, name: true },
      orderBy: { createdAt: "desc" }
    })
  };
  return data;
};
```

Notice that all I need for this page is the joke `id` and `name`. I don't need to bother getting the `content`. I'm also limiting to a total of 5 items and ordering by creation date so we get the latest jokes. So with `prisma`, I can change my query to be exactly what I need and avoid sending too much data to the client! That makes my app faster and more responsive for my users.

And to make it even cooler, you don't necessarily need prisma or direct database access to do this. You've got a graphql backend you're hitting? Sweet, use your regular graphql stuff in your loader. It's even better than doing it on the client because you don't need to worry about shipping a [huge graphql client](https://bundlephobia.com/package/graphql@16.0.1) to the client. Keep that on your server and filter down to what you want.

Oh, you've just got REST endpoints you hit? That's fine too! You can easily filter out the extra data before sending it off in your loader. Because it all happens on the server, you can save your user's download size easily without having to convince your backend engineers to change their entire API. Neat!

### Network Type Safety

In our code we're using the `useLoaderData`'s type generic and specifying our `LoaderData` so we can get nice auto-complete, but it's not _really_ getting us type safety because the `loader` and the `useLoaderData` are running in completely different environments. Remix ensures we get what the server sent, but who really knows? Maybe in a fit of rage, your co-worker set up your server to automatically remove references to dogs (they prefer cats).

So the only way to really be 100% positive that your data is correct, you should use [assertion functions](https://www.typescriptlang.org/docs/handbook/release-notes/typescript-3-7.html#assertion-functions) on the `data` you get back from `useLoaderData`. That's outside the scope of this tutorial, but we're fans of [zod](https://npm.im/zod) which can aid in this.

### Wrap up database queries

Before we get to the `/jokes/:jokeId` route, here's a quick example of how you can access params (like `:jokeId`) in your loader.

```tsx nocopy
export const loader: LoaderFunction = async ({
  params
}) => {
  console.log(params); // <-- {jokeId: "123"}
};
```

And here's how you get the joke from prisma:

```tsx nocopy
const joke = await db.joke.findUnique({
  where: { id: jokeId }
});
```

<docs-warning>Remember, when we're referencing the URL route, it's `/jokes/:jokeId`, and when we talk about the file system it's `/app/routes/jokes/$jokeId.tsx`.</docs-warning>

💿 Great! Now you know everything you need to continue and connect the `/jokes/:jokeId` route in `app/routes/jokes/$jokeId.tsx`.

<details>

<summary>app/routes/jokes/$jokeId.tsx</summary>

```tsx filename=app/routes/jokes/$jokeId.tsx lines=[3,5,7,9-16,19]
import type { LoaderFunction } from "remix";
import { Link, useLoaderData } from "remix";
import type { Joke } from "@prisma/client";

import { db } from "~/utils/db.server";

type LoaderData = { joke: Joke };

export const loader: LoaderFunction = async ({
  params
}) => {
  const joke = await db.joke.findUnique({
    where: { id: params.jokeId }
  });
  if (!joke) throw new Error("Joke not found");
  const data: LoaderData = { joke };
  return data;
};

export default function JokeRoute() {
  const data = useLoaderData<LoaderData>();

  return (
    <div>
      <p>Here's your hilarious joke:</p>
      <p>{data.joke.content}</p>
      <Link to=".">{data.joke.name} Permalink</Link>
    </div>
  );
}
```

</details>

With that you should be able to go to [`/jokes`](http://localhost:3000/jokes) and click on a link to get the joke:

![Jokes page showing a unique joke](/jokes-tutorial/img/joke-page.png)

We'll handle the case where someone tries to access a joke that doesn't exist in the database in the next section.

Next, let's handle the `/jokes` index route in `app/routes/jokes/index.tsx` that shows a random joke.

Here's how you get a random joke from prisma:

```tsx
const count = await db.joke.count();
const randomRowNumber = Math.floor(Math.random() * count);
const [randomJoke] = await db.joke.findMany({
  take: 1,
  skip: randomRowNumber
});
```

💿 You should be able to get the loader working from there.

<details>

<summary>app/routes/jokes/index.tsx</summary>

```tsx filename=app/routes/jokes/index.tsx lines=[3,5,7,9-18,21]
import type { LoaderFunction } from "remix";
import { useLoaderData, Link } from "remix";
import type { Joke } from "@prisma/client";

import { db } from "~/utils/db.server";

type LoaderData = { randomJoke: Joke };

export const loader: LoaderFunction = async () => {
  const count = await db.joke.count();
  const randomRowNumber = Math.floor(Math.random() * count);
  const [randomJoke] = await db.joke.findMany({
    take: 1,
    skip: randomRowNumber
  });
  const data: LoaderData = { randomJoke };
  return data;
};

export default function JokesIndexRoute() {
  const data = useLoaderData<LoaderData>();

  return (
    <div>
      <p>Here's a random joke:</p>
      <p>{data.randomJoke.content}</p>
      <Link to={data.randomJoke.id}>
        "{data.randomJoke.name}" Permalink
      </Link>
    </div>
  );
}
```

</details>

With that your [`/jokes`](http://localhost:3000/jokes) route should display a list of links to jokes as well as a random joke:

![Jokes page showing a random joke](/jokes-tutorial/img/random-joke-loaded.png)

## Mutations

We've got ourselves a `/jokes/new` route, but that form doesn't do anything yet. Let's wire it up! As a reminder here's what that code should look like right now (the `method="post"` is important so make sure yours has it):

```tsx filename=app/routes/jokes/new.tsx
export default function NewJokeRoute() {
  return (
    <div>
      <p>Add your own hilarious joke</p>
      <form method="post">
        <div>
          <label>
            Name: <input type="text" name="name" />
          </label>
        </div>
        <div>
          <label>
            Content: <textarea name="content" />
          </label>
        </div>
        <div>
          <button type="submit" className="button">
            Add
          </button>
        </div>
      </form>
    </div>
  );
}
```

Not much there. Just a form. What if I told you that you could make that form work with a single export to the route module? Well you can! It's the [`action`](../api/conventions#action) function export! Read up on that a bit.

Here's the prisma code you'll need:

```tsx
const joke = await db.joke.create({
  data: { name, content }
});
```

💿 Create an `action` in `app/routes/jokes/new.tsx`.

<details>

<summary>app/routes/jokes/new.tsx</summary>

```tsx filename=app/routes/jokes/new.tsx lines=[1-2,4,6-25]
import type { ActionFunction } from "remix";
import { redirect } from "remix";

import { db } from "~/utils/db.server";

export const action: ActionFunction = async ({
  request
}) => {
  const form = await request.formData();
  const name = form.get("name");
  const content = form.get("content");
  // we do this type check to be extra sure and to make TypeScript happy
  // we'll explore validation next!
  if (
    typeof name !== "string" ||
    typeof content !== "string"
  ) {
    throw new Error(`Form not submitted correctly.`);
  }

  const fields = { name, content };

  const joke = await db.joke.create({ data: fields });
  return redirect(`/jokes/${joke.id}`);
};

export default function NewJokeRoute() {
  return (
    <div>
      <p>Add your own hilarious joke</p>
      <form method="post">
        <div>
          <label>
            Name: <input type="text" name="name" />
          </label>
        </div>
        <div>
          <label>
            Content: <textarea name="content" />
          </label>
        </div>
        <div>
          <button type="submit" className="button">
            Add
          </button>
        </div>
      </form>
    </div>
  );
}
```

</details>

If you've got that working, you should be able to create new jokes and be redirected to the new joke's page.

<docs-info>

The `redirect` utility is a simple utility in Remix for creating a [`Response`](https://developer.mozilla.org/en-US/docs/Web/API/Response) object that has the right headers/status codes to redirect the user.

</docs-info>

![Create new joke form filled out](/jokes-tutorial/img/creating-new-joke.png)

![Newly created joke displayed](/jokes-tutorial/img/new-joke-created.png)

Hooray! How cool is that? No `useEffect` or `useAnything` hooks. Just a form, and an async function to process the submission. Pretty cool. You can definitely still do all that stuff if you wanted to, but why would you? This is really nice.

Another thing you'll notice is that when we were redirected to the joke's new page, it was there! But we didn't have to think about updating the cache at all. Remix handles invalidating the cache for us automatically. You don't have to think about it. _That_ is cool 😎

Why don't we add some validation? We could definitely do the typical React validation approach. Wiring up `useState` with `onChange` handlers and such. And sometimes that's nice to get some real-time validation as the user's typing. But even if you do all that work, you're still going to want to do validation on the server.

Before I set you off on this one, there's one more thing you need to know about route module `action` functions. The return value is expected to be the same as the `loader` function: A response, or (as a convenience) a serializable JavaScript object. Normally you want to `redirect` when the action is successful to avoid the annoying "confirm resubmission" dialog you might have seen on some websites.

<!-- TODO: add a page about why `redirect`ing is better for successful actions and link it here. -->

But if there's an error, you can return an object with the error messages and then the component can get those values from [`useActionData`](../api/remix#useactiondata) and display them to the user.

💿 Go ahead and validate that the `name` and `content` fields are long enough. I'd say the name should be at least 2 characters long and the content should be at least 10 characters long. Do this validation server-side.

<details>

<summary>app/routes/jokes/new.tsx</summary>

```tsx filename=app/routes/jokes/new.tsx lines=[2,6-10,12-16,18-28,30-31,43-45,48-51,53-55,62,73,75-83,86-94,100,102-110,113-121]
import type { ActionFunction } from "remix";
import { useActionData, redirect, json } from "remix";

import { db } from "~/utils/db.server";

function validateJokeContent(content: string) {
  if (content.length < 10) {
    return `That joke is too short`;
  }
}

function validateJokeName(name: string) {
  if (name.length < 2) {
    return `That joke's name is too short`;
  }
}

type ActionData = {
  formError?: string;
  fieldErrors?: {
    name: string | undefined;
    content: string | undefined;
  };
  fields?: {
    name: string;
    content: string;
  };
};

const badRequest = (data: ActionData) =>
  json(data, { status: 400 });

export const action: ActionFunction = async ({
  request
}) => {
  const form = await request.formData();
  const name = form.get("name");
  const content = form.get("content");
  if (
    typeof name !== "string" ||
    typeof content !== "string"
  ) {
    return badRequest({
      formError: `Form not submitted correctly.`
    });
  }

  const fieldErrors = {
    name: validateJokeName(name),
    content: validateJokeContent(content)
  };
  const fields = { name, content };
  if (Object.values(fieldErrors).some(Boolean)) {
    return badRequest({ fieldErrors, fields });
  }

  const joke = await db.joke.create({ data: fields });
  return redirect(`/jokes/${joke.id}`);
};

export default function NewJokeRoute() {
  const actionData = useActionData<ActionData>();

  return (
    <div>
      <p>Add your own hilarious joke</p>
      <form method="post">
        <div>
          <label>
            Name:{" "}
            <input
              type="text"
              defaultValue={actionData?.fields?.name}
              name="name"
              aria-invalid={
                Boolean(actionData?.fieldErrors?.name) ||
                undefined
              }
              aria-describedby={
                actionData?.fieldErrors?.name
                  ? "name-error"
                  : undefined
              }
            />
          </label>
          {actionData?.fieldErrors?.name ? (
            <p
              className="form-validation-error"
              role="alert"
              id="name-error"
            >
              {actionData.fieldErrors.name}
            </p>
          ) : null}
        </div>
        <div>
          <label>
            Content:{" "}
            <textarea
              defaultValue={actionData?.fields?.content}
              name="content"
              aria-invalid={
                Boolean(actionData?.fieldErrors?.content) ||
                undefined
              }
              aria-describedby={
                actionData?.fieldErrors?.content
                  ? "content-error"
                  : undefined
              }
            />
          </label>
          {actionData?.fieldErrors?.content ? (
            <p
              className="form-validation-error"
              role="alert"
              id="content-error"
            >
              {actionData.fieldErrors.content}
            </p>
          ) : null}
        </div>
        <div>
          <button type="submit" className="button">
            Add
          </button>
        </div>
      </form>
    </div>
  );
}
```

</details>

Great! You should now have a form that validates the fields on the server and displays those errors on the client:

![New joke form with validation errors](/jokes-tutorial/img/new-joke-form-with-errors.png)

Why don't you pop open my code example for a second. I want to show you a few things about the way I'm doing this.

First I want you to notice that I've added an `ActionData` type so we could get some type safety. Keep in mind that `useActionData` can return `undefined` if the action hasn't been called yet, so we've got a bit of defensive programming going on there.

You may also notice that I return the fields as well. This is so that the form can be re-rendered with the values from the server in the event that JavaScript fails to load for some reason. That's what the `defaultValue` stuff is all about as well.

<<<<<<< HEAD
The `badRequest` helper function is important because it gives us typechecking that ensures our return value is of type `ActionData`, while still returning the accurate HTTP status, [`400 Bad Request`](https://developer.mozilla.org/en-US/docs/Web/HTTP/Status/400), to the client. If we just return the `ActionData` value, that would result in a `200 OK` response, which isn't suitable since the form submission had errors.
=======
The `badRequest` helper function is important as it gives us typechecking to ensure our return value is of type `ActionData`, while still returning the accurate HTTP status, [`400 Bad Request`](https://developer.mozilla.org/en-US/docs/Web/HTTP/Status/400), to the client. If we just return the `ActionData` value, that would result in a `200 OK` response, which isn't suitable since the form submission had errors.
>>>>>>> df352242

Another thing I want to call out is how all of this is just so nice and declarative. You don't have to think about state at all here. Your action gets some data, you process it and return a value. The component consumes the action data and renders based on that value. No managing state here. No thinking about race conditions. Nothing.

Oh, and if you _do_ want to have client-side validation (for while the user is typing), you can simply call the `validateJokeContent` and `validateJokeName` functions that the action is using. You can _actually_ seamlessly share code between the client and server! Now _that_ is cool!

## Authentication

It's the moment we've all been waiting for! We're going to add authentication to our little application. The reason we want to add authentication is so jokes can be associated to the users who created them.

One thing that would be good to understand for this section is how [HTTP cookies](https://developer.mozilla.org/en-US/docs/Web/HTTP/Cookies) work on the web.

We're going to handroll our own authentication from scratch. Don't worry, I promise it's not as scary as it sounds.

### Preparing the database

<docs-warning>Remember, if your database gets messed up, you can always delete the `prisma/dev.db` file and run `npx prisma db push` again.</docs-warning>

Let's start by showing you our updated `prisma/schema.prisma` file. 💿 Go ahead and update your `prisma/schema.prisma` file to look like this:

```prisma filename=prisma/schema.prisma lines=[13-20,24-25]
// This is your Prisma schema file,
// learn more about it in the docs: https://pris.ly/d/prisma-schema

generator client {
  provider = "prisma-client-js"
}

datasource db {
  provider = "sqlite"
  url      = env("DATABASE_URL")
}

model User {
  id           String   @id @default(uuid())
  createdAt    DateTime @default(now())
  updatedAt    DateTime @updatedAt
  username     String   @unique
  passwordHash String
  jokes        Joke[]
}

model Joke {
  id         String   @id @default(uuid())
  jokesterId String
  jokester   User     @relation(fields: [jokesterId], references: [id], onDelete: Cascade)
  createdAt  DateTime @default(now())
  updatedAt  DateTime @updatedAt
  name       String
  content    String
}
```

With that updated, let's go ahead and reset our database to this schema:

💿 Run this:

```sh
npx prisma db push
```

It will prompt you to reset the database, hit "y" to confirm.

That will give you this output:

```
Environment variables loaded from .env
Prisma schema loaded from prisma/schema.prisma
Datasource "db": SQLite database "dev.db" at "file:./dev.db"


⚠️ We found changes that cannot be executed:

  • Added the required column `jokesterId` to the `Joke` table without a default value. There are 9 rows in this table, it is not possible to execute this step.


✔ To apply this change we need to reset the database, do you want to continue? All data will be lost. … yes
The SQLite database "dev.db" from "file:./dev.db" was successfully reset.

🚀  Your database is now in sync with your schema. Done in 1.56s

✔ Generated Prisma Client (3.5.0) to ./node_modules/@prisma/
client in 34ms
```

With this change, we're going to start experiencing some TypeScript errors in our project because you can no longer create a `joke` without a `jokesterId` value.

💿 Let's start by fixing our `prisma/seed.ts` file.

```ts filename=prisma/seed.ts lines=[5-12,15-16]
import { PrismaClient } from "@prisma/client";
const db = new PrismaClient();

async function seed() {
  const kody = await db.user.create({
    data: {
      username: "kody",
      // this is a hashed version of "twixrox"
      passwordHash:
        "$2b$10$K7L1OJ45/4Y2nIvhRVpCe.FSmhDdWoXehVzJptJ/op0lSsvqNu/1u"
    }
  });
  await Promise.all(
    getJokes().map(joke => {
      const data = { jokesterId: kody.id, ...joke };
      return db.joke.create({ data });
    })
  );
}

seed();

function getJokes() {
  // shout-out to https://icanhazdadjoke.com/

  return [
    {
      name: "Road worker",
      content: `I never wanted to believe that my Dad was stealing from his job as a road worker. But when I got home, all the signs were there.`
    },
    {
      name: "Frisbee",
      content: `I was wondering why the frisbee was getting bigger, then it hit me.`
    },
    {
      name: "Trees",
      content: `Why do trees seem suspicious on sunny days? Dunno, they're just a bit shady.`
    },
    {
      name: "Skeletons",
      content: `Why don't skeletons ride roller coasters? They don't have the stomach for it.`
    },
    {
      name: "Hippos",
      content: `Why don't you find hippopotamuses hiding in trees? They're really good at it.`
    },
    {
      name: "Dinner",
      content: `What did one plate say to the other plate? Dinner is on me!`
    },
    {
      name: "Elevator",
      content: `My first time using an elevator was an uplifting experience. The second time let me down.`
    }
  ];
}
```

💿 Great, now run the seed again:

```sh
npx prisma db seed
```

And that outputs:

```
Environment variables loaded from .env
Running seed command `node --require esbuild-register prisma/seed.ts` ...

🌱  The seed command has been executed.
```

Great! Our database is now ready to go.

### Auth Flow Overview

So our authentication will be of the traditional username/password variety. We'll be using [`bcryptjs`](https://npm.im/bcryptjs) to hash our passwords so nobody will be able to reasonably brute-force their way into an account.

💿 Go ahead and get that installed right now so we don't forget:

```sh
npm install bcryptjs
```

💿 The `bcryptjs` library has TypeScript definitions in DefinitelyTyped, so let's install those as well:

```sh
npm install --save-dev @types/bcryptjs
```

Let me give you a quick diagram of the flow of things:

![Excalidraw Authentication diagram](/jokes-tutorial/img/auth-flow.png)

Here's that written out:

- On the `/login` route.
- User submits login form.
- Form data is validated.
  - If the form data is invalid, return the form with the errors.
- Login type is "register"
  - Check whether the username is available
    - If the username is not available, return the form with an error.
  - Hash the password
  - Create a new user
- Login type is "login"
  - Check whether the user exists
    - If the user doesn't exist, return the form with an error.
  - Check whether the password hash matches
    - If the password hash doesn't match, return the form with an error.
- Create a new session
- Redirect to the `/jokes` route with the `Set-Cookie` header.

### Build the login form

Alright, enough high-level stuff. Let's start writing some Remix code!

We're going to create a login page, and I've got some CSS for you to use on that page:

<details>

<summary>💿 Copy this CSS into `app/styles/login.css`</summary>

```css
/*
 * when the user visits this page, this style will apply, when they leave, it
 * will get unloaded, so don't worry so much about conflicting styles between
 * pages!
 */

body {
  background-image: var(--gradient-background);
}

.container {
  min-height: inherit;
}

.container,
.content {
  display: flex;
  flex-direction: column;
  justify-content: center;
  align-items: center;
}

.content {
  padding: 1rem;
  background-color: hsl(0, 0%, 100%);
  border-radius: 5px;
  box-shadow: 0 0.2rem 1rem rgba(0, 0, 0, 0.5);
  width: 400px;
  max-width: 100%;
}

@media print, (min-width: 640px) {
  .content {
    padding: 2rem;
    border-radius: 8px;
  }
}

h1 {
  margin-top: 0;
}

fieldset {
  display: flex;
  justify-content: center;
}

fieldset > :not(:last-child) {
  margin-right: 2rem;
}

.links ul {
  margin-top: 1rem;
  padding: 0;
  list-style: none;
  display: flex;
  gap: 1.5rem;
  align-items: center;
}

.links a:hover {
  text-decoration-style: wavy;
  text-decoration-thickness: 1px;
}
```

</details>

💿 Create a `/login` route by adding a `app/routes/login.tsx` file.

<details>

<summary>app/routes/login.tsx</summary>

```tsx filename=app/routes/login.tsx
import type { LinksFunction } from "remix";
import { Link, useSearchParams } from "remix";

import stylesUrl from "../styles/login.css";

export const links: LinksFunction = () => {
  return [{ rel: "stylesheet", href: stylesUrl }];
};

export default function Login() {
  const [searchParams] = useSearchParams();
  return (
    <div className="container">
      <div className="content" data-light="">
        <h1>Login</h1>
        <form method="post">
          <input
            type="hidden"
            name="redirectTo"
            value={
              searchParams.get("redirectTo") ?? undefined
            }
          />
          <fieldset>
            <legend className="sr-only">
              Login or Register?
            </legend>
            <label>
              <input
                type="radio"
                name="loginType"
                value="login"
                defaultChecked
              />{" "}
              Login
            </label>
            <label>
              <input
                type="radio"
                name="loginType"
                value="register"
              />{" "}
              Register
            </label>
          </fieldset>
          <div>
            <label htmlFor="username-input">Username</label>
            <input
              type="text"
              id="username-input"
              name="username"
            />
          </div>
          <div>
            <label htmlFor="password-input">Password</label>
            <input
              id="password-input"
              name="password"
              type="password"
            />
          </div>
          <button type="submit" className="button">
            Submit
          </button>
        </form>
      </div>
      <div className="links">
        <ul>
          <li>
            <Link to="/">Home</Link>
          </li>
          <li>
            <Link to="/jokes">Jokes</Link>
          </li>
        </ul>
      </div>
    </div>
  );
}
```

</details>

This should look something like this:

![A login form with a login/register radio button and username/password fields and a submit button](/jokes-tutorial/img/login-route.png)

Notice in my solution I'm using `useSearchParams` to get the `redirectTo` query parameter and putting that in a hidden input. This way our `action` can know where to redirect the user. This will be useful later when we redirect a user to the login page.

Great, now that we've got the UI looking nice, let's add some logic. This will be very similar to the sort of thing we did in the `/jokes/new` route. Fill in as much as you can (validation and stuff) and we'll just leave comments for the parts of the logic we don't have implemented yet (like _actually_ registering/logging in).

💿 Implement validation with an `action` in `app/routes/login.tsx`

<details>

<summary>app/routes/login.tsx</summary>

```tsx filename=app/routes/login.tsx
import type { ActionFunction, LinksFunction } from "remix";
import {
  useActionData,
  json,
  Link,
  useSearchParams
} from "remix";

import { db } from "~/utils/db.server";
import stylesUrl from "~/styles/login.css";

export const links: LinksFunction = () => {
  return [{ rel: "stylesheet", href: stylesUrl }];
};

function validateUsername(username: unknown) {
  if (typeof username !== "string" || username.length < 3) {
    return `Usernames must be at least 3 characters long`;
  }
}

function validatePassword(password: unknown) {
  if (typeof password !== "string" || password.length < 6) {
    return `Passwords must be at least 6 characters long`;
  }
}

type ActionData = {
  formError?: string;
  fieldErrors?: {
    username: string | undefined;
    password: string | undefined;
  };
  fields?: {
    loginType: string;
    username: string;
    password: string;
  };
};

const badRequest = (data: ActionData) =>
  json(data, { status: 400 });

export const action: ActionFunction = async ({
  request
}) => {
  const form = await request.formData();
  const loginType = form.get("loginType");
  const username = form.get("username");
  const password = form.get("password");
  const redirectTo = form.get("redirectTo") || "/jokes";
  if (
    typeof loginType !== "string" ||
    typeof username !== "string" ||
    typeof password !== "string" ||
    typeof redirectTo !== "string"
  ) {
    return badRequest({
      formError: `Form not submitted correctly.`
    });
  }

  const fields = { loginType, username, password };
  const fieldErrors = {
    username: validateUsername(username),
    password: validatePassword(password)
  };
  if (Object.values(fieldErrors).some(Boolean))
    return badRequest({ fieldErrors, fields });

  switch (loginType) {
    case "login": {
      // login to get the user
      // if there's no user, return the fields and a formError
      // if there is a user, create their session and redirect to /jokes
      return badRequest({
        fields,
        formError: "Not implemented"
      });
    }
    case "register": {
      const userExists = await db.user.findFirst({
        where: { username }
      });
      if (userExists) {
        return badRequest({
          fields,
          formError: `User with username ${username} already exists`
        });
      }
      // create the user
      // create their session and redirect to /jokes
      return badRequest({
        fields,
        formError: "Not implemented"
      });
    }
    default: {
      return badRequest({
        fields,
        formError: `Login type invalid`
      });
    }
  }
};

export default function Login() {
  const actionData = useActionData<ActionData>();
  const [searchParams] = useSearchParams();
  return (
    <div className="container">
      <div className="content" data-light="">
        <h1>Login</h1>
        <form
          method="post"
          aria-describedby={
            actionData?.formError
              ? "form-error-message"
              : undefined
          }
        >
          <input
            type="hidden"
            name="redirectTo"
            value={
              searchParams.get("redirectTo") ?? undefined
            }
          />
          <fieldset>
            <legend className="sr-only">
              Login or Register?
            </legend>
            <label>
              <input
                type="radio"
                name="loginType"
                value="login"
                defaultChecked={
                  !actionData?.fields?.loginType ||
                  actionData?.fields?.loginType === "login"
                }
              />{" "}
              Login
            </label>
            <label>
              <input
                type="radio"
                name="loginType"
                value="register"
                defaultChecked={
                  actionData?.fields?.loginType ===
                  "register"
                }
              />{" "}
              Register
            </label>
          </fieldset>
          <div>
            <label htmlFor="username-input">Username</label>
            <input
              type="text"
              id="username-input"
              name="username"
              defaultValue={actionData?.fields?.username}
              aria-invalid={Boolean(
                actionData?.fieldErrors?.username
              )}
              aria-describedby={
                actionData?.fieldErrors?.username
                  ? "username-error"
                  : undefined
              }
            />
            {actionData?.fieldErrors?.username ? (
              <p
                className="form-validation-error"
                role="alert"
                id="username-error"
              >
                {actionData?.fieldErrors.username}
              </p>
            ) : null}
          </div>
          <div>
            <label htmlFor="password-input">Password</label>
            <input
              id="password-input"
              name="password"
              defaultValue={actionData?.fields?.password}
              type="password"
              aria-invalid={
                Boolean(
                  actionData?.fieldErrors?.password
                ) || undefined
              }
              aria-describedby={
                actionData?.fieldErrors?.password
                  ? "password-error"
                  : undefined
              }
            />
            {actionData?.fieldErrors?.password ? (
              <p
                className="form-validation-error"
                role="alert"
                id="password-error"
              >
                {actionData?.fieldErrors.password}
              </p>
            ) : null}
          </div>
          <div id="form-error-message">
            {actionData?.formError ? (
              <p
                className="form-validation-error"
                role="alert"
              >
                {actionData?.formError}
              </p>
            ) : null}
          </div>
          <button type="submit" className="button">
            Submit
          </button>
        </form>
      </div>
      <div className="links">
        <ul>
          <li>
            <Link to="/">Home</Link>
          </li>
          <li>
            <Link to="/jokes">Jokes</Link>
          </li>
        </ul>
      </div>
    </div>
  );
}
```

</details>

Once you've got that done, your form should look something like this:

![Login form with errors](/jokes-tutorial/img/login-form-with-errors.png)

Sweet! Now it's time for the juicy stuff. Let's start with the `login` side of things. We seed in a user with the username "kody" and the password (hashed) is "twixrox". So we want to implement enough logic that will allow us to login as that user. We're going to put this logic in a separate file called `app/utils/session.server.ts`.

Here's what we need in that file to get started:

- Export a function called `login` that accepts the `username` and `password`
- Queries prisma for a user with the `username`
- If there is no user, return `null`
- Use `bcrypt.compare` to compare the given `password` to the user's `passwordHash`
- If the passwords don't match, return `null`
- If the passwords match, return the user

💿 Create a file called `app/utils/session.server.ts` and implement the above requirements.

<details>

<summary>app/utils/session.server.ts</summary>

```tsx filename=app/utils/session.server.ts
import bcrypt from "bcryptjs";

import { db } from "./db.server";

type LoginForm = {
  username: string;
  password: string;
};

export async function login({
  username,
  password
}: LoginForm) {
  const user = await db.user.findUnique({
    where: { username }
  });
  if (!user) return null;

  const isCorrectPassword = await bcrypt.compare(
    password,
    user.passwordHash
  );
  if (!isCorrectPassword) return null;

  return user;
}
```

</details>

Great, with that in place, now we can update `app/routes/login.tsx` to use it:

<details>

<summary>app/routes/login.tsx</summary>

```tsx filename=app/routes/login.tsx lines=[10,21-28] nocopy
import type { ActionFunction, LinksFunction } from "remix";
import {
  useActionData,
  json,
  Link,
  useSearchParams
} from "remix";

import { db } from "~/utils/db.server";
import { login } from "~/utils/session.server";
import stylesUrl from "~/styles/login.css";

// ...

export const action: ActionFunction = async ({
  request
}) => {
  // ...
  switch (loginType) {
    case "login": {
      const user = await login({ username, password });
      console.log({ user });
      if (!user) {
        return badRequest({
          fields,
          formError: `Username/Password combination is incorrect`
        });
      }
      // if there is a user, create their session and redirect to /jokes
      return badRequest({
        fields,
        formError: "Not implemented"
      });
    }
    // ...
  }
};

export default function Login() {
  // ...
}
```

</details>

To check our work, I added a `console.log` to `app/routes/login.tsx` after the `login` call.

<docs-info>Remember, `actions` and `loaders` run on the server, so `console.log` calls you put in those you can't see in the browser console. Those will show up in the terminal window you're running your server in.</docs-info>

💿 With that in place, try to login with the username "kody" and the password "twixrox" and check the terminal output. Here's what I get:

```
{
  user: {
    id: '1dc45f54-4061-4d9e-8a6d-28d6df6a8d7f',
    createdAt: 2021-11-21T00:28:52.560Z,
    updatedAt: 2021-11-21T00:28:52.560Z,
    username: 'kody',
    passwordHash: '$2b$10$K7L1OJ45/4Y2nIvhRVpCe.FSmhDdWoXehVzJptJ/op0lSsvqNu/1u'
  }
}
```

<docs-warning>If you're having trouble, run `npx prisma studio` to see the database in the browser. It's possible you don't have any data because you forgot to run `npx prisma db seed` (like I did when I was writing this 😅).</docs-warning>

Wahoo! We got the user! Now we need to put that user's ID into the session. We're going to do this in `app/utils/session.server.ts`. Remix has a built-in abstraction to help us with managing several types of storage mechanisms for sessions ([here are the docs](../api/remix#sessions)). We'll be using [`createCookieSessionStorage`](../api/remix#createcookiesessionstorage) as it's the simplest and scales quite well.

💿 Write a `createUserSession` function in `app/utils/session.server.ts` that accepts a user ID and a route to redirect to. It should do the following:

- creates a new session (via the cookie storage `getSession` function)
- sets the `userId` field on the session
- redirects to the given route setting the `Set-Cookie` header (via the cookie storage `commitSession` function)

Note: If you need a hand, there's a small example of how the whole basic flow goes in [the session docs](../api/remix#sessions). Once you have that, you'll want to use it in `app/routes/login.tsx` to set the session and redirect to the `/jokes` route.

<details>

<summary>app/utils/session.server.ts</summary>

```tsx filename=app/utils/session.server.ts lines=[3,20-33,35-48,50-61]
import bcrypt from "bcryptjs";
import {
  createCookieSessionStorage,
  redirect
} from "remix";

import { db } from "./db.server";

type LoginForm = {
  username: string;
  password: string;
};

export async function login({
  username,
  password
}: LoginForm) {
  const user = await db.user.findUnique({
    where: { username }
  });
  if (!user) return null;
  const isCorrectPassword = await bcrypt.compare(
    password,
    user.passwordHash
  );
  if (!isCorrectPassword) return null;
  return user;
}

const sessionSecret = process.env.SESSION_SECRET;
if (!sessionSecret) {
  throw new Error("SESSION_SECRET must be set");
}

const storage = createCookieSessionStorage({
  cookie: {
    name: "RJ_session",
    // normally you want this to be `secure: true`
    // but that doesn't work on localhost for Safari
    // https://web.dev/when-to-use-local-https/
    secure: process.env.NODE_ENV === "production",
    secrets: [sessionSecret],
    sameSite: "lax",
    path: "/",
    maxAge: 60 * 60 * 24 * 30,
    httpOnly: true
  }
});

export async function createUserSession(
  userId: string,
  redirectTo: string
) {
  const session = await storage.getSession();
  session.set("userId", userId);
  return redirect(redirectTo, {
    headers: {
      "Set-Cookie": await storage.commitSession(session)
    }
  });
}
```

</details>

<details>

<summary>app/routes/login.tsx</summary>

```tsx filename=app/routes/login.tsx nocopy
// ...

export const action: ActionFunction = async ({
  request
}) => {
  // ...

  switch (loginType) {
    case "login": {
      const user = await login({ username, password });

      if (!user) {
        return {
          fields,
          formError: `Username/Password combination is incorrect`
        };
      }
      return createUserSession(user.id, redirectTo);
    }

    // ...
  }
};

// ...
```

</details>

I want to call out the `SESSION_SECRET` environment variable I'm using really quick. The value of the `secrets` option is not the sort of thing you want in your code because the baddies could use it for their nefarious purposes. So instead we are going to read the value from the environment. This means you'll need to set the environment variable in your `.env` file. Incidentally, prisma loads that file for us automatically so all we need to do is make sure we set that value when we deploy to production (alternatively, during development we could use [dotenv](https://npm.im/dotenv) to load that when our app boots up).

💿 Update .env file with SESSION_SECRET (with any value you like).

With that, pop open your [Network tab](https://developer.chrome.com/docs/devtools/network/reference/), go to [`/login`](http://localhost:3000/login) and enter `kody` and `twixrox` and check the response headers in the network tab. Should look something like this:

![DevTools Network tab showing a "Set-Cookie" header on the POST response](/jokes-tutorial/img/network-tab-set-cookie.png)

And if you check the cookies section of the [Application tab](https://developer.chrome.com/docs/devtools/storage/cookies/) then you should have the cookie set in there as well.

![DevTools Application tab showing ](/jokes-tutorial/img/application-tab-cookies.png)

And now every request the browser makes to our server will include that cookie (we don't have to do anything on the client, [this is how cookies work](https://developer.mozilla.org/en-US/docs/Web/HTTP/Cookies)):

![Request headers showing the Cookie](/jokes-tutorial/img/cookie-header-on-request.png)

So we can now check whether the user is authenticated on the server by reading that header to get the `userId` we had set into it. To test this out, let's fix the `/jokes/new` route by adding the `jokesterId` field to `db.joke.create` call.

<docs-info>Remember to check [the docs](../api/remix#sessions) to learn how to get the session from the request</docs-info>

💿 Update `app/utils/session.server.ts` to get the `userId` from the session. In my solution I create three functions: `getUserSession(request: Request)`, `getUserId(request: Request)` and `requireUserId(request: Request, redirectTo: string)`.

<details>

<summary>app/utils/session.server.ts</summary>

```ts filename=app/utils/session.server.ts lines=[50-52,54-59,61-74]
import bcrypt from "bcryptjs";
import {
  createCookieSessionStorage,
  redirect
} from "remix";

import { db } from "./db.server";

type LoginForm = {
  username: string;
  password: string;
};

export async function login({
  username,
  password
}: LoginForm) {
  const user = await db.user.findUnique({
    where: { username }
  });
  if (!user) return null;
  const isCorrectPassword = await bcrypt.compare(
    password,
    user.passwordHash
  );
  if (!isCorrectPassword) return null;
  return user;
}

const sessionSecret = process.env.SESSION_SECRET;
if (!sessionSecret) {
  throw new Error("SESSION_SECRET must be set");
}

const storage = createCookieSessionStorage({
  cookie: {
    name: "RJ_session",
    // normally you want this to be `secure: true`
    // but that doesn't work on localhost for Safari
    // https://web.dev/when-to-use-local-https/
    secure: process.env.NODE_ENV === "production",
    secrets: [sessionSecret],
    sameSite: "lax",
    path: "/",
    maxAge: 60 * 60 * 24 * 30,
    httpOnly: true
  }
});

export function getUserSession(request: Request) {
  return storage.getSession(request.headers.get("Cookie"));
}

export async function getUserId(request: Request) {
  const session = await getUserSession(request);
  const userId = session.get("userId");
  if (!userId || typeof userId !== "string") return null;
  return userId;
}

export async function requireUserId(
  request: Request,
  redirectTo: string = new URL(request.url).pathname
) {
  const session = await getUserSession(request);
  const userId = session.get("userId");
  if (!userId || typeof userId !== "string") {
    const searchParams = new URLSearchParams([
      ["redirectTo", redirectTo]
    ]);
    throw redirect(`/login?${searchParams}`);
  }
  return userId;
}

export async function createUserSession(
  userId: string,
  redirectTo: string
) {
  const session = await storage.getSession();
  session.set("userId", userId);
  return redirect(redirectTo, {
    headers: {
      "Set-Cookie": await storage.commitSession(session)
    }
  });
}
```

</details>

<docs-info>Did you notice in my example that we're `throw`ing a `Response`?!</docs-info>

In my example, I created a `requireUserId` which will throw a `redirect`. Remember `redirect` is a utility function that returns a [`Response`](https://developer.mozilla.org/en-US/docs/Web/API/Response) object. Remix will catch that thrown response and send it back to the client. It's a great way to "exit early" in abstractions like this so users of our `requireUserId` function can just assume that the return will always give us the `userId` and don't need to worry about what happens if there isn't a `userId` because the response is thrown which stops their code execution!

We'll cover this more in the error handling sections later.

You may also notice that our solution makes use of the `login` route's `redirectTo` feature we had earlier.

💿 Now update `app/routes/jokes/new.tsx` to use that function to get the userId and pass it to the `db.joke.create` call.

<details>

<summary>app/routes/jokes/new.tsx</summary>

```tsx filename=app/routes/jokes/new.tsx lines=[5,37,60]
import type { ActionFunction } from "remix";
import { useActionData, redirect, json } from "remix";

import { db } from "~/utils/db.server";
import { requireUserId } from "~/utils/session.server";

function validateJokeContent(content: string) {
  if (content.length < 10) {
    return `That joke is too short`;
  }
}

function validateJokeName(name: string) {
  if (name.length < 2) {
    return `That joke's name is too short`;
  }
}

type ActionData = {
  formError?: string;
  fieldErrors?: {
    name: string | undefined;
    content: string | undefined;
  };
  fields?: {
    name: string;
    content: string;
  };
};

const badRequest = (data: ActionData) =>
  json(data, { status: 400 });

export const action: ActionFunction = async ({
  request
}) => {
  const userId = await requireUserId(request);
  const form = await request.formData();
  const name = form.get("name");
  const content = form.get("content");
  if (
    typeof name !== "string" ||
    typeof content !== "string"
  ) {
    return badRequest({
      formError: `Form not submitted correctly.`
    });
  }

  const fieldErrors = {
    name: validateJokeName(name),
    content: validateJokeContent(content)
  };
  const fields = { name, content };
  if (Object.values(fieldErrors).some(Boolean)) {
    return badRequest({ fieldErrors, fields });
  }

  const joke = await db.joke.create({
    data: { ...fields, jokesterId: userId }
  });
  return redirect(`/jokes/${joke.id}`);
};

export default function NewJokeRoute() {
  const actionData = useActionData<ActionData>();

  return (
    <div>
      <p>Add your own hilarious joke</p>
      <form method="post">
        <div>
          <label>
            Name:{" "}
            <input
              type="text"
              defaultValue={actionData?.fields?.name}
              name="name"
              aria-invalid={
                Boolean(actionData?.fieldErrors?.name) ||
                undefined
              }
              aria-describedby={
                actionData?.fieldErrors?.name
                  ? "name-error"
                  : undefined
              }
            />
          </label>
          {actionData?.fieldErrors?.name ? (
            <p
              className="form-validation-error"
              role="alert"
              id="name-error"
            >
              {actionData.fieldErrors.name}
            </p>
          ) : null}
        </div>
        <div>
          <label>
            Content:{" "}
            <textarea
              defaultValue={actionData?.fields?.content}
              name="content"
              aria-invalid={
                Boolean(actionData?.fieldErrors?.content) ||
                undefined
              }
              aria-describedby={
                actionData?.fieldErrors?.content
                  ? "content-error"
                  : undefined
              }
            />
          </label>
          {actionData?.fieldErrors?.content ? (
            <p
              className="form-validation-error"
              role="alert"
              id="content-error"
            >
              {actionData.fieldErrors.content}
            </p>
          ) : null}
        </div>
        <div>
          <button type="submit" className="button">
            Add
          </button>
        </div>
      </form>
    </div>
  );
}
```

</details>

Super! So now if a user attempts to create a new joke, they'll be redirected to the login page because a `userId` is required to create a new joke.

### Build Logout Action

We should probably give people the ability to see that they're logged in and a way to log out right? Yeah, I think so. Let's implement that.

💿 Update `app/utils/session.server.ts` to add a `getUser` function that gets the user from prisma and a `logout` function that uses [`destroySession`](../api/remix#using-sessions) to log the user out.

<details>

<summary>app/utils/session.server.ts</summary>

```ts filename=app/utils/session.server.ts lines=[76-90,92-101]
import bcrypt from "bcryptjs";
import {
  createCookieSessionStorage,
  redirect
} from "remix";

import { db } from "./db.server";

type LoginForm = {
  username: string;
  password: string;
};

export async function login({
  username,
  password
}: LoginForm) {
  const user = await db.user.findUnique({
    where: { username }
  });
  if (!user) return null;
  const isCorrectPassword = await bcrypt.compare(
    password,
    user.passwordHash
  );
  if (!isCorrectPassword) return null;
  return user;
}

const sessionSecret = process.env.SESSION_SECRET;
if (!sessionSecret) {
  throw new Error("SESSION_SECRET must be set");
}

const storage = createCookieSessionStorage({
  cookie: {
    name: "RJ_session",
    // normally you want this to be `secure: true`
    // but that doesn't work on localhost for Safari
    // https://web.dev/when-to-use-local-https/
    secure: process.env.NODE_ENV === "production",
    secrets: [sessionSecret],
    sameSite: "lax",
    path: "/",
    maxAge: 60 * 60 * 24 * 30,
    httpOnly: true
  }
});

export function getUserSession(request: Request) {
  return storage.getSession(request.headers.get("Cookie"));
}

export async function getUserId(request: Request) {
  const session = await getUserSession(request);
  const userId = session.get("userId");
  if (!userId || typeof userId !== "string") return null;
  return userId;
}

export async function requireUserId(
  request: Request,
  redirectTo: string = new URL(request.url).pathname
) {
  const session = await getUserSession(request);
  const userId = session.get("userId");
  if (!userId || typeof userId !== "string") {
    const searchParams = new URLSearchParams([
      ["redirectTo", redirectTo]
    ]);
    throw redirect(`/login?${searchParams}`);
  }
  return userId;
}

export async function getUser(request: Request) {
  const userId = await getUserId(request);
  if (typeof userId !== "string") {
    return null;
  }

  try {
    const user = await db.user.findUnique({
      where: { id: userId }
    });
    return user;
  } catch {
    throw logout(request);
  }
}

export async function logout(request: Request) {
  const session = await storage.getSession(
    request.headers.get("Cookie")
  );
  return redirect("/login", {
    headers: {
      "Set-Cookie": await storage.destroySession(session)
    }
  });
}

export async function createUserSession(
  userId: string,
  redirectTo: string
) {
  const session = await storage.getSession();
  session.set("userId", userId);
  return redirect(redirectTo, {
    headers: {
      "Set-Cookie": await storage.commitSession(session)
    }
  });
}
```

</details>

💿 Great, now we're going to update the `app/routes/jokes.tsx` route so we can display a login link if the user isn't logged in. If they are logged in then we'll display their username and a logout form. I'm also going to clean up the UI a bit to match the class names we've got as well, so feel free to copy/paste the example when you're ready.

<details>

<summary>app/routes/jokes.tsx</summary>

```tsx filename=app/routes/jokes.tsx lines=[6,19,31,35,57-68]
import type { User } from "@prisma/client";
import type { LinksFunction, LoaderFunction } from "remix";
import { Link, Outlet, useLoaderData } from "remix";

import { db } from "~/utils/db.server";
import { getUser } from "~/utils/session.server";
import stylesUrl from "~/styles/jokes.css";

export const links: LinksFunction = () => {
  return [{ rel: "stylesheet", href: stylesUrl }];
};

type LoaderData = {
  user: User | null;
  jokeListItems: Array<{ id: string; name: string }>;
};

export const loader: LoaderFunction = async ({
  request
}) => {
  const jokeListItems = await db.joke.findMany({
    take: 5,
    orderBy: { createdAt: "desc" },
    select: { id: true, name: true }
  });
  const user = await getUser(request);

  const data: LoaderData = {
    jokeListItems,
    user
  };
  return data;
};

export default function JokesRoute() {
  const data = useLoaderData<LoaderData>();

  return (
    <div className="jokes-layout">
      <header className="jokes-header">
        <div className="container">
          <h1 className="home-link">
            <Link
              to="/"
              title="Remix Jokes"
              aria-label="Remix Jokes"
            >
              <span className="logo">🤪</span>
              <span className="logo-medium">J🤪KES</span>
            </Link>
          </h1>
          {data.user ? (
            <div className="user-info">
              <span>{`Hi ${data.user.username}`}</span>
              <form action="/logout" method="post">
                <button type="submit" className="button">
                  Logout
                </button>
              </form>
            </div>
          ) : (
            <Link to="/login">Login</Link>
          )}
        </div>
      </header>
      <main className="jokes-main">
        <div className="container">
          <div className="jokes-list">
            <Link to=".">Get a random joke</Link>
            <p>Here are a few more jokes to check out:</p>
            <ul>
              {data.jokeListItems.map(joke => (
                <li key={joke.id}>
                  <Link to={joke.id}>{joke.name}</Link>
                </li>
              ))}
            </ul>
            <Link to="new" className="button">
              Add your own
            </Link>
          </div>
          <div className="jokes-outlet">
            <Outlet />
          </div>
        </div>
      </main>
    </div>
  );
}
```

</details>

<details>

<summary>app/routes/logout.tsx</summary>

```tsx filename=app/routes/logout.tsx
import type { ActionFunction, LoaderFunction } from "remix";
import { redirect } from "remix";

import { logout } from "~/utils/session.server";

export const action: ActionFunction = async ({
  request
}) => {
  return logout(request);
};

export const loader: LoaderFunction = async () => {
  return redirect("/");
};
```

</details>

Hopefully getting the user in the loader and rendering them in the component was pretty straightforward. There are a few things I want to call out about other parts of my version of the code before we continue.

First, the new `logout` route is just there to make it easy for us to logout. The reason that we're using an action (rather than a loader) is because we want to avoid [CSRF](https://developer.mozilla.org/en-US/docs/Glossary/CSRF) problems by using a POST request rather than a GET request. This is why the logout button is a form and not a link. Additionally, Remix will only re-call our loaders when we perform an `action`, so if we used a `loader` then the cache would not get invalidated. The `loader` is just there in case someone somehow lands on that page, we'll just redirect them back home.

```tsx
<Link to="new" className="button">
  Add your own
</Link>
```

Notice that the `to` prop is set to "new" without any `/`. This is the benefit of nested routing. You don't have to construct the entire URL. It can be relative. This is the same thing for the `<Link to=".">Get a random joke</Link>` link which will effectively tell Remix to reload the data for the current route.

Terrific, now our app looks like this:

![Jokes page nice and designed](/jokes-tutorial/img/random-joke-designed.png)

![New Joke form designed](/jokes-tutorial/img/new-joke-designed.png)

### User Registration

I suppose now would be a good time to add support for user registration! Did you forget like I did? 😅 Well, let's get that bit added before moving on.

Luckily, all we need to do to support this is to update `app/utils/session.server.ts` with a `register` function that's pretty similar to our `login` function. The difference here is that we need to use `bcrypt.hash` to hash the password before we store it in the database. Then update the `register` case in our `app/routes/login.tsx` route to handle the registration.

💿 Update both `app/utils/session.server.ts` and `app/routes/login.tsx` to handle user registration.

<details>

<summary>app/utils/session.server.ts</summary>

```tsx filename=app/utils/session.server.ts lines=[14-22]
import bcrypt from "bcryptjs";
import {
  createCookieSessionStorage,
  redirect
} from "remix";

import { db } from "./db.server";

type LoginForm = {
  username: string;
  password: string;
};

export async function register({
  username,
  password
}: LoginForm) {
  const passwordHash = await bcrypt.hash(password, 10);
  return db.user.create({
    data: { username, passwordHash }
  });
}

export async function login({
  username,
  password
}: LoginForm) {
  const user = await db.user.findUnique({
    where: { username }
  });
  if (!user) return null;
  const isCorrectPassword = await bcrypt.compare(
    password,
    user.passwordHash
  );
  if (!isCorrectPassword) return null;
  return user;
}

const sessionSecret = process.env.SESSION_SECRET;
if (!sessionSecret) {
  throw new Error("SESSION_SECRET must be set");
}

const storage = createCookieSessionStorage({
  cookie: {
    name: "RJ_session",
    // normally you want this to be `secure: true`
    // but that doesn't work on localhost for Safari
    // https://web.dev/when-to-use-local-https/
    secure: process.env.NODE_ENV === "production",
    secrets: [sessionSecret],
    sameSite: "lax",
    path: "/",
    maxAge: 60 * 60 * 24 * 30,
    httpOnly: true
  }
});

export function getUserSession(request: Request) {
  return storage.getSession(request.headers.get("Cookie"));
}

export async function getUserId(request: Request) {
  const session = await getUserSession(request);
  const userId = session.get("userId");
  if (!userId || typeof userId !== "string") return null;
  return userId;
}

export async function requireUserId(
  request: Request,
  redirectTo: string = new URL(request.url).pathname
) {
  const session = await getUserSession(request);
  const userId = session.get("userId");
  if (!userId || typeof userId !== "string") {
    const searchParams = new URLSearchParams([
      ["redirectTo", redirectTo]
    ]);
    throw redirect(`/login?${searchParams}`);
  }
  return userId;
}

export async function getUser(request: Request) {
  const userId = await getUserId(request);
  if (typeof userId !== "string") {
    return null;
  }

  try {
    const user = await db.user.findUnique({
      where: { id: userId }
    });
    return user;
  } catch {
    throw logout(request);
  }
}

export async function logout(request: Request) {
  const session = await storage.getSession(
    request.headers.get("Cookie")
  );
  return redirect("/login", {
    headers: {
      "Set-Cookie": await storage.destroySession(session)
    }
  });
}

export async function createUserSession(
  userId: string,
  redirectTo: string
) {
  const session = await storage.getSession();
  session.set("userId", userId);
  return redirect(redirectTo, {
    headers: {
      "Set-Cookie": await storage.commitSession(session)
    }
  });
}
```

</details>

<details>

<summary>app/routes/login.tsx</summary>

```tsx filename=app/routes/login.tsx lines=[13,97-103]
import type { ActionFunction, LinksFunction } from "remix";
import {
  useActionData,
  json,
  useSearchParams,
  Link
} from "remix";

import { db } from "~/utils/db.server";
import {
  createUserSession,
  login,
  register
} from "~/utils/session.server";
import stylesUrl from "~/styles/login.css";

export const links: LinksFunction = () => {
  return [{ rel: "stylesheet", href: stylesUrl }];
};

function validateUsername(username: unknown) {
  if (typeof username !== "string" || username.length < 3) {
    return `Usernames must be at least 3 characters long`;
  }
}

function validatePassword(password: unknown) {
  if (typeof password !== "string" || password.length < 6) {
    return `Passwords must be at least 6 characters long`;
  }
}

type ActionData = {
  formError?: string;
  fieldErrors?: {
    username: string | undefined;
    password: string | undefined;
  };
  fields?: {
    loginType: string;
    username: string;
    password: string;
  };
};

const badRequest = (data: ActionData) =>
  json(data, { status: 400 });

export const action: ActionFunction = async ({
  request
}) => {
  const form = await request.formData();
  const loginType = form.get("loginType");
  const username = form.get("username");
  const password = form.get("password");
  const redirectTo = form.get("redirectTo") || "/jokes";
  if (
    typeof loginType !== "string" ||
    typeof username !== "string" ||
    typeof password !== "string" ||
    typeof redirectTo !== "string"
  ) {
    return badRequest({
      formError: `Form not submitted correctly.`
    });
  }

  const fields = { loginType, username, password };
  const fieldErrors = {
    username: validateUsername(username),
    password: validatePassword(password)
  };
  if (Object.values(fieldErrors).some(Boolean))
    return badRequest({ fieldErrors, fields });

  switch (loginType) {
    case "login": {
      const user = await login({ username, password });
      if (!user) {
        return badRequest({
          fields,
          formError: `Username/Password combination is incorrect`
        });
      }
      return createUserSession(user.id, redirectTo);
    }
    case "register": {
      const userExists = await db.user.findFirst({
        where: { username }
      });
      if (userExists) {
        return badRequest({
          fields,
          formError: `User with username ${username} already exists`
        });
      }
      const user = await register({ username, password });
      if (!user) {
        return badRequest({
          fields,
          formError: `Something went wrong trying to create a new user.`
        });
      }
      return createUserSession(user.id, redirectTo);
    }
    default: {
      return badRequest({
        fields,
        formError: `Login type invalid`
      });
    }
  }
};

export default function Login() {
  const actionData = useActionData<ActionData>();
  const [searchParams] = useSearchParams();
  return (
    <div className="container">
      <div className="content" data-light="">
        <h1>Login</h1>
        <form
          method="post"
          aria-describedby={
            actionData?.formError
              ? "form-error-message"
              : undefined
          }
        >
          <input
            type="hidden"
            name="redirectTo"
            value={
              searchParams.get("redirectTo") ?? undefined
            }
          />
          <fieldset>
            <legend className="sr-only">
              Login or Register?
            </legend>
            <label>
              <input
                type="radio"
                name="loginType"
                value="login"
                defaultChecked={
                  !actionData?.fields?.loginType ||
                  actionData?.fields?.loginType === "login"
                }
              />{" "}
              Login
            </label>
            <label>
              <input
                type="radio"
                name="loginType"
                value="register"
                defaultChecked={
                  actionData?.fields?.loginType ===
                  "register"
                }
              />{" "}
              Register
            </label>
          </fieldset>
          <div>
            <label htmlFor="username-input">Username</label>
            <input
              type="text"
              id="username-input"
              name="username"
              defaultValue={actionData?.fields?.username}
              aria-invalid={Boolean(
                actionData?.fieldErrors?.username
              )}
              aria-describedby={
                actionData?.fieldErrors?.username
                  ? "username-error"
                  : undefined
              }
            />
            {actionData?.fieldErrors?.username ? (
              <p
                className="form-validation-error"
                role="alert"
                id="username-error"
              >
                {actionData?.fieldErrors.username}
              </p>
            ) : null}
          </div>
          <div>
            <label htmlFor="password-input">Password</label>
            <input
              id="password-input"
              name="password"
              defaultValue={actionData?.fields?.password}
              type="password"
              aria-invalid={
                Boolean(
                  actionData?.fieldErrors?.password
                ) || undefined
              }
              aria-describedby={
                actionData?.fieldErrors?.password
                  ? "password-error"
                  : undefined
              }
            />
            {actionData?.fieldErrors?.password ? (
              <p
                className="form-validation-error"
                role="alert"
                id="password-error"
              >
                {actionData?.fieldErrors.password}
              </p>
            ) : null}
          </div>
          <div id="form-error-message">
            {actionData?.formError ? (
              <p
                className="form-validation-error"
                role="alert"
              >
                {actionData?.formError}
              </p>
            ) : null}
          </div>
          <button type="submit" className="button">
            Submit
          </button>
        </form>
      </div>
      <div className="links">
        <ul>
          <li>
            <Link to="/">Home</Link>
          </li>
          <li>
            <Link to="/jokes">Jokes</Link>
          </li>
        </ul>
      </div>
    </div>
  );
}
```

</details>

Phew, there we go. Now users can register for a new account!

## Unexpected errors

I'm sorry, but there's no way you'll be able to avoid errors at some point. Servers fall over, co-workers use `// @ts-ignore`, and so on. So we need to just embrace the possibility of unexpected errors and deal with them.

Luckily, error handling in Remix is stellar. You may have used React's [Error Boundary feature](https://reactjs.org/docs/error-boundaries.html#gatsby-focus-wrapper). With Remix, your route modules can export an [`ErrorBoundary` component](../api/conventions#errorboundary) and it will be used. But it's even cooler because it works on the server too! Not only that, but it'll handle errors in `loader`s and `action`s too! Wowza! So let's get to it!

We're going to add four Error Boundaries in our app. One in each of the child routes in `app/routes/jokes/*` in case there's an error reading or processing stuff with the jokes, and one in `app/root.tsx` to handle errors for everything else.

<docs-info>The `app/root.tsx` ErrorBoundary is a bit more complicated</docs-info>

Remember that the `app/root.tsx` module is responsible for rendering our `<html>` element. When the `ErrorBoundary` is rendered, it's rendered _in place_ of the default export. That means the `app/root.tsx` module should render the `<html>` element along with the `<Link />` elements, etc.

💿 Add a simple ErrorBoundary to each of those files.

<details>

<summary>app/root.tsx</summary>

```tsx filename=app/root.tsx lines=[59-68]
import type { LinksFunction } from "remix";
import { Links, LiveReload, Outlet } from "remix";

import globalStylesUrl from "./styles/global.css";
import globalMediumStylesUrl from "./styles/global-medium.css";
import globalLargeStylesUrl from "./styles/global-large.css";

export const links: LinksFunction = () => {
  return [
    {
      rel: "stylesheet",
      href: globalStylesUrl
    },
    {
      rel: "stylesheet",
      href: globalMediumStylesUrl,
      media: "print, (min-width: 640px)"
    },
    {
      rel: "stylesheet",
      href: globalLargeStylesUrl,
      media: "screen and (min-width: 1024px)"
    }
  ];
};

function Document({
  children,
  title = `Remix: So great, it's funny!`
}: {
  children: React.ReactNode;
  title?: string;
}) {
  return (
    <html lang="en">
      <head>
        <meta charSet="utf-8" />
        <title>{title}</title>
        <Links />
      </head>
      <body>
        {children}
        {process.env.NODE_ENV === "development" ? (
          <LiveReload />
        ) : null}
      </body>
    </html>
  );
}

export default function App() {
  return (
    <Document>
      <Outlet />
    </Document>
  );
}

export function ErrorBoundary({ error }: { error: Error }) {
  return (
    <Document title="Uh-oh!">
      <div className="error-container">
        <h1>App Error</h1>
        <pre>{error.message}</pre>
      </div>
    </Document>
  );
}
```

</details>

<details>

<summary>app/routes/jokes/$jokeId.tsx</summary>

```tsx filename=app/routes/jokes/$jokeId.tsx nocopy
// ...

import { Link, useLoaderData, useParams } from "remix";

// ...

export function ErrorBoundary() {
  const { jokeId } = useParams();
  return (
    <div className="error-container">{`There was an error loading joke by the id ${jokeId}. Sorry.`}</div>
  );
}
```

</details>

<details>

<summary>app/routes/jokes/new.tsx</summary>

```tsx filename=app/routes/jokes/new.tsx nocopy
// ...

export function ErrorBoundary() {
  return (
    <div className="error-container">
      Something unexpected went wrong. Sorry about that.
    </div>
  );
}
```

</details>

<details>

<summary>app/routes/jokes/index.tsx</summary>

```tsx filename=app/routes/jokes/index.tsx nocopy
// ...

export function ErrorBoundary() {
  return (
    <div className="error-container">
      I did a whoopsies.
    </div>
  );
}
```

</details>

Ok great, with those in place, let's check what happens when there's an error. Go ahead and just add this to the default component, loader, or action of each of the routes. Here's what I get:

![App error](/jokes-tutorial/img/app-level-error.png)

![Joke Page Error](/jokes-tutorial/img/joke-id-error.png)

![Joke Index Page Error](/jokes-tutorial/img/jokes-index-error.png)

![New Joke Page Error](/jokes-tutorial/img/new-joke-error.png)

What I love about this is that in the case of the children routes, the only unusable part of the app is the part that actually broke. The rest of the app is completely interactive. There's another point for the user's experience!

## Expected errors

Sometimes users do things we can anticipate. I'm not talking about validation necessarily. I'm talking about things like whether the user's authenticated (status `401`) or authorized (status `403`) to do what they're trying to do. Or maybe they're looking for something that isn't there (status `404`).

It might help to think of the unexpected errors as 500-level errors ([server errors](https://developer.mozilla.org/en-US/docs/Web/HTTP/Status#server_error_responses)) and the expected errors as 400-level errors ([client errors](https://developer.mozilla.org/en-US/docs/Web/HTTP/Status#client_error_responses)).

For client error responses, Remix offers something similar to Error Boundaries. It's called [`Catch Boundaries`](../api/conventions#catchboundary) and it works almost exactly the same. In this case, when your server code detects a problem, it'll throw a [`Response`](https://developer.mozilla.org/en-US/docs/Web/API/Response) object. Remix then catches that thrown response and renders your `CatchBoundary`. Just like the `useLoaderData` hook to get data from the `loader` and the `useActionData` hook to get data from the `action`, the `CatchBoundary` gets its data from the `useCatch` hook. This will return the `Response` that was thrown.

One last thing, this isn't for form validations and stuff. We already discussed that earlier with `useActionData`. This is just for situations where the user did something that means we can't reasonably render our default component so we want to render something else instead.

<docs-info>`ErrorBoundary` and `CatchBoundary` allow our default exports to represent the "happy path" and not worry about errors. If the default component is rendered, then we can assume all is right with the world.</docs-info>

With that understanding, we're going to add a `CatchBoundary` component to the following routes:

- `app/root.tsx` - Just as a last resort fallback.
- `app/routes/jokes/$jokeId.tsx` - When a user tries to access a joke that doesn't exist (404).
- `app/routes/jokes/new.tsx` - When a user tries to go to this page without being authenticated (401). Right now they'll just get redirected to the login if they try to submit it without authenticating. That would be super annoying to spend time writing a joke only to get redirected. Rather than inexplicably redirecting them, we could render a message that says they need to authenticate first.
- `app/routes/jokes/index.tsx` - If there are no jokes in the database then a random joke is 404-not found. (simulate this by deleting the `prisma/dev.db` and running `npx prisma db push`. Don't forget to run `npx prisma db seed` afterwards to get your seed data back.)

💿 Let's add these CatchBoundaries to the routes.

<details>

<summary>app/root.tsx</summary>

```tsx filename=app/root.tsx lines=[2,59-73]
import type { LinksFunction } from "remix";
import { Links, LiveReload, Outlet, useCatch } from "remix";

import globalStylesUrl from "./styles/global.css";
import globalMediumStylesUrl from "./styles/global-medium.css";
import globalLargeStylesUrl from "./styles/global-large.css";

export const links: LinksFunction = () => {
  return [
    {
      rel: "stylesheet",
      href: globalStylesUrl
    },
    {
      rel: "stylesheet",
      href: globalMediumStylesUrl,
      media: "print, (min-width: 640px)"
    },
    {
      rel: "stylesheet",
      href: globalLargeStylesUrl,
      media: "screen and (min-width: 1024px)"
    }
  ];
};

function Document({
  children,
  title = `Remix: So great, it's funny!`
}: {
  children: React.ReactNode;
  title?: string;
}) {
  return (
    <html lang="en">
      <head>
        <meta charSet="utf-8" />
        <title>{title}</title>
        <Links />
      </head>
      <body>
        {children}
        {process.env.NODE_ENV === "development" ? (
          <LiveReload />
        ) : null}
      </body>
    </html>
  );
}

export default function App() {
  return (
    <Document>
      <Outlet />
    </Document>
  );
}

export function CatchBoundary() {
  const caught = useCatch();

  return (
    <Document
      title={`${caught.status} ${caught.statusText}`}
    >
      <div className="error-container">
        <h1>
          {caught.status} {caught.statusText}
        </h1>
      </div>
    </Document>
  );
}

export function ErrorBoundary({ error }: { error: Error }) {
  return (
    <Document title="Uh-oh!">
      <div className="error-container">
        <h1>App Error</h1>
        <pre>{error.message}</pre>
      </div>
    </Document>
  );
}
```

</details>

<details>

<summary>app/routes/jokes/$jokeId.tsx</summary>

```tsx filename=app/routes/jokes/$jokeId.tsx lines=[5,18-22,39-50]
import type { LoaderFunction } from "remix";
import {
  Link,
  useLoaderData,
  useCatch,
  useParams
} from "remix";
import type { Joke } from "@prisma/client";

import { db } from "~/utils/db.server";

type LoaderData = { joke: Joke };

export const loader: LoaderFunction = async ({
  params
}) => {
  const joke = await db.joke.findUnique({
    where: { id: params.jokeId }
  });
  if (!joke) {
    throw new Response("What a joke! Not found.", {
      status: 404
    });
  }
  const data: LoaderData = { joke };
  return data;
};

export default function JokeRoute() {
  const data = useLoaderData<LoaderData>();

  return (
    <div>
      <p>Here's your hilarious joke:</p>
      <p>{data.joke.content}</p>
      <Link to=".">{data.joke.name} Permalink</Link>
    </div>
  );
}

export function CatchBoundary() {
  const caught = useCatch();
  const params = useParams();
  if (caught.status === 404) {
    return (
      <div className="error-container">
        Huh? What the heck is "{params.jokeId}"?
      </div>
    );
  }
  throw new Error(`Unhandled error: ${caught.status}`);
}

export function ErrorBoundary() {
  const { jokeId } = useParams();
  return (
    <div className="error-container">{`There was an error loading joke by the id ${jokeId}. Sorry.`}</div>
  );
}
```

</details>

<details>

<summary>app/routes/jokes/index.tsx</summary>

```tsx filename=app/routes/jokes/index.tsx lines=[2,16-20,39-52]
import type { LoaderFunction } from "remix";
import { useLoaderData, Link, useCatch } from "remix";
import type { Joke } from "@prisma/client";

import { db } from "~/utils/db.server";

type LoaderData = { randomJoke: Joke };

export const loader: LoaderFunction = async () => {
  const count = await db.joke.count();
  const randomRowNumber = Math.floor(Math.random() * count);
  const [randomJoke] = await db.joke.findMany({
    take: 1,
    skip: randomRowNumber
  });
  if (!randomJoke) {
    throw new Response("No random joke found", {
      status: 404
    });
  }
  const data: LoaderData = { randomJoke };
  return data;
};

export default function JokesIndexRoute() {
  const data = useLoaderData<LoaderData>();

  return (
    <div>
      <p>Here's a random joke:</p>
      <p>{data.randomJoke.content}</p>
      <Link to={data.randomJoke.id}>
        "{data.randomJoke.name}" Permalink
      </Link>
    </div>
  );
}

export function CatchBoundary() {
  const caught = useCatch();

  if (caught.status === 404) {
    return (
      <div className="error-container">
        There are no jokes to display.
      </div>
    );
  }
  throw new Error(
    `Unexpected caught response with status: ${caught.status}`
  );
}

export function ErrorBoundary() {
  return (
    <div className="error-container">
      I did a whoopsies.
    </div>
  );
}
```

</details>

<details>

<summary>app/routes/jokes/new.tsx</summary>

```tsx filename=app/routes/jokes/new.tsx lines=[6-7,16-22,156-167]
import type { ActionFunction, LoaderFunction } from "remix";
import {
  useActionData,
  redirect,
  json,
  useCatch,
  Link
} from "remix";

import { db } from "~/utils/db.server";
import {
  requireUserId,
  getUserId
} from "~/utils/session.server";

export const loader: LoaderFunction = async ({
  request
}) => {
  const userId = await getUserId(request);
  if (!userId) {
    throw new Response("Unauthorized", { status: 401 });
  }
  return {};
};

function validateJokeContent(content: string) {
  if (content.length < 10) {
    return `That joke is too short`;
  }
}

function validateJokeName(name: string) {
  if (name.length < 2) {
    return `That joke's name is too short`;
  }
}

type ActionData = {
  formError?: string;
  fieldErrors?: {
    name: string | undefined;
    content: string | undefined;
  };
  fields?: {
    name: string;
    content: string;
  };
};

const badRequest = (data: ActionData) =>
  json(data, { status: 400 });

export const action: ActionFunction = async ({
  request
}) => {
  const userId = await requireUserId(request);
  const form = await request.formData();
  const name = form.get("name");
  const content = form.get("content");
  if (
    typeof name !== "string" ||
    typeof content !== "string"
  ) {
    return badRequest({
      formError: `Form not submitted correctly.`
    });
  }

  const fieldErrors = {
    name: validateJokeName(name),
    content: validateJokeContent(content)
  };
  const fields = { name, content };
  if (Object.values(fieldErrors).some(Boolean)) {
    return badRequest({ fieldErrors, fields });
  }

  const joke = await db.joke.create({
    data: { ...fields, jokesterId: userId }
  });
  return redirect(`/jokes/${joke.id}`);
};

export default function NewJokeRoute() {
  const actionData = useActionData<ActionData>();

  return (
    <div>
      <p>Add your own hilarious joke</p>
      <form method="post">
        <div>
          <label>
            Name:{" "}
            <input
              type="text"
              defaultValue={actionData?.fields?.name}
              name="name"
              aria-invalid={
                Boolean(actionData?.fieldErrors?.name) ||
                undefined
              }
              aria-describedby={
                actionData?.fieldErrors?.name
                  ? "name-error"
                  : undefined
              }
            />
          </label>
          {actionData?.fieldErrors?.name ? (
            <p
              className="form-validation-error"
              role="alert"
              id="name-error"
            >
              {actionData.fieldErrors.name}
            </p>
          ) : null}
        </div>
        <div>
          <label>
            Content:{" "}
            <textarea
              defaultValue={actionData?.fields?.content}
              name="content"
              aria-invalid={
                Boolean(actionData?.fieldErrors?.content) ||
                undefined
              }
              aria-describedby={
                actionData?.fieldErrors?.content
                  ? "content-error"
                  : undefined
              }
            />
          </label>
          {actionData?.fieldErrors?.content ? (
            <p
              className="form-validation-error"
              role="alert"
              id="content-error"
            >
              {actionData.fieldErrors.content}
            </p>
          ) : null}
        </div>
        <div>
          <button type="submit" className="button">
            Add
          </button>
        </div>
      </form>
    </div>
  );
}

export function CatchBoundary() {
  const caught = useCatch();

  if (caught.status === 401) {
    return (
      <div className="error-container">
        <p>You must be logged in to create a joke.</p>
        <Link to="/login">Login</Link>
      </div>
    );
  }
}

export function ErrorBoundary() {
  return (
    <div className="error-container">
      Something unexpected went wrong. Sorry about that.
    </div>
  );
}
```

</details>

Here's what I've got with that:

![App 400 Bad Request](/jokes-tutorial/img/app-400.png)

![A 404 on the joke page](/jokes-tutorial/img/joke-404.png)

![A 404 on the random joke page](/jokes-tutorial/img/jokes-404.png)

![A 401 on the new joke page](/jokes-tutorial/img/new-joke-401.png)

Awesome! We're ready to handle errors and it didn't complicate our happy path one bit! 🎉

Oh, and don't you love how just like with the `ErrorBoundary`, it's all contextual? So the rest of the app continues to function just as well. Another point for user experience 💪

You know what, while we're adding catch boundaries. Why don't we improve the `app/routes/jokes/$jokeId.tsx` route a bit by allowing users to delete the joke if they own it. If they don't, we can give them a 401 error in the catch boundary.

One thing to keep in mind with `delete` is that HTML forms only support `method="get"` and `method="post"`. They don't support `method="delete"`. So to make sure our form will work with and without JavaScript, it's a good idea to do something like this:

```tsx
<form method="post">
  <input type="hidden" name="_method" value="delete" />
  <button type="submit">Delete</button>
</form>
```

And then the `action` can determine whether the intention is to delete based on the `request.formData().get('_method')`.

💿 Add a delete capability to `app/routes/jokes/$jokeId.tsx` route.

<details>

<summary>app/routes/jokes/$jokeId.tsx</summary>

```tsx filename=app/routes/jokes/$jokeId.tsx lines=[2,8,12,31-58,68-77,82-104]
import type { Joke } from "@prisma/client";
import type { ActionFunction, LoaderFunction } from "remix";
import {
  Link,
  useLoaderData,
  useCatch,
  redirect,
  useParams
} from "remix";

import { db } from "~/utils/db.server";
import { requireUserId } from "~/utils/session.server";

type LoaderData = { joke: Joke };

export const loader: LoaderFunction = async ({
  params
}) => {
  const joke = await db.joke.findUnique({
    where: { id: params.jokeId }
  });
  if (!joke) {
    throw new Response("What a joke! Not found.", {
      status: 404
    });
  }
  const data: LoaderData = { joke };
  return data;
};

export const action: ActionFunction = async ({
  request,
  params
}) => {
  const form = await request.formData();
  if (form.get("_method") === "delete") {
    const userId = await requireUserId(request);
    const joke = await db.joke.findUnique({
      where: { id: params.jokeId }
    });
    if (!joke) {
      throw new Response(
        "Can't delete what does not exist",
        { status: 404 }
      );
    }
    if (joke.jokesterId !== userId) {
      throw new Response(
        "Pssh, nice try. That's not your joke",
        {
          status: 401
        }
      );
    }
    await db.joke.delete({ where: { id: params.jokeId } });
    return redirect("/jokes");
  }
};

export default function JokeRoute() {
  const data = useLoaderData<LoaderData>();

  return (
    <div>
      <p>Here's your hilarious joke:</p>
      <p>{data.joke.content}</p>
      <Link to=".">{data.joke.name} Permalink</Link>
      <form method="post">
        <input
          type="hidden"
          name="_method"
          value="delete"
        />
        <button type="submit" className="button">
          Delete
        </button>
      </form>
    </div>
  );
}

export function CatchBoundary() {
  const caught = useCatch();
  const params = useParams();
  switch (caught.status) {
    case 404: {
      return (
        <div className="error-container">
          Huh? What the heck is {params.jokeId}?
        </div>
      );
    }
    case 401: {
      return (
        <div className="error-container">
          Sorry, but {params.jokeId} is not your joke.
        </div>
      );
    }
    default: {
      throw new Error(`Unhandled error: ${caught.status}`);
    }
  }
}

export function ErrorBoundary({ error }: { error: Error }) {
  console.error(error);
  const { jokeId } = useParams();
  return (
    <div className="error-container">{`There was an error loading joke by the id ${jokeId}. Sorry.`}</div>
  );
}
```

</details>

Now that people will get a proper error message if they try to delete a joke that is not theirs, maybe we could also simply hide the delete button if the user doesn't own the joke.

<details>

<summary>app/routes/jokes/$jokeId.tsx</summary>

```tsx filename=app/routes/jokes/$jokeId.tsx lines=[13,17,20,23,34,76-87]
import type { Joke } from "@prisma/client";
import type { ActionFunction, LoaderFunction } from "remix";
import {
  Link,
  useLoaderData,
  useCatch,
  redirect,
  useParams
} from "remix";

import { db } from "~/utils/db.server";
import {
  getUserId,
  requireUserId
} from "~/utils/session.server";

type LoaderData = { joke: Joke; isOwner: boolean };

export const loader: LoaderFunction = async ({
  request,
  params
}) => {
  const userId = await getUserId(request);
  const joke = await db.joke.findUnique({
    where: { id: params.jokeId }
  });
  if (!joke) {
    throw new Response("What a joke! Not found.", {
      status: 404
    });
  }
  const data: LoaderData = {
    joke,
    isOwner: userId === joke.jokesterId
  };
  return data;
};

export const action: ActionFunction = async ({
  request,
  params
}) => {
  const form = await request.formData();
  if (form.get("_method") === "delete") {
    const userId = await requireUserId(request);
    const joke = await db.joke.findUnique({
      where: { id: params.jokeId }
    });
    if (!joke) {
      throw new Response(
        "Can't delete what does not exist",
        { status: 404 }
      );
    }
    if (joke.jokesterId !== userId) {
      throw new Response(
        "Pssh, nice try. That's not your joke",
        {
          status: 401
        }
      );
    }
    await db.joke.delete({ where: { id: params.jokeId } });
    return redirect("/jokes");
  }
};

export default function JokeRoute() {
  const data = useLoaderData<LoaderData>();

  return (
    <div>
      <p>Here's your hilarious joke:</p>
      <p>{data.joke.content}</p>
      <Link to=".">{data.joke.name} Permalink</Link>
      {data.isOwner ? (
        <form method="post">
          <input
            type="hidden"
            name="_method"
            value="delete"
          />
          <button type="submit" className="button">
            Delete
          </button>
        </form>
      ) : null}
    </div>
  );
}

export function CatchBoundary() {
  const caught = useCatch();
  const params = useParams();
  switch (caught.status) {
    case 404: {
      return (
        <div className="error-container">
          Huh? What the heck is {params.jokeId}?
        </div>
      );
    }
    case 401: {
      return (
        <div className="error-container">
          Sorry, but {params.jokeId} is not your joke.
        </div>
      );
    }
    default: {
      throw new Error(`Unhandled error: ${caught.status}`);
    }
  }
}

export function ErrorBoundary({ error }: { error: Error }) {
  console.error(error);

  const { jokeId } = useParams();
  return (
    <div className="error-container">{`There was an error loading joke by the id ${jokeId}. Sorry.`}</div>
  );
}
```

</details>

## SEO with Meta tags

Meta tags are useful for SEO and social media. The tricky bit is that often the part of the code that has access to the data you need is in components that request/use the data.

This is why Remix has the [`meta`](../api/conventions#meta) export. Why don't you go through and add a useful few meta tags to the following routes:

- `app/routes/index.tsx`
- `app/routes/login.tsx`
- `app/routes/jokes/$jokeId.tsx` - (this one you can reference the joke's name in the title which is fun)

But before you get started, remember that we're in charge of rendering everything from the `<html>` to the `</html>` which means we need to make sure these `meta` tags are rendered in the `<head>` of the `<html>`. This is why Remix gives us a [`<Meta />` component](../api/remix#meta-links-scripts).

💿 Add the `<Meta />` component to `app/root.tsx`, and add the `meta` export to the routes mentioned above. The `<Meta />` component needs to be placed above the existing `<title>` tag to be able to overwrite it when provided.

<details>

<summary>app/root.tsx</summary>

```tsx filename=app/root.tsx lines=[1,7,33-45,58]
import type { LinksFunction, MetaFunction } from "remix";
import {
  Links,
  LiveReload,
  Outlet,
  useCatch,
  Meta
} from "remix";

import globalStylesUrl from "./styles/global.css";
import globalMediumStylesUrl from "./styles/global-medium.css";
import globalLargeStylesUrl from "./styles/global-large.css";

export const links: LinksFunction = () => {
  return [
    {
      rel: "stylesheet",
      href: globalStylesUrl
    },
    {
      rel: "stylesheet",
      href: globalMediumStylesUrl,
      media: "print, (min-width: 640px)"
    },
    {
      rel: "stylesheet",
      href: globalLargeStylesUrl,
      media: "screen and (min-width: 1024px)"
    }
  ];
};

export const meta: MetaFunction = () => {
  const description = `Learn Remix and laugh at the same time!`;
  return {
    description,
    keywords: "Remix,jokes",
    "twitter:image": "https://remix-jokes.lol/social.png",
    "twitter:card": "summary_large_image",
    "twitter:creator": "@remix_run",
    "twitter:site": "@remix_run",
    "twitter:title": "Remix Jokes",
    "twitter:description": description
  };
};

function Document({
  children,
  title = `Remix: So great, it's funny!`
}: {
  children: React.ReactNode;
  title?: string;
}) {
  return (
    <html lang="en">
      <head>
        <meta charSet="utf-8" />
        <Meta />
        <title>{title}</title>
        <Links />
      </head>
      <body>
        {children}
        {process.env.NODE_ENV === "development" ? (
          <LiveReload />
        ) : null}
      </body>
    </html>
  );
}

export default function App() {
  return (
    <Document>
      <Outlet />
    </Document>
  );
}

export function CatchBoundary() {
  const caught = useCatch();

  return (
    <Document
      title={`${caught.status} ${caught.statusText}`}
    >
      <div className="error-container">
        <h1>
          {caught.status} {caught.statusText}
        </h1>
      </div>
    </Document>
  );
}

export function ErrorBoundary({ error }: { error: Error }) {
  return (
    <Document title="Uh-oh!">
      <div className="error-container">
        <h1>App Error</h1>
        <pre>{error.message}</pre>
      </div>
    </Document>
  );
}
```

</details>

<details>

<summary>app/routes/index.tsx</summary>

```tsx filename=app/routes/index.tsx lines=[1,10-14]
import type { LinksFunction, MetaFunction } from "remix";
import { Link } from "remix";

import stylesUrl from "~/styles/index.css";

export const links: LinksFunction = () => {
  return [{ rel: "stylesheet", href: stylesUrl }];
};

export const meta: MetaFunction = () => ({
  title: "Remix: So great, it's funny!",
  description:
    "Remix jokes app. Learn Remix and laugh at the same time!"
});

export default function Index() {
  return (
    <div className="container">
      <div className="content">
        <h1>
          Remix <span>Jokes!</span>
        </h1>
        <nav>
          <ul>
            <li>
              <Link to="jokes">Read Jokes</Link>
            </li>
          </ul>
        </nav>
      </div>
    </div>
  );
}
```

</details>

<details>

<summary>app/routes/login.tsx</summary>

```tsx filename=app/routes/login.tsx lines=[4,25-31]
import type {
  ActionFunction,
  LinksFunction,
  MetaFunction
} from "remix";
import {
  useActionData,
  json,
  useSearchParams,
  Link
} from "remix";

import { db } from "~/utils/db.server";
import {
  createUserSession,
  login,
  register
} from "~/utils/session.server";
import stylesUrl from "~/styles/login.css";

export const links: LinksFunction = () => {
  return [{ rel: "stylesheet", href: stylesUrl }];
};

export const meta: MetaFunction = () => {
  return {
    title: "Remix Jokes | Login",
    description:
      "Login to submit your own jokes to Remix Jokes!"
  };
};

function validateUsername(username: unknown) {
  if (typeof username !== "string" || username.length < 3) {
    return `Usernames must be at least 3 characters long`;
  }
}

function validatePassword(password: unknown) {
  if (typeof password !== "string" || password.length < 6) {
    return `Passwords must be at least 6 characters long`;
  }
}

type ActionData = {
  formError?: string;
  fieldErrors?: {
    username: string | undefined;
    password: string | undefined;
  };
  fields?: {
    loginType: string;
    username: string;
    password: string;
  };
};

const badRequest = (data: ActionData) =>
  json(data, { status: 400 });

export const action: ActionFunction = async ({
  request
}) => {
  const form = await request.formData();
  const loginType = form.get("loginType");
  const username = form.get("username");
  const password = form.get("password");
  const redirectTo = form.get("redirectTo") || "/jokes";
  if (
    typeof loginType !== "string" ||
    typeof username !== "string" ||
    typeof password !== "string" ||
    typeof redirectTo !== "string"
  ) {
    return badRequest({
      formError: `Form not submitted correctly.`
    });
  }

  const fields = { loginType, username, password };
  const fieldErrors = {
    username: validateUsername(username),
    password: validatePassword(password)
  };
  if (Object.values(fieldErrors).some(Boolean))
    return badRequest({ fieldErrors, fields });

  switch (loginType) {
    case "login": {
      const user = await login({ username, password });
      if (!user) {
        return badRequest({
          fields,
          formError: `Username/Password combination is incorrect`
        });
      }
      return createUserSession(user.id, redirectTo);
    }
    case "register": {
      const userExists = await db.user.findFirst({
        where: { username }
      });
      if (userExists) {
        return badRequest({
          fields,
          formError: `User with username ${username} already exists`
        });
      }
      const user = await register({ username, password });
      if (!user) {
        return badRequest({
          fields,
          formError: `Something went wrong trying to create a new user.`
        });
      }
      return createUserSession(user.id, redirectTo);
    }
    default: {
      return badRequest({
        fields,
        formError: `Login type invalid`
      });
    }
  }
};

export default function Login() {
  const actionData = useActionData<ActionData>();
  const [searchParams] = useSearchParams();
  return (
    <div className="container">
      <div className="content" data-light="">
        <h1>Login</h1>
        <form
          method="post"
          aria-describedby={
            actionData?.formError
              ? "form-error-message"
              : undefined
          }
        >
          <input
            type="hidden"
            name="redirectTo"
            value={
              searchParams.get("redirectTo") ?? undefined
            }
          />
          <fieldset>
            <legend className="sr-only">
              Login or Register?
            </legend>
            <label>
              <input
                type="radio"
                name="loginType"
                value="login"
                defaultChecked={
                  !actionData?.fields?.loginType ||
                  actionData?.fields?.loginType === "login"
                }
              />{" "}
              Login
            </label>
            <label>
              <input
                type="radio"
                name="loginType"
                value="register"
                defaultChecked={
                  actionData?.fields?.loginType ===
                  "register"
                }
              />{" "}
              Register
            </label>
          </fieldset>
          <div>
            <label htmlFor="username-input">Username</label>
            <input
              type="text"
              id="username-input"
              name="username"
              defaultValue={actionData?.fields?.username}
              aria-invalid={Boolean(
                actionData?.fieldErrors?.username
              )}
              aria-describedby={
                actionData?.fieldErrors?.username
                  ? "username-error"
                  : undefined
              }
            />
            {actionData?.fieldErrors?.username ? (
              <p
                className="form-validation-error"
                role="alert"
                id="username-error"
              >
                {actionData?.fieldErrors.username}
              </p>
            ) : null}
          </div>
          <div>
            <label htmlFor="password-input">Password</label>
            <input
              id="password-input"
              name="password"
              defaultValue={actionData?.fields?.password}
              type="password"
              aria-invalid={
                Boolean(
                  actionData?.fieldErrors?.password
                ) || undefined
              }
              aria-describedby={
                actionData?.fieldErrors?.password
                  ? "password-error"
                  : undefined
              }
            />
            {actionData?.fieldErrors?.password ? (
              <p
                className="form-validation-error"
                role="alert"
                id="password-error"
              >
                {actionData?.fieldErrors.password}
              </p>
            ) : null}
          </div>
          <div id="form-error-message">
            {actionData?.formError ? (
              <p
                className="form-validation-error"
                role="alert"
              >
                {actionData?.formError}
              </p>
            ) : null}
          </div>
          <button type="submit" className="button">
            Submit
          </button>
        </form>
      </div>
      <div className="links">
        <ul>
          <li>
            <Link to="/">Home</Link>
          </li>
          <li>
            <Link to="/jokes">Jokes</Link>
          </li>
        </ul>
      </div>
    </div>
  );
}
```

</details>

<details>

<summary>app/routes/jokes/$jokeId.tsx</summary>

```tsx filename=app/routes/jokes/$jokeId.tsx lines=[4,21-36]
import type {
  ActionFunction,
  LoaderFunction,
  MetaFunction
} from "remix";
import {
  Link,
  useLoaderData,
  useCatch,
  redirect,
  useParams
} from "remix";
import type { Joke } from "@prisma/client";

import { db } from "~/utils/db.server";
import {
  getUserId,
  requireUserId
} from "~/utils/session.server";

export const meta: MetaFunction = ({
  data
}: {
  data: LoaderData | undefined;
}) => {
  if (!data) {
    return {
      title: "No joke",
      description: "No joke found"
    };
  }
  return {
    title: `"${data.joke.name}" joke`,
    description: `Enjoy the "${data.joke.name}" joke and much more`
  };
};

type LoaderData = { joke: Joke; isOwner: boolean };

export const loader: LoaderFunction = async ({
  request,
  params
}) => {
  const userId = await getUserId(request);
  const joke = await db.joke.findUnique({
    where: { id: params.jokeId }
  });
  if (!joke) {
    throw new Response("What a joke! Not found.", {
      status: 404
    });
  }
  const data: LoaderData = {
    joke,
    isOwner: userId === joke.jokesterId
  };
  return data;
};

export const action: ActionFunction = async ({
  request,
  params
}) => {
  const form = await request.formData();
  if (form.get("_method") === "delete") {
    const userId = await requireUserId(request);
    const joke = await db.joke.findUnique({
      where: { id: params.jokeId }
    });
    if (!joke) {
      throw new Response(
        "Can't delete what does not exist",
        { status: 404 }
      );
    }
    if (joke.jokesterId !== userId) {
      throw new Response(
        "Pssh, nice try. That's not your joke",
        {
          status: 401
        }
      );
    }
    await db.joke.delete({ where: { id: params.jokeId } });
    return redirect("/jokes");
  }
};

export default function JokeRoute() {
  const data = useLoaderData<LoaderData>();

  return (
    <div>
      <p>Here's your hilarious joke:</p>
      <p>{data.joke.content}</p>
      <Link to=".">{data.joke.name} Permalink</Link>
      {data.isOwner ? (
        <form method="post">
          <input
            type="hidden"
            name="_method"
            value="delete"
          />
          <button type="submit" className="button">
            Delete
          </button>
        </form>
      ) : null}
    </div>
  );
}

export function CatchBoundary() {
  const caught = useCatch();
  const params = useParams();
  switch (caught.status) {
    case 404: {
      return (
        <div className="error-container">
          Huh? What the heck is {params.jokeId}?
        </div>
      );
    }
    case 401: {
      return (
        <div className="error-container">
          Sorry, but {params.jokeId} is not your joke.
        </div>
      );
    }
    default: {
      throw new Error(`Unhandled error: ${caught.status}`);
    }
  }
}

export function ErrorBoundary() {
  const { jokeId } = useParams();
  return (
    <div className="error-container">{`There was an error loading joke by the id ${jokeId}. Sorry.`}</div>
  );
}
```

</details>

Sweet! Now search engines and social media platforms will like our site a bit better.

## Resource Routes

Sometimes we want our routes to render something other than an HTML document. For example, maybe you have an endpoint that generates your social image for a blog post, or the image for a product, or the CSV data for a report, or an RSS feed, or sitemap, or maybe you want to implement API routes for your mobile app, or anything else.

This is what [Resource Routes](../guides/resource-routes) are for. I think it'd be cool to have an RSS feed of all our jokes. I think it would make sense to be at the URL `/jokes.rss`. For that to work, you'll need to escape the `.` because that character has special meaning in Remix route filenames. Learn more about [escaping special characters here](../api/conventions#escaping-special-characters).

<docs-info>Believe it or not, you've actually already made one of these. Check out your logout route! No UI necessary because it's just there to handle mutations and redirect lost souls.</docs-info>

For this one, you'll probably want to at least peek at the example unless you want to go read up on the RSS spec 😅.

💿 Make a `/jokes.rss` route.

<details>

<summary>app/routes/jokes[.]rss.tsx</summary>

```tsx filename=app/routes/jokes[.]rss.tsx
import type { LoaderFunction } from "remix";

import { db } from "~/utils/db.server";

function escapeCdata(s: string) {
  return s.replaceAll("]]>", "]]]]><![CDATA[>");
}

function escapeHtml(s: string) {
  return s
    .replaceAll("&", "&amp;")
    .replaceAll("<", "&lt;")
    .replaceAll(">", "&gt;")
    .replaceAll('"', "&quot;")
    .replaceAll("'", "&#039;");
}

export const loader: LoaderFunction = async ({
  request
}) => {
  const jokes = await db.joke.findMany({
    take: 100,
    orderBy: { createdAt: "desc" },
    include: { jokester: { select: { username: true } } }
  });

  const host =
    request.headers.get("X-Forwarded-Host") ??
    request.headers.get("host");
  if (!host) {
    throw new Error("Could not determine domain URL.");
  }
  const protocol = host.includes("localhost")
    ? "http"
    : "https";
  const domain = `${protocol}://${host}`;
  const jokesUrl = `${domain}/jokes`;

  const rssString = `
    <rss xmlns:blogChannel="${jokesUrl}" version="2.0">
      <channel>
        <title>Remix Jokes</title>
        <link>${jokesUrl}</link>
        <description>Some funny jokes</description>
        <language>en-us</language>
        <generator>Kody the Koala</generator>
        <ttl>40</ttl>
        ${jokes
          .map(joke =>
            `
            <item>
              <title><![CDATA[${escapeCdata(
                joke.name
              )}]]></title>
              <description><![CDATA[A funny joke called ${escapeHtml(
                joke.name
              )}]]></description>
              <author><![CDATA[${escapeCdata(
                joke.jokester.username
              )}]]></author>
              <pubDate>${joke.createdAt.toUTCString()}</pubDate>
              <link>${jokesUrl}/${joke.id}</link>
              <guid>${jokesUrl}/${joke.id}</guid>
            </item>
          `.trim()
          )
          .join("\n")}
      </channel>
    </rss>
  `.trim();

  return new Response(rssString, {
    headers: {
      "Cache-Control": `public, max-age=${
        60 * 10
      }, s-maxage=${60 * 60 * 24}`,
      "Content-Type": "application/xml",
      "Content-Length": String(Buffer.byteLength(rssString))
    }
  });
};
```

</details>

![XML document for RSS feed](/jokes-tutorial/img/jokes-rss-feed.png)

Wahoo! You can seriously do anything you can imagine with this API. You could even make a JSON API for a native version of your app if you wanted to. Lots of power here.

💿 Feel free to throw a link to that RSS feed on `app/routes/index.tsx` and `app/routes/jokes.tsx` pages. Note that if you use `<Link />` you'll want to use the `reloadDocument` prop because you can't do a client-side transition to a URL that's not technically part of the React app.

## JavaScript...

Maybe we should actually include JavaScript on our JavaScript app. 😂

Seriously, pull up your network tab and navigate to our app.

![Network tab indicating no JavaScript is loaded](/jokes-tutorial/img/no-javascript.png)

Did you notice that our app isn't loading any JavaScript before now? 😆 This actually is pretty significant. Our entire app can work without JavaScript on the page at all. This is because Remix leverages the platform so well for us.

Why does it matter that our app works without JavaScript? Is it because we're worried about the 0.002% of users who run around with JS disabled? Not really. It's because not everyone's connected to your app on a lightning-fast connection and sometimes JavaScript takes some time to load or fails to load at all. Making your app functional without JavaScript means that when that happens, your app _still works_ for your users even before the JavaScript finishes loading.

Another point for user experience!

There are reasons to include JavaScript on the page. For example, some common UI experiences can't be accessible without JavaScript (focus management in particular is not great when you have full-page reloads all over the place). And we can make an even nicer user experience with optimistic UI (coming soon) when we have JavaScript on the page. But we thought it'd be cool to show you how far you can get with Remix without JavaScript for your users on poor network connections. 💪

Ok, so let's load JavaScript on this page now 😆

💿 Use Remix's [`<Scripts />` component](../api/remix#meta-links-scripts) component to load all the JavaScript files in `app/root.tsx`.

<details>

<summary>app/root.tsx</summary>

```tsx filename=app/root.tsx lines=[8,65,99]
import type { LinksFunction, MetaFunction } from "remix";
import {
  Links,
  LiveReload,
  Outlet,
  useCatch,
  Meta,
  Scripts
} from "remix";

import globalStylesUrl from "./styles/global.css";
import globalMediumStylesUrl from "./styles/global-medium.css";
import globalLargeStylesUrl from "./styles/global-large.css";

export const links: LinksFunction = () => {
  return [
    {
      rel: "stylesheet",
      href: globalStylesUrl
    },
    {
      rel: "stylesheet",
      href: globalMediumStylesUrl,
      media: "print, (min-width: 640px)"
    },
    {
      rel: "stylesheet",
      href: globalLargeStylesUrl,
      media: "screen and (min-width: 1024px)"
    }
  ];
};

export const meta: MetaFunction = () => {
  const description = `Learn Remix and laugh at the same time!`;
  return {
    description,
    keywords: "Remix,jokes",
    "twitter:image": "https://remix-jokes.lol/social.png",
    "twitter:card": "summary_large_image",
    "twitter:creator": "@remix_run",
    "twitter:site": "@remix_run",
    "twitter:title": "Remix Jokes",
    "twitter:description": description
  };
};

function Document({
  children,
  title = `Remix: So great, it's funny!`
}: {
  children: React.ReactNode;
  title?: string;
}) {
  return (
    <html lang="en">
      <head>
        <meta charSet="utf-8" />
        <Meta />
        <title>{title}</title>
        <Links />
      </head>
      <body>
        {children}
        <Scripts />
        {process.env.NODE_ENV === "development" ? (
          <LiveReload />
        ) : null}
      </body>
    </html>
  );
}

export default function App() {
  return (
    <Document>
      <Outlet />
    </Document>
  );
}

export function CatchBoundary() {
  const caught = useCatch();

  return (
    <Document
      title={`${caught.status} ${caught.statusText}`}
    >
      <div className="error-container">
        <h1>
          {caught.status} {caught.statusText}
        </h1>
      </div>
    </Document>
  );
}

export function ErrorBoundary({ error }: { error: Error }) {
  console.error(error);

  return (
    <Document title="Uh-oh!">
      <div className="error-container">
        <h1>App Error</h1>
        <pre>{error.message}</pre>
      </div>
    </Document>
  );
}
```

</details>

![Network tab showing JavaScript loaded](/jokes-tutorial/img/yes-javascript.png)

💿 Another thing we can do now is you can accept the `error` prop in all your `ErrorBoundary` components and `console.error(error);` and you'll get even server-side errors logged in the browser's console. 🤯

![Browser console showing the log of a server-side error](/jokes-tutorial/img/server-side-error-in-browser.png)

### Forms

Remix has its own [`<Form />`](../api/remix#form) component. When JavaScript is not yet loaded, it works the same way as a regular form, but when JavaScript is enabled, it's "progressively enhanced" to make a `fetch` request instead so we don't do a full-page reload.

💿 Find all `<form />` elements and change them to the Remix `<Form />` component.

### Prefetching

If a user focuses or mouses-over a link, it's likely they want to go there. So we can prefetch the page that they're going to. And this is all it takes to enable that for a specific link:

```
<Link prefetch="intent" to="somewhere/neat">Somewhere Neat</Link>
```

💿 Add `prefetch="intent"` to the list of Joke links in `app/routes/jokes.tsx`.

## Optimistic UI

Now that we have JavaScript on the page, we can benefit from _progressive enhancement_ and make our site _even better_ with JavaScript by adding some _optimistic UI_ to our app.

Even though our app is quite fast (especially locally 😅), some users may have a poor connection to our app. This means that they're going to submit their jokes, but then they'll have to wait for a while before they see anything. We could add a loading spinner somewhere, but it'd be a much better user experience to be optimistic about the success of the request and render what the user would see.

We have a pretty in depth [guide on Optimistic UI](../guides/optimistic-ui), so go give that a read

💿 Add Optimistic UI to the `app/routes/jokes/new.tsx` route.

Note, you'll probably want to create a new file in `app/components/` called `joke.tsx` so you can reuse that UI in both routes.

<details>

<summary>app/components/joke.tsx</summary>

```tsx filename=app/components/joke.tsx
import { Link, Form } from "remix";
import type { Joke } from "@prisma/client";

export function JokeDisplay({
  joke,
  isOwner,
  canDelete = true
}: {
  joke: Pick<Joke, "content" | "name">;
  isOwner: boolean;
  canDelete?: boolean;
}) {
  return (
    <div>
      <p>Here's your hilarious joke:</p>
      <p>{joke.content}</p>
      <Link to=".">{joke.name} Permalink</Link>
      {isOwner ? (
        <Form method="post">
          <input
            type="hidden"
            name="_method"
            value="delete"
          />
          <button
            type="submit"
            className="button"
            disabled={!canDelete}
          >
            Delete
          </button>
        </Form>
      ) : null}
    </div>
  );
}
```

</details>

<details>

<summary>app/routes/jokes/$jokeId.tsx</summary>

```tsx filename=app/routes/jokes/$jokeId.tsx lines=[20,94-96]
import type {
  LoaderFunction,
  ActionFunction,
  MetaFunction
} from "remix";
import {
  Link,
  useLoaderData,
  useCatch,
  redirect,
  useParams
} from "remix";
import type { Joke } from "@prisma/client";

import { db } from "~/utils/db.server";
import {
  getUserId,
  requireUserId
} from "~/utils/session.server";
import { JokeDisplay } from "~/components/joke";

export const meta: MetaFunction = ({
  data
}: {
  data: LoaderData | undefined;
}) => {
  if (!data) {
    return {
      title: "No joke",
      description: "No joke found"
    };
  }
  return {
    title: `"${data.joke.name}" joke`,
    description: `Enjoy the "${data.joke.name}" joke and much more`
  };
};

type LoaderData = { joke: Joke; isOwner: boolean };

export const loader: LoaderFunction = async ({
  request,
  params
}) => {
  const userId = await getUserId(request);

  const joke = await db.joke.findUnique({
    where: { id: params.jokeId }
  });
  if (!joke) {
    throw new Response("What a joke! Not found.", {
      status: 404
    });
  }
  const data: LoaderData = {
    joke,
    isOwner: userId === joke.jokesterId
  };
  return data;
};

export const action: ActionFunction = async ({
  request,
  params
}) => {
  const form = await request.formData();
  if (form.get("_method") === "delete") {
    const userId = await requireUserId(request);
    const joke = await db.joke.findUnique({
      where: { id: params.jokeId }
    });
    if (!joke) {
      throw new Response(
        "Can't delete what does not exist",
        { status: 404 }
      );
    }
    if (joke.jokesterId !== userId) {
      throw new Response(
        "Pssh, nice try. That's not your joke",
        {
          status: 401
        }
      );
    }
    await db.joke.delete({ where: { id: params.jokeId } });
    return redirect("/jokes");
  }
};

export default function JokeRoute() {
  const data = useLoaderData<LoaderData>();

  return (
    <JokeDisplay joke={data.joke} isOwner={data.isOwner} />
  );
}

export function CatchBoundary() {
  const caught = useCatch();
  const params = useParams();
  switch (caught.status) {
    case 404: {
      return (
        <div className="error-container">
          Huh? What the heck is {params.jokeId}?
        </div>
      );
    }
    case 401: {
      return (
        <div className="error-container">
          Sorry, but {params.jokeId} is not your joke.
        </div>
      );
    }
    default: {
      throw new Error(`Unhandled error: ${caught.status}`);
    }
  }
}

export function ErrorBoundary({ error }: { error: Error }) {
  console.error(error);

  const { jokeId } = useParams();
  return (
    <div className="error-container">{`There was an error loading joke by the id ${jokeId}. Sorry.`}</div>
  );
}
```

</details>

<details>

<summary>app/routes/jokes/new.tsx</summary>

```tsx filename=app/routes/jokes/new.tsx lines=[12,89-109]
import type { ActionFunction, LoaderFunction } from "remix";
import {
  useActionData,
  redirect,
  json,
  useCatch,
  Link,
  Form,
  useTransition
} from "remix";

import { JokeDisplay } from "~/components/joke";
import { db } from "~/utils/db.server";
import {
  requireUserId,
  getUserId
} from "~/utils/session.server";

export const loader: LoaderFunction = async ({
  request
}) => {
  const userId = await getUserId(request);
  if (!userId) {
    throw new Response("Unauthorized", { status: 401 });
  }
  return {};
};

function validateJokeContent(content: string) {
  if (content.length < 10) {
    return `That joke is too short`;
  }
}

function validateJokeName(name: string) {
  if (name.length < 2) {
    return `That joke's name is too short`;
  }
}

type ActionData = {
  formError?: string;
  fieldErrors?: {
    name: string | undefined;
    content: string | undefined;
  };
  fields?: {
    name: string;
    content: string;
  };
};

const badRequest = (data: ActionData) =>
  json(data, { status: 400 });

export const action: ActionFunction = async ({
  request
}) => {
  const userId = await requireUserId(request);
  const form = await request.formData();
  const name = form.get("name");
  const content = form.get("content");
  if (
    typeof name !== "string" ||
    typeof content !== "string"
  ) {
    return badRequest({
      formError: `Form not submitted correctly.`
    });
  }

  const fieldErrors = {
    name: validateJokeName(name),
    content: validateJokeContent(content)
  };
  const fields = { name, content };
  if (Object.values(fieldErrors).some(Boolean)) {
    return badRequest({ fieldErrors, fields });
  }

  const joke = await db.joke.create({
    data: { ...fields, jokesterId: userId }
  });
  return redirect(`/jokes/${joke.id}`);
};

export default function NewJokeRoute() {
  const actionData = useActionData<ActionData>();
  const transition = useTransition();

  if (transition.submission) {
    const name = transition.submission.formData.get("name");
    const content =
      transition.submission.formData.get("content");
    if (
      typeof name === "string" &&
      typeof content === "string" &&
      !validateJokeContent(content) &&
      !validateJokeName(name)
    ) {
      return (
        <JokeDisplay
          joke={{ name, content }}
          isOwner={true}
          canDelete={false}
        />
      );
    }
  }

  return (
    <div>
      <p>Add your own hilarious joke</p>
      <Form method="post">
        <div>
          <label>
            Name:{" "}
            <input
              type="text"
              defaultValue={actionData?.fields?.name}
              name="name"
              aria-invalid={
                Boolean(actionData?.fieldErrors?.name) ||
                undefined
              }
              aria-describedby={
                actionData?.fieldErrors?.name
                  ? "name-error"
                  : undefined
              }
            />
          </label>
          {actionData?.fieldErrors?.name ? (
            <p
              className="form-validation-error"
              role="alert"
              id="name-error"
            >
              {actionData.fieldErrors.name}
            </p>
          ) : null}
        </div>
        <div>
          <label>
            Content:{" "}
            <textarea
              defaultValue={actionData?.fields?.content}
              name="content"
              aria-invalid={
                Boolean(actionData?.fieldErrors?.content) ||
                undefined
              }
              aria-describedby={
                actionData?.fieldErrors?.content
                  ? "content-error"
                  : undefined
              }
            />
          </label>
          {actionData?.fieldErrors?.content ? (
            <p
              className="form-validation-error"
              role="alert"
              id="content-error"
            >
              {actionData.fieldErrors.content}
            </p>
          ) : null}
        </div>
        <div>
          <button type="submit" className="button">
            Add
          </button>
        </div>
      </Form>
    </div>
  );
}

export function CatchBoundary() {
  const caught = useCatch();

  if (caught.status === 401) {
    return (
      <div className="error-container">
        <p>You must be logged in to create a joke.</p>
        <Link to="/login">Login</Link>
      </div>
    );
  }
}

export function ErrorBoundary({ error }: { error: Error }) {
  console.error(error);

  return (
    <div className="error-container">
      Something unexpected went wrong. Sorry about that.
    </div>
  );
}
```

</details>

One thing I like about my example is that it can use the _exact_ same validation functions that the server uses! So if what they submitted will fail server-side validation, we don't even bother rendering the optimistic UI because we know it would fail.

That said, this declarative optimistic UI approach is fantastic because we don't have to worry about error recovery. If the request fails, then our component will be re-rendered, it will no longer be a submission and everything will work as it did before. Nice!

Here's a demonstration of what that experience looks like:

<video src="/jokes-tutorial/img/optimistic-ui.mp4" controls muted loop autoplay></video>

## Deployment

I feel pretty great about the user experience we've created here. So let's get this thing deployed! With Remix you have a lot of options for deployment. When you ran `npx create-remix@latest` at the start of this tutorial, there were several options given to you. Because the tutorial we've built relies on Node.js (`prisma`), we're going to deploy to one of our favorite hosting providers: [Fly.io](https://fly.io).

💿 Before proceeding, you're going to need to [install fly](https://fly.io/docs/hands-on/installing/) and [sign up for an account](https://fly.io/docs/hands-on/sign-up/).

<docs-info>Fly.io asks you a credit card number at account creation (see why in [their blog article](https://fly.io/blog/free-postgres/#a-note-about-credit-cards)) but there are free tiers that cover the needs of this app hosted as a simple side project.</docs-info>

💿 Once you've done that, run this command from within your project directory:

```sh
fly launch
```

The folks at fly were kind enough to put together a great setup experience. They'll detect your Remix project and ask you a few questions to get you started. Here's my output/choices:

```
Creating app in /Users/kentcdodds/Desktop/remix-jokes
Scanning source code
Detected a Remix app
? App Name (leave blank to use an auto-generated name): remix-jokes
Automatically selected personal organization: Kent C. Dodds
? Select region: dfw (Dallas, Texas (US))
Created app remix-jokes in organization personal
Created a 1GB volume vol_18l524yj27947zmp in the dfw region
Wrote config file fly.toml

This launch configuration uses SQLite on a single, dedicated volume. It will not scale beyond a single VM. Look into 'fly postgres' for a more robust production database.

? Would you like to deploy now? No
Your app is ready. Deploy with `flyctl deploy`
```

You'll want to choose a different app name because I already took `remix-jokes` (sorry 🙃).

It also allowed you to select a region, I recommend choosing one that's close to you. If you decide to deploy a real app on Fly in the future, you may decide to scale up your fly to multiple regions.

Fly also detected that this project is using sqlite with prisma and created a persistence volume for us.

We don't want to deploy right now because we have an environment variable we need to set! So choose "No".

Fly generated a few files for us:

- `fly.toml` - Fly-specific configuration
- `Dockerfile` - Remix-specific Dockerfile for the app
- `.dockerignore` - It just ignores `node_modules` because we'll run the installation as we build the image.

💿 Now set the `SESSION_SECRET` environment variable by running this command:

```sh
fly secrets set SESSION_SECRET=your-secret-here
```

`your-secret-here` can be whatever you want. It's just a string that's used to encrypt the session cookie. Use a password generator if you like.

One other thing we need to do is get prisma ready to set up our database for the first time. Now that we're happy with our schema, we can create our first migration.

💿 Run this command:

```sh
npx prisma migrate dev
```

This will create a migration file in the `migrations` directory. You may get an error when it tries to run the seed file. You can safely ignore that. It will ask you what you want to call your migration:

```
Environment variables loaded from .env
Prisma schema loaded from prisma/schema.prisma
Datasource "db": SQLite database "dev.db" at "file:./dev.db"

SQLite database dev.db created at file:./dev.db

✔ Enter a name for the new migration: … init
```

💿 I called mine "init". Then you'll get the rest of the output:

```
Applying migration `20211121111251_init`

The following migration(s) have been created and applied from new schema changes:

migrations/
  └─ 20211121111251_init/
    └─ migration.sql

Your database is now in sync with your schema.

✔ Generated Prisma Client (3.5.0) to ./node_modules/@prisma/client in 52ms
```

💿 If you did get an error when running the seed, you can run it manually now:

```sh
npx prisma db seed
```

With that done, you're ready to deploy.

💿 Run this command:

```sh
fly deploy
```

This will build the docker image and deploy it on Fly in the region you selected. It will take a little while. While you wait, you can think of someone you haven't talked to in a while and shoot them a message telling them why you appreciate them.

Great! We're done and you made someone's day! Success!

Your app is now live at `https://<your-app-name>.fly.dev`! You can find that URL in your fly account online as well: [fly.io/apps](https://fly.io/apps).

Any time you make a change, simply run `fly deploy` again to redeploy.

## Conclusion

Phew! And there we have it. If you made it through this whole thing then I'm really impressed ([tweet your success](https://twitter.com/intent/tweet?text=I%20went%20through%20the%20whole%20remix.run%20jokes%20tutorial!%20%F0%9F%92%BF%20And%20now%20I%20love%20@remix_run!&url=https://remix.run/tutorials/jokes))! There's a lot to Remix and we've only gotten you started. Good luck on the rest of your Remix journey!<|MERGE_RESOLUTION|>--- conflicted
+++ resolved
@@ -2137,11 +2137,7 @@
 
 You may also notice that I return the fields as well. This is so that the form can be re-rendered with the values from the server in the event that JavaScript fails to load for some reason. That's what the `defaultValue` stuff is all about as well.
 
-<<<<<<< HEAD
 The `badRequest` helper function is important because it gives us typechecking that ensures our return value is of type `ActionData`, while still returning the accurate HTTP status, [`400 Bad Request`](https://developer.mozilla.org/en-US/docs/Web/HTTP/Status/400), to the client. If we just return the `ActionData` value, that would result in a `200 OK` response, which isn't suitable since the form submission had errors.
-=======
-The `badRequest` helper function is important as it gives us typechecking to ensure our return value is of type `ActionData`, while still returning the accurate HTTP status, [`400 Bad Request`](https://developer.mozilla.org/en-US/docs/Web/HTTP/Status/400), to the client. If we just return the `ActionData` value, that would result in a `200 OK` response, which isn't suitable since the form submission had errors.
->>>>>>> df352242
 
 Another thing I want to call out is how all of this is just so nice and declarative. You don't have to think about state at all here. Your action gets some data, you process it and return a value. The component consumes the action data and renders based on that value. No managing state here. No thinking about race conditions. Nothing.
 
