---
title: Jokes App
order: 2
---

# Jokes App Tutorial

You want to learn Remix? You're in the right place. Let's build [Remix Jokes](https://remix-jokes.lol)!

<docs-info><a target="_blank" rel="noopener noreferrer" href="https://www.youtube.com/watch?v=hsIWJpuxNj0">Work through this tutorial with Kent in this live stream</a></docs-info>

[![Remix Jokes](https://remix-jokes.lol/social.png)](https://remix-jokes.lol)

This tutorial is the comprehensive way to getting an overview of the primary APIs available in Remix. By the end, you'll have a full application you can show your mom, significant other, or dog and I'm sure they'll be just as excited about Remix as you are (though I make no guarantees).

We're going to be laser focused on Remix. This means that we're going to skip over a few things that are a distraction from the core ideas we want you to learn about Remix. For example, we'll show you how to get a CSS stylesheet on the page, but we're not going to make you write the styles by yourself. So we'll just give you stuff you can copy/paste for that kind of thing. However, if you'd prefer to write it all out yourself, you totally can (it'll just take you much longer). So we'll put it in little `<details>` elements you have to click to expand to not spoil anything if you'd prefer to code it out yourself.

<details>

  <summary>Click me</summary>

There are several areas in the tutorial where we stick code behind one of these `<details>` elements. This is so you can choose how much copy/paste you want to do without us spoiling it for you. We don't recommend struggling with concepts unrelated to Remix though, like guessing what class names to use. Feel free to reference these sections to check your work once you get the main point of the tutorial. Or if you want to run through things quickly then you can just copy/paste stuff as you go as well. We won't judge you!

</details>

We'll be linking to various docs (Remix docs as well as web docs on [MDN](https://developer.mozilla.org/en-US/)) throughout the tutorial (if you don't already use MDN, you'll find yourself using it a _lot_ with Remix, and getting better at the web while you're at it). If you're ever stuck, make sure you check into any docs links you may have skipped. Part of the goal of this tutorial is to get you acclimated to the Remix and web API documentation, so if something's explained in the docs, then you'll be linked to those instead of rehashing it all out in here.

This tutorial will be using TypeScript. Feel free to follow along and skip/remove the TypeScript bits. We find that Remix is made even better when you're using TypeScript, especially since we'll also be using [prisma](https://www.prisma.io/) to access our data models from the sqlite database.

<docs-info>💿 Hello, I'm Rachel the Remix Disc. I'll show up whenever you have to actually _do_ something.</docs-info>

<docs-warning>Feel free to explore as you go, but if you deviate from the tutorial too much (like trying to deploy before getting to that step for example), you may find it doesn't work like you expected because you missed something important.</docs-warning>

## Outline

Here are the topics we'll be covering in this tutorial:

- Generating a new Remix project
- Conventional files
- Routes (including the nested variety ✨)
- Styling
- Database interactions (via `sqlite` and `prisma`)
- Mutations
- Validation
- Authentication
- Error handling: Both unexpected (the dev made a whoopsies) and expected (the end-user made a whoopsies) errors
- SEO with Meta Tags
- JavaScript...
- Resource Routes
- Deployment

You'll find links to the sections of the tutorial in the navbar (top of the page for mobile and to the right for desktop).

## Prerequisites

You can follow along with this tutorial on [Codesandbox](https://codesandbox.com/) (a fantastic in-browser editor) or locally on your own computer. If you use the Codesandbox approach then all you need is a good internet connection and a modern browser. If you run things locally then you're going to need some things installed:

- [Node.js](https://nodejs.org) 14 or greater
- [npm](https://www.npmjs.com) 7 or greater
- A code editor ([VSCode](https://code.visualstudio.com/) is a nice one)

If you'd like to follow along with the deploy step at the end, you'll also want an account on [Fly.io](https://fly.io) (note, currently hosting sqlite on fly will cost a few bucks a month).

We'll also be executing commands in your system command line/terminal interface. So you'll want to be familiar with that.

Some experience with React and TypeScript/JavaScript is assumed. If you'd like to review your knowledge, check out these resources:

- [JavaScript to know for React](https://kentcdodds.com/blog/javascript-to-know-for-react)
- [The Beginner's Guide to React](https://kcd.im/beginner-react)

And having a good understanding of [the HTTP API](https://developer.mozilla.org/en-US/docs/Web/HTTP) is also helpful, but not totally required.

With that, I think we're ready to get started!

## Generating a new Remix project

<docs-info>

If you're planning on using CodeSandbox, you can use [the Basic example](https://codesandbox.io/s/github/remix-run/remix/tree/main/examples/basic) to get started.

</docs-info>

💿 Open your terminal and run this command:

```sh
npx create-remix@latest
```

<docs-info>

This may ask you whether you want to install `create-remix` to run the command. Enter `y`. It will only be installed temporarily to run the setup script.

</docs-info>

When the fun Remix animation is finished, it'll ask you a few questions. We'll call our app "remix-jokes", choose the "Remix App Server" deploy target, use TypeScript, and have it run the installation for us:

```
R E M I X

💿 Welcome to Remix! Let's get you set up with a new project.

? Where would you like to create your app? remix-jokes
? Where do you want to deploy? Choose Remix if you're unsure, it's easy to change deployment targets. Remix
 App Server
? TypeScript or JavaScript? TypeScript
? Do you want me to run `npm install`? Yes
```

Remix can be deployed in a large and growing list of JavaScript environments. The "Remix App Server" is a full-featured [Node.js](https://nodejs.org) server based on [Express](https://expressjs.com/). It's the simplest option and it satisfies most people's needs, so that's what we're going with for this tutorial. Feel free to experiment in the future!

Once the `npm install` has completed, we'll change into the `remix-jokes` directory:

💿 Run this command

```sh
cd remix-jokes
```

Now you're in the `remix-jokes` directory. All other commands you run from here on out will be in that directory.

💿 Great, now open that up in your favorite editor and let's explore the project structure a bit.

## Explore the project structure

Here's the tree structure. Hopefully what you've got looks a bit like this:

```
remix-jokes
├── README.md
├── app
│   ├── entry.client.tsx
│   ├── entry.server.tsx
│   ├── root.tsx
│   ├── routes
│   │   ├── demos
│   │   │   ├── about
│   │   │   │   ├── index.tsx
│   │   │   │   └── whoa.tsx
│   │   │   ├── about.tsx
│   │   │   ├── actions.tsx
│   │   │   ├── correct.tsx
│   │   │   ├── params
│   │   │   │   ├── $id.tsx
│   │   │   │   └── index.tsx
│   │   │   └── params.tsx
│   │   └── index.tsx
│   └── styles
│       ├── dark.css
│       ├── demos
│       │   └── about.css
│       └── global.css
├── package-lock.json
├── package.json
├── public
│   └── favicon.ico
├── remix.config.js
├── remix.env.d.ts
└── tsconfig.json
```

Let's talk briefly about a few of these files:

- `app/` - This is where all your Remix app code goes
- `app/entry.client.tsx` - This is the first bit of your JavaScript that will run when the app loads in the browser. We use this file to [hydrate](https://reactjs.org/docs/react-dom.html#hydrate) our React components.
- `app/entry.server.tsx` - This is the first bit of your JavaScript that will run when a request hits your server. Remix handles loading all the necessary data and you're responsible for sending back the response. We'll use this file to render our React app to a string/stream and send that as our response to the client.
- `app/root.tsx` - This is where we put the root component for our application. You render the `<html>` element here.
- `app/routes/` - This is where all your "route modules" will go. Remix uses the files in this directory to create the URL routes for your app based on the name of the files.
- `public/` - This is where your static assets go (images/fonts/etc)
- `remix.config.js` - Remix has a handful of configuration options you can set in this file.

💿 Let's go ahead and run the build:

```sh
npm run build
```

That should output something like this:

```
Building Remix app in production mode...
Built in 132ms
```

Now you should also have a `.cache/` directory (something used internally by Remix), a `build/` directory, and a `public/build` directory. The `build/` directory is our server-side code. The `public/build/` holds all our our client-side code. These three directories are listed in your `.gitignore` file so you don't commit the generated files to source control.

💿 Let's run the built app now:

```sh
npm start
```

This will start the server and output this:

```
Remix App Server started at http://localhost:3000
```

Open up that URL and you should be presented with something that looks a bit like this:

![The Remix Starter App](/jokes-tutorial/img/remix-starter.png)

Feel free to read a bit of what's in there and explore the code if you like. I'll be here when you get back. You done? Ok, sweet.

💿 Now stop the server and delete all this stuff:

- `app/routes`
- `app/styles`

💿 Replace the contents of `app/root.tsx` with this:

```tsx filename=app/root.tsx
import { LiveReload } from "remix";

export default function App() {
  return (
    <html lang="en">
      <head>
        <meta charSet="utf-8" />
        <title>Remix: So great, it's funny!</title>
      </head>
      <body>
        Hello world
        {process.env.NODE_ENV === "development" ? (
          <LiveReload />
        ) : null}
      </body>
    </html>
  );
}
```

<docs-info>

The `<LiveReload />` component is useful during development to auto-refresh our browser whenever we make a change. Because our build server is so fast, the reload will often happen before you even notice ⚡

</docs-info>

Your `app/` directory should now look like this:

```
app
├── entry.client.tsx
├── entry.server.tsx
└── root.tsx
```

💿 With that set up, go ahead and start the dev server up with this command:

```sh
npm run dev
```

Open [http://localhost:3000](http://localhost:3000) and the app should greet the world:

![Bare bones hello world app](/jokes-tutorial/img/bare-bones.png)

Great, now we're ready to start adding stuff back.

## Routes

The first thing we want to do is get our routing structure set up. Here are all the routes our app is going to have:

```
/
/jokes
/jokes/:jokeId
/jokes/new
/login
```

You can programmatically create routes via the [`remix.config.js`](../api/conventions#remixconfigjs), but the more common way to create the routes is through the file system. This is called "file-based routing."

Each file we put in the `app/routes` directory is called a ["Route Module"](../api/conventions#route-module-api) and by following [the route filename convention](../api/conventions#route-filenames), we can create the routing URL structure we're looking for. Remix uses [React Router](https://reactrouter.com/) under the hood to handle this routing.

💿 Let's start with the index route (`/`). To do that, create a file at `app/routes/index.tsx` and `export default` a component from that route module. For now, you can have it just say "Hello Index Route" or something.

<details>

<summary>app/routes/index.tsx</summary>

```tsx filename=app/routes/index.tsx
export default function IndexRoute() {
  return <div>Hello Index Route</div>;
}
```

</details>

React Router supports "nested routing" which means we have parent-child relationships in our routes. The `app/routes/index.tsx` is a child of the `app/root.tsx` route. In nested routing, parents are responsible for laying out their children.

💿 Update the `app/root.tsx` to position children. You'll do this with the `<Outlet />` component from `remix`:

<details>

<summary>app/root.tsx</summary>

```tsx filename=app/root.tsx lines=[1,11]
import { LiveReload, Outlet } from "remix";

export default function App() {
  return (
    <html lang="en">
      <head>
        <meta charSet="utf-8" />
        <title>Remix: So great, it's funny!</title>
      </head>
      <body>
        <Outlet />
        {process.env.NODE_ENV === "development" ? (
          <LiveReload />
        ) : null}
      </body>
    </html>
  );
}
```

</details>

<docs-info>Remember to have the dev server running with `npm run dev`</docs-info>

That will watch your filesystem for changes, rebuild the site, and thanks to the `<LiveReload />` component your browser will refresh.

💿 Go ahead and open up the site again and you should be presented with the greeting from the index route.

![A greeting from the index route](/jokes-tutorial/img/index-route-greeting.png)

Great! Next let's handle the `/jokes` route.

💿 Create a new route at `app/routes/jokes.tsx` (keep in mind that this will be a parent route, so you'll want to use `<Outlet />` again).

<details>

<summary>app/routes/jokes.tsx</summary>

```tsx filename=app/routes/jokes.tsx
import { Outlet } from "remix";

export default function JokesRoute() {
  return (
    <div>
      <h1>J🤪KES</h1>
      <main>
        <Outlet />
      </main>
    </div>
  );
}
```

</details>

You should be presented with that component when you go to [`/jokes`](http://localhost:3000/jokes). Now, in that `<Outlet />` we want to render out some random jokes in the "index route".

💿 Create a route at `app/routes/jokes/index.tsx`

<details>

<summary>app/routes/jokes/index.tsx</summary>

```tsx filename=app/routes/jokes/index.tsx
export default function JokesIndexRoute() {
  return (
    <div>
      <p>Here's a random joke:</p>
      <p>
        I was wondering why the frisbee was getting bigger,
        then it hit me.
      </p>
    </div>
  );
}
```

</details>

Now if you refresh [`/jokes`](http://localhost:3000/jokes), you'll get the content in the `app/routes/jokes.tsx` as well as the `app/routes/jokes/index.tsx`. Here's what mine looks like:

![A random joke on the jokes page: "I was wondering why the frisbee was getting bigger, then it hit me"](/jokes-tutorial/img/random-joke.png)

And notice that each of those route modules is only concerned with their part of the URL. Neat right!? Nested routing is pretty nice, and we're only just getting started. Let's keep going.

💿 Next, let's handle the `/jokes/new` route. I'll bet you can figure out how to do that 😄. Remember we're going to allow people to create jokes on this page, so you'll want to render a `form` with `name` and `content` fields.

<details>

<summary>app/routes/jokes/new.tsx</summary>

```tsx filename=app/routes/jokes/new.tsx
export default function NewJokeRoute() {
  return (
    <div>
      <p>Add your own hilarious joke</p>
      <form method="post">
        <div>
          <label>
            Name: <input type="text" name="name" />
          </label>
        </div>
        <div>
          <label>
            Content: <textarea name="content" />
          </label>
        </div>
        <div>
          <button type="submit" className="button">
            Add
          </button>
        </div>
      </form>
    </div>
  );
}
```

</details>

Great, so now going to [`/jokes/new`](http://localhost:3000/jokes/new) should display your form:

![A new joke form](/jokes-tutorial/img/new-joke.png)

### Parameterized Routes

Soon we'll add a database that stores our jokes by an ID, so lets add one more route that's a little more unique, a parameterized route:

`/jokes/:jokeId`

Here the parameter `$jokeId` can be anything, and we can lookup that part of the URL up in the database to display the right joke. To make a parameterized route, we use the `$` character in the filename. ([Read more about the convention here](../api/conventions#route-filenames)).

💿 Create a new route at `app/routes/jokes/$jokeId.tsx`. Don't worry too much about what it displays for now (we don't have a database set up yet!):

<details>

<summary>app/routes/jokes/$jokeId.tsx</summary>

```tsx filename=app/routes/jokes/$jokeId.tsx
export default function JokeRoute() {
  return (
    <div>
      <p>Here's your hilarious joke:</p>
      <p>
        Why don't you find hippopotamuses hiding in trees?
        They're really good at it.
      </p>
    </div>
  );
}
```

</details>

Great, so now going to [`/jokes/anything-you-want`](http://localhost:3000/jokes/hippos) should display what you just created (in addition to the parent routes):

![A new joke form](/jokes-tutorial/img/param-route.png)

Great! We've got our primary routes all set up!

## Styling

From the beginning of styling on the web, to get CSS on the page, we've used `<link rel="stylesheet" href="/path-to-file.css" />`. This is how you style your Remix applications as well, but Remix makes it much easier than just throwing `link` tags all over the place. Remix brings the power of it's Nested Routing support to CSS and allows you to associate `link`s to routes. When the route is active, the `link` is on the page and the CSS applies. When the route is not active (the user navigates away), the `link` tag is removed and the CSS no longer applies.

You do this by exporting a [`links`](../api/conventions#links) function in your route module. Let's get the homepage styled. You can put your CSS files anywhere you like within the `app` directory. We'll put ours in `app/styles/`.

We'll start off by just styling the home page (the index route `/`).

💿 Create `app/styles/index.css` and stick this CSS in it:

```css
body {
  color: hsl(0, 0%, 100%);
  background-image: radial-gradient(
    circle,
    rgba(152, 11, 238, 1) 0%,
    rgba(118, 15, 181, 1) 35%,
    rgba(58, 13, 85, 1) 100%
  );
}
```

💿 Now update `app/routes/index.tsx` to import that css file. Then add a `links` export (as described in [the documentation](../api/conventions#links)) to add that link to the page.

<details>

<summary>app/routes/index.tsx</summary>

```tsx filename=app/routes/index.tsx lines=[1-6]
import type { LinksFunction } from "remix";
import stylesUrl from "../styles/index.css";

export const links: LinksFunction = () => {
  return [{ rel: "stylesheet", href: stylesUrl }];
};

export default function IndexRoute() {
  return <div>Hello Index Route</div>;
}
```

</details>

Now if you go to [`/`](http://localhost:3000/) you may be a bit disappointed. Our beautiful styles aren't applied! Well, you may recall that in the `app/root.tsx` we're the ones rendering _everything_ about our app. From the `<html>` to the `</html>`. That means if something doesn't show up in there, it's not going to show up at all!

So we need some way to get the `link` exports from all active routes and add `<link />` tags for all of them. Luckily, Remix makes this easy for us by providing a convenience [`<Links />`](../api/remix#link) component.

💿 Go ahead and add the Remix `<Links />` component to `app/root.tsx` within the `<head>`.

<details>

<summary>app/root.tsx</summary>

```tsx filename=app/root.tsx lines=[1,9]
import { Links, LiveReload, Outlet } from "remix";

export default function App() {
  return (
    <html lang="en">
      <head>
        <meta charSet="utf-8" />
        <title>Remix: So great, it's funny!</title>
        <Links />
      </head>
      <body>
        <Outlet />
        {process.env.NODE_ENV === "development" ? (
          <LiveReload />
        ) : null}
      </body>
    </html>
  );
}
```

</details>

Great, now check [`/`](http://localhost:3000/) again and it should be nice and styled for you:

![The homepage with a purple gradient background and white text with the words "Hello Index Route"](/jokes-tutorial/img/homepage-styles.png)

Hooray! But I want to call out something important and exciting. You know how the CSS we wrote styles the `body` element? What would you expect to happen on the [`/jokes`](http://localhost:3000/jokes) route? Go ahead and check it out.

![The jokes page with no background gradient](/jokes-tutorial/img/jokes-no-styles.png)

🤯 What is this? Why aren't the CSS rules applied? Did the `body` get removed or something?! Nope. If you open the Elements tab of the dev tools you'll notice that the link tag isn't there at all!

<docs-info>

This means that you don't have to worry about unexpected CSS clashes when you're writing your CSS. You can write whatever you like and so long as you check each route your file is linked on you'll know that you haven't impacted other pages! 🔥

This also means your CSS files can be cached long-term and your CSS is naturally lazy-loaded. Performance FTW ⚡

</docs-info>

That's pretty much all there is to it for styling with the tutorial. The rest is just writing the CSS which you're welcome to do if you want, or simply copy the styles from below.

<details>

<summary>💿 Copy this to `app/styles/global.css`</summary>

```css filename=app/styles/global.css
@font-face {
  font-family: "baloo";
  src: url("/fonts/baloo/baloo.woff") format("woff");
  font-weight: normal;
  font-style: normal;
}

:root {
  --hs-links: 48 100%;
  --color-foreground: hsl(0, 0%, 100%);
  --color-background: hsl(278, 73%, 19%);
  --color-links: hsl(var(--hs-links) 50%);
  --color-links-hover: hsl(var(--hs-links) 45%);
  --color-border: hsl(277, 85%, 38%);
  --color-invalid: hsl(356, 100%, 71%);
  --gradient-background: radial-gradient(
    circle,
    rgba(152, 11, 238, 1) 0%,
    rgba(118, 15, 181, 1) 35%,
    rgba(58, 13, 85, 1) 100%
  );
  --font-body: -apple-system, "Segoe UI", Helvetica Neue, Helvetica,
    Roboto, Arial, sans-serif, system-ui, "Apple Color Emoji",
    "Segoe UI Emoji";
  --font-display: baloo, var(--font-body);
}

html {
  box-sizing: border-box;
}

*,
*::before,
*::after {
  box-sizing: inherit;
}

:-moz-focusring {
  outline: auto;
}

:focus {
  outline: var(--color-links) solid 2px;
  outline-offset: 2px;
}

html,
body {
  padding: 0;
  margin: 0;
  color: var(--color-foreground);
  background-color: var(--color-background);
}

[data-light] {
  --color-invalid: hsl(356, 70%, 39%);
  color: var(--color-background);
  background-color: var(--color-foreground);
}

body {
  font-family: var(--font-body);
  line-height: 1.5;
  background-repeat: no-repeat;
  min-height: 100vh;
  min-height: calc(100vh - env(safe-area-inset-bottom));
}

a {
  color: var(--color-links);
  text-decoration: none;
}

a:hover {
  color: var(--color-links-hover);
  text-decoration: underline;
}

hr {
  display: block;
  height: 1px;
  border: 0;
  background-color: var(--color-border);
  margin-top: 2rem;
  margin-bottom: 2rem;
}

h1,
h2,
h3,
h4,
h5,
h6 {
  font-family: var(--font-display);
  margin: 0;
}

h1 {
  font-size: 2.25rem;
  line-height: 2.5rem;
}

h2 {
  font-size: 1.5rem;
  line-height: 2rem;
}

h3 {
  font-size: 1.25rem;
  line-height: 1.75rem;
}

h4 {
  font-size: 1.125rem;
  line-height: 1.75rem;
}

h5,
h6 {
  font-size: 0.875rem;
  line-height: 1.25rem;
}

.sr-only {
  position: absolute;
  width: 1px;
  height: 1px;
  padding: 0;
  margin: -1px;
  overflow: hidden;
  clip: rect(0, 0, 0, 0);
  white-space: nowrap;
  border-width: 0;
}

.container {
  --gutter: 16px;
  width: 1024px;
  max-width: calc(100% - var(--gutter) * 2);
  margin-right: auto;
  margin-left: auto;
}

/* buttons */

.button {
  --shadow-color: hsl(var(--hs-links) 30%);
  --shadow-size: 3px;
  -webkit-appearance: none;
  -moz-appearance: none;
  cursor: pointer;
  appearance: none;
  display: inline-flex;
  align-items: center;
  justify-content: center;
  background-color: var(--color-links);
  color: var(--color-background);
  font-family: var(--font-display);
  font-weight: bold;
  line-height: 1;
  font-size: 1.125rem;
  margin: 0;
  padding: 0.625em 1em;
  border: 0;
  border-radius: 4px;
  box-shadow: 0 var(--shadow-size) 0 0 var(--shadow-color);
  outline-offset: 2px;
  transform: translateY(0);
  transition: background-color 50ms ease-out, box-shadow
      50ms ease-out,
    transform 100ms cubic-bezier(0.3, 0.6, 0.8, 1.25);
}

.button:hover {
  --raise: 1px;
  color: var(--color-background);
  text-decoration: none;
  box-shadow: 0 calc(var(--shadow-size) + var(--raise)) 0 0 var(
      --shadow-color
    );
  transform: translateY(calc(var(--raise) * -1));
}

.button:active {
  --press: 1px;
  box-shadow: 0 calc(var(--shadow-size) - var(--press)) 0 0 var(
      --shadow-color
    );
  transform: translateY(var(--press));
  background-color: var(--color-links-hover);
}

.button[disabled],
.button[aria-disabled="true"] {
  transform: translateY(0);
  pointer-events: none;
  opacity: 0.7;
}

.button:focus:not(:focus-visible) {
  outline: none;
}

/* forms */

form {
  display: flex;
  flex-direction: column;
  gap: 1rem;
  width: 100%;
}

fieldset {
  margin: 0;
  padding: 0;
  border: 0;
}

legend {
  display: block;
  max-width: 100%;
  margin-bottom: 0.5rem;
  color: inherit;
  white-space: normal;
}

[type="text"],
[type="password"],
[type="date"],
[type="datetime"],
[type="datetime-local"],
[type="month"],
[type="week"],
[type="email"],
[type="number"],
[type="search"],
[type="tel"],
[type="time"],
[type="url"],
[type="color"],
textarea {
  -webkit-appearance: none;
  -moz-appearance: none;
  appearance: none;
  display: block;
  display: flex;
  align-items: center;
  width: 100%;
  height: 2.5rem;
  margin: 0;
  padding: 0.5rem 0.75rem;
  border: 1px solid var(--color-border);
  border-radius: 4px;
  background-color: hsl(0 0% 100% / 10%);
  background-blend-mode: luminosity;
  box-shadow: none;
  font-family: var(--font-body);
  font-size: 1rem;
  font-weight: normal;
  line-height: 1.5;
  color: var(--color-foreground);
  transition: box-shadow 200ms, border-color 50ms ease-out,
    background-color 50ms ease-out, color 50ms ease-out;
}

[data-light] [type="text"],
[data-light] [type="password"],
[data-light] [type="date"],
[data-light] [type="datetime"],
[data-light] [type="datetime-local"],
[data-light] [type="month"],
[data-light] [type="week"],
[data-light] [type="email"],
[data-light] [type="number"],
[data-light] [type="search"],
[data-light] [type="tel"],
[data-light] [type="time"],
[data-light] [type="url"],
[data-light] [type="color"],
[data-light] textarea {
  color: var(--color-background);
  background-color: hsl(0 0% 0% / 10%);
}

[type="text"][aria-invalid="true"],
[type="password"][aria-invalid="true"],
[type="date"][aria-invalid="true"],
[type="datetime"][aria-invalid="true"],
[type="datetime-local"][aria-invalid="true"],
[type="month"][aria-invalid="true"],
[type="week"][aria-invalid="true"],
[type="email"][aria-invalid="true"],
[type="number"][aria-invalid="true"],
[type="search"][aria-invalid="true"],
[type="tel"][aria-invalid="true"],
[type="time"][aria-invalid="true"],
[type="url"][aria-invalid="true"],
[type="color"][aria-invalid="true"],
textarea[aria-invalid="true"] {
  border-color: var(--color-invalid);
}

textarea {
  display: block;
  min-height: 50px;
  max-width: 100%;
}

textarea[rows] {
  height: auto;
}

input:disabled,
input[readonly],
textarea:disabled,
textarea[readonly] {
  opacity: 0.7;
  cursor: not-allowed;
}

[type="file"],
[type="checkbox"],
[type="radio"] {
  margin: 0;
}

[type="file"] {
  width: 100%;
}

label {
  margin: 0;
}

[type="checkbox"] + label,
[type="radio"] + label {
  margin-left: 0.5rem;
}

label > [type="checkbox"],
label > [type="radio"] {
  margin-right: 0.5rem;
}

::placeholder {
  color: hsl(0 0% 100% / 65%);
}

.form-validation-error {
  margin: 0;
  margin-top: 0.25em;
  color: var(--color-invalid);
  font-size: 0.8rem;
}

.error-container {
  background-color: hsla(356, 77%, 59%, 0.747);
  border-radius: 0.25rem;
  padding: 0.5rem 1rem;
}
```

</details>

<details>

<summary>💿 Copy this to `app/styles/global-large.css`</summary>

```css filename=app/styles/global-large.css
h1 {
  font-size: 3.75rem;
  line-height: 1;
}

h2 {
  font-size: 1.875rem;
  line-height: 2.25rem;
}

h3 {
  font-size: 1.5rem;
  line-height: 2rem;
}

h4 {
  font-size: 1.25rem;
  line-height: 1.75rem;
}

h5 {
  font-size: 1.125rem;
  line-height: 1.75rem;
}
```

</details>

<details>

<summary>💿 Copy this to `app/styles/global-medium.css`</summary>

```css filename=app/styles/global-medium.css
h1 {
  font-size: 3rem;
  line-height: 1;
}

h2 {
  font-size: 2.25rem;
  line-height: 2.5rem;
}

h3 {
  font-size: 1.25rem;
  line-height: 1.75rem;
}

h4 {
  font-size: 1.125rem;
  line-height: 1.75rem;
}

h5,
h6 {
  font-size: 1rem;
  line-height: 1.5rem;
}

.container {
  --gutter: 40px;
}
```

</details>

<details>

<summary>💿 Copy this to `app/styles/index.css`</summary>

```css filename=app/styles/index.css
/*
 * when the user visits this page, this style will apply, when they leave, it
 * will get unloaded, so don't worry so much about conflicting styles between
 * pages!
 */

body {
  background-image: var(--gradient-background);
}

.container {
  min-height: inherit;
}

.container,
.content {
  display: flex;
  flex-direction: column;
  justify-content: center;
  align-items: center;
}

.content {
  padding-top: 3rem;
  padding-bottom: 3rem;
}

h1 {
  margin: 0;
  text-shadow: 0 3px 0 rgba(0, 0, 0, 0.75);
  text-align: center;
  line-height: 0.5;
}

h1 span {
  display: block;
  font-size: 4.5rem;
  line-height: 1;
  text-transform: uppercase;
  text-shadow: 0 0.2em 0.5em rgba(0, 0, 0, 0.5), 0 5px 0
      rgba(0, 0, 0, 0.75);
}

nav ul {
  list-style: none;
  margin: 0;
  padding: 0;
  display: flex;
  gap: 1rem;
  font-family: var(--font-display);
  font-size: 1.125rem;
  line-height: 1;
}

nav ul a:hover {
  text-decoration-style: wavy;
  text-decoration-thickness: 1px;
}

@media print, (min-width: 640px) {
  h1 span {
    font-size: 6rem;
  }

  nav ul {
    font-size: 1.25rem;
    gap: 1.5rem;
  }
}

@media screen and (min-width: 1024px) {
  h1 span {
    font-size: 8rem;
  }
}
```

</details>

<details>

<summary>💿 Copy this to `app/styles/jokes.css`</summary>

```css filename=app/styles/jokes.css
.jokes-layout {
  display: flex;
  flex-direction: column;
  min-height: inherit;
}

.jokes-header {
  padding-top: 1rem;
  padding-bottom: 1rem;
  border-bottom: 1px solid var(--color-border);
}

.jokes-header .container {
  display: flex;
  justify-content: space-between;
  align-items: center;
}

.jokes-header .home-link {
  font-family: var(--font-display);
  font-size: 3rem;
}

.jokes-header .home-link a {
  color: var(--color-foreground);
}

.jokes-header .home-link a:hover {
  text-decoration: none;
}

.jokes-header .logo-medium {
  display: none;
}

.jokes-header a:hover {
  text-decoration-style: wavy;
  text-decoration-thickness: 1px;
}

.jokes-header .user-info {
  display: flex;
  gap: 1rem;
  align-items: center;
  white-space: nowrap;
}

.jokes-main {
  padding-top: 2rem;
  padding-bottom: 2rem;
  flex: 1 1 100%;
}

.jokes-main .container {
  display: flex;
  gap: 1rem;
}

.jokes-list {
  max-width: 12rem;
}

.jokes-outlet {
  flex: 1;
}

.jokes-footer {
  padding-top: 2rem;
  padding-bottom: 1rem;
  border-top: 1px solid var(--color-border);
}

@media print, (min-width: 640px) {
  .jokes-header .logo {
    display: none;
  }

  .jokes-header .logo-medium {
    display: block;
  }

  .jokes-main {
    padding-top: 3rem;
    padding-bottom: 3rem;
  }
}

@media (max-width: 639px) {
  .jokes-main .container {
    flex-direction: column;
  }
}
```

</details>

💿 Also, download <a href="/jokes-tutorial/baloo/baloo.woff" data-noprefetch target="_blank">the font</a> and <a href="/jokes-tutorial/baloo/License.txt" data-noprefetch target="_blank">it's license</a> and put them in `public/fonts/baloo`.

💿 While you're downloading assets, you may as well download <a href="/jokes-tutorial/social.png" data-noprefetch target="_blank">the social image</a> and put that at `public/social.png`. You'll need that later.

💿 Add the `links` export to `app/root.tsx` and `app/routes/jokes.tsx` to bring in some CSS to make the page look nice (note: each will have its own CSS file(s)). You can look at the CSS and add some structure to your JSX elements to make things look appealing. I'm going to add some links too.

<docs-info>The `app/root.tsx` will be the one that links to the `global` CSS files. Why do you think the name "global" makes sense for the root route's styles?</docs-info>

The `global-large.css` and `global-medium.css` files are for media query-based CSS.

<docs-info>Did you know that `<link />` tags can use media queries? [Check out the MDN page for `<link />`](https://developer.mozilla.org/en-US/docs/Web/HTML/Element/link).</docs-info>

<details>

<summary>app/root.tsx</summary>

```tsx filename=app/root.tsx lines=[1,4-6,8-25]
import type { LinksFunction } from "remix";
import { Links, LiveReload, Outlet } from "remix";

import globalStylesUrl from "./styles/global.css";
import globalMediumStylesUrl from "./styles/global-medium.css";
import globalLargeStylesUrl from "./styles/global-large.css";

export const links: LinksFunction = () => {
  return [
    {
      rel: "stylesheet",
      href: globalStylesUrl
    },
    {
      rel: "stylesheet",
      href: globalMediumStylesUrl,
      media: "print, (min-width: 640px)"
    },
    {
      rel: "stylesheet",
      href: globalLargeStylesUrl,
      media: "screen and (min-width: 1024px)"
    }
  ];
};

export default function App() {
  return (
    <html lang="en">
      <head>
        <meta charSet="utf-8" />
        <title>Remix: So great, it's funny!</title>
        <Links />
      </head>
      <body>
        <Outlet />
        {process.env.NODE_ENV === "development" ? (
          <LiveReload />
        ) : null}
      </body>
    </html>
  );
}
```

</details>

<details>

<summary>app/routes/jokes.tsx</summary>

```tsx filename=app/routes/jokes.tsx lines=[1,3,5-12]
import type { LinksFunction } from "remix";
import { Outlet, Link } from "remix";
import stylesUrl from "../styles/jokes.css";

export const links: LinksFunction = () => {
  return [
    {
      rel: "stylesheet",
      href: stylesUrl
    }
  ];
};

export default function JokesRoute() {
  return (
    <div className="jokes-layout">
      <header className="jokes-header">
        <div className="container">
          <h1 className="home-link">
            <Link
              to="/"
              title="Remix Jokes"
              aria-label="Remix Jokes"
            >
              <span className="logo">🤪</span>
              <span className="logo-medium">J🤪KES</span>
            </Link>
          </h1>
        </div>
      </header>
      <main className="jokes-main">
        <div className="container">
          <div className="jokes-list">
            <Link to=".">Get a random joke</Link>
            <p>Here are a few more jokes to check out:</p>
            <ul>
              <li>
                <Link to="some-joke-id">Hippo</Link>
              </li>
            </ul>
            <Link to="new" className="button">
              Add your own
            </Link>
          </div>
          <div className="jokes-outlet">
            <Outlet />
          </div>
        </div>
      </main>
    </div>
  );
}
```

</details>

💿 Let's also add a link to the jokes from the homepage and follow some of the class names in the CSS to make the homepage look nice.

<details>

<summary>app/routes/index.tsx</summary>

```tsx filename=app/routes/index.tsx
import type { LinksFunction } from "remix";
import { Link } from "remix";
import stylesUrl from "../styles/index.css";

export const links: LinksFunction = () => {
  return [
    {
      rel: "stylesheet",
      href: stylesUrl
    }
  ];
};

export default function Index() {
  return (
    <div className="container">
      <div className="content">
        <h1>
          Remix <span>Jokes!</span>
        </h1>
        <nav>
          <ul>
            <li>
              <Link to="jokes">Read Jokes</Link>
            </li>
          </ul>
        </nav>
      </div>
    </div>
  );
}
```

</details>

As we work through the rest of the tutorial, you may want to check the class names in those CSS files so you can take full advantage of that CSS.

One quick note about CSS. A lot of you folks may be used to using runtime libraries for CSS (like [Styled-Components](https://www.styled-components.com/)). While you can use those with Remix, we'd like to encourage you to look into more traditional approaches to CSS. Many of the problems that led to the creation of these styling solutions aren't really problems in Remix, so you can often go with a simpler styling approach.

That said, many Remix users are very happy with [Tailwind](https://tailwindcss.com/) and we recommend this approach. Basically, if it can give you a URL (or a CSS file which you can import to get a URL), then it's a generally a good approach because Remix can then leverage the browser platform for caching and loading/unloading.

## Database

Most real-world applications require some form of data persistence. In our case, we want to save our jokes to a database so people can laugh at our hilarity and even submit their own (coming soon in the authentication section!).

You can use any persistence solution you like with Remix; [Firebase](https://firebase.google.com/), [Supabase](https://supabase.com/), [Airtable](https://www.airtable.com/), [Hasura](https://hasura.io/), [Google Spreadsheets](https://www.google.com/sheets/about/), [Cloudflare Workers KV](https://www.cloudflare.com/products/workers-kv/), [Fauna](https://fauna.com/features), a custom [PostgreSQL](https://www.postgresql.org/), or even your backend team's REST/GraphQL APIs. Seriously. Whatever you want.

### Set up Prisma

<docs-info>The prisma team has built [a VSCode extension](https://marketplace.visualstudio.com/items?itemName=Prisma.prisma) you might find quite helpful when working on the prisma schema.</docs-info>

In this tutorial we're going to use our own [SQLite](https://sqlite.org/index.html) database. Essentially, it's a database that lives in a file on your computer, is surprisingly capable, and best of all it's supported by [Prisma](https://www.prisma.io), our favorite database ORM! It's a great place to start if you're not sure what database to use.

There are two packages that we need to get started:

- `prisma` for interact with our database and schema during development
- `@prisma/client` for making queries to our database during runtime.

💿 Install the prisma packages:

```sh
npm install --save-dev prisma
npm install @prisma/client
```

💿 Now we can initialize prisma with sqlite:

```sh
npx prisma init --datasource-provider sqlite
```

That gives us this output:

```
✔ Your Prisma schema was created at prisma/schema.prisma
  You can now open it in your favorite editor.

warn You already have a .gitignore. Don't forget to exclude .env to not commit any secret.

Next steps:
1. Set the DATABASE_URL in the .env file to point to your existing database. If your database has no tables yet, read https://pris.ly/d/getting-started
2. Run prisma db pull to turn your database schema into a Prisma schema.
3. Run prisma generate to generate the Prisma Client. You can then start querying your database.

More information in our documentation:
https://pris.ly/d/getting-started
```

Now that we've got prisma initialized, we can start modeling our app data. Because this isn't a prisma tutorial, I'll just hand you that and you can read more about the prisma scheme from [their docs](https://www.prisma.io/docs/reference/api-reference/prisma-schema-reference):

```ts filename=prisma/schema.prisma lines=[13-19]
// This is your Prisma schema file,
// learn more about it in the docs: https://pris.ly/d/prisma-schema

generator client {
  provider = "prisma-client-js"
}

datasource db {
  provider = "sqlite"
  url      = env("DATABASE_URL")
}

model Joke {
  id         String   @id @default(uuid())
  createdAt  DateTime @default(now())
  updatedAt  DateTime @updatedAt
  name       String
  content    String
}
```

💿 With that in place, run this:

```sh
npx prisma db push
```

This command will give you this output:

```
Environment variables loaded from .env
Prisma schema loaded from prisma/schema.prisma
Datasource "db": SQLite database "dev.db" at "file:./dev.db"

🚀  Your database is now in sync with your schema. Done in 194ms

✔ Generated Prisma Client (3.5.0) to ./node_modules/
@prisma/client in 26ms
```

This command did a few things. For one, it created our database file in `prisma/dev.db`. Then it pushed all the necessary changes to our database to match the schema we provided. Finally it generated Prisma's TypeScript types so we'll get stellar autocomplete and type checking as we use it's API for interacting with our database.

💿 Let's add that `prisma/dev.db` to our `.gitignore` so we don't accidentally commit it to our repository. We'll also want to add the `.env` file to the `.gitignore` as mentioned in the prisma output so we don't commit our secrets!

```sh filename=.gitignore lines=[7-8]
node_modules

/.cache
/build
/public/build

/prisma/dev.db
.env
```

<docs-warning>If your database gets messed up, you can always delete the `prisma/dev.db` file and run `npx prisma db push` again.</docs-warning>

Next, we're going to write a little file that will "seed" our database with test data. Again, this isn't really remix-specific stuff, so I'll just give this to you (don't worry, we'll get back to remix soon):

💿 Copy this into a new file called `prisma/seed.ts`

```ts filename=prisma/seed.ts
import { PrismaClient } from "@prisma/client";
const db = new PrismaClient();

async function seed() {
  await Promise.all(
    getJokes().map(joke => {
      return db.joke.create({ data: joke });
    })
  );
}

seed();

function getJokes() {
  // shout-out to https://icanhazdadjoke.com/

  return [
    {
      name: "Road worker",
      content: `I never wanted to believe that my Dad was stealing from his job as a road worker. But when I got home, all the signs were there.`
    },
    {
      name: "Frisbee",
      content: `I was wondering why the frisbee was getting bigger, then it hit me.`
    },
    {
      name: "Trees",
      content: `Why do trees seem suspicious on sunny days? Dunno, they're just a bit shady.`
    },
    {
      name: "Skeletons",
      content: `Why don't skeletons ride roller coasters? They don't have the stomach for it.`
    },
    {
      name: "Hippos",
      content: `Why don't you find hippopotamuses hiding in trees? They're really good at it.`
    },
    {
      name: "Dinner",
      content: `What did one plate say to the other plate? Dinner is on me!`
    },
    {
      name: "Elevator",
      content: `My first time using an elevator was an uplifting experience. The second time let me down.`
    }
  ];
}
```

Feel free to add your own jokes if you like.

Now we just need to run this file. We wrote it in TypeScript to get type safety (this is much more useful as our app and datamodels grow in complexity). So we'll need a way to run it.

💿 Install `esbuild-register` as a dev dependency:

```sh
npm install --save-dev esbuild-register
```

💿 And now we can run our `seed.ts` file with that:

```sh
node --require esbuild-register prisma/seed.ts
```

Now our database has those jokes in it. No joke!

But I don't want to have to remember to run that script any time I reset the database. Luckily, we don't have to!

💿 Add this to your `package.json`:

```json nocopy
// ...
  "prisma": {
    "seed": "node --require esbuild-register prisma/seed.ts"
  },
  "scripts": {
// ...
```

Now, whenever we reset the database, prisma will call our seeding file as well.

### Connect to the database

Ok, one last thing we need to do is connect to the database in our app. We do this at the top of our `prisma/seed.ts` file:

```ts nocopy
import { PrismaClient } from "@prisma/client";
const db = new PrismaClient();
```

This works just fine, but the problem is, during development, we don't want to close down and completely restart our server every time we make a server-side change. So `@remix-run/serve` actually rebuilds our code and requires it brand new. The problem here is that every time we make a code change, we'll make a new connection to the database and eventually run out of connections! This is such a common problem with database-accessing apps that Prisma has a warning for it:

> Warning: 10 Prisma Clients are already running

So we've got a little bit of extra work to do to avoid this development time problem.

Note that this isn't a remix-only problem. Any time you have "live reload" of server code, you're going to have to either disconnect and reconnect to databases (which can be slow) or do the workaround I'm about to show you.

💿 Copy this into a new file called `app/utils/db.server.ts`

```ts filename=app/utils/db.server.ts
import { PrismaClient } from "@prisma/client";

let db: PrismaClient;

declare global {
  var __db: PrismaClient | undefined;
}

// this is needed because in development we don't want to restart
// the server with every change, but we want to make sure we don't
// create a new connection to the DB with every change either.
if (process.env.NODE_ENV === "production") {
  db = new PrismaClient();
  db.$connect();
} else {
  if (!global.__db) {
    global.__db = new PrismaClient();
    global.__db.$connect();
  }
  db = global.__db;
}

export { db };
```

I'll leave analysis of this code as an exercise for the reader because again, this has nothing to do with Remix directly.

The one thing that I will call out is the file name convention. The `.server` part of the filename informs Remix that this code should never end up in the browser. This is optional, because Remix does a good job of ensuring server code doesn't end up in the client. But sometimes some server-only dependencies are difficult to treeshake, so adding the `.server` to the filename is a hint to the compiler to not worry about this module or its imports when bundling for the browser. The `.server` acts as a sort of boundary for the compiler.

### Read from the database in a Remix loader

Ok, ready to get back to writing Remix code? Me too!

Our goal is to put a list of jokes on the `/jokes` route so we can have a list of links to jokes people can choose from. In Remix, each route module is responsible for getting its own data. So if we want data on the `/jokes` route, then we'll be updating the `app/routes/jokes.tsx` file.

To _load_ data in a Remix route module, you use a [`loader`](../api/conventions#loader). This is simply an `async` function you export that returns a response, and is accessed on the component through the [`useLoaderData`](../api/remix#useloaderdata) hook. Here's a quick example:

```tsx nocopy
// this is just an example. No need to copy/paste this 😄
import type { LoaderFunction } from "remix";
import type { User } from "@prisma/client";
import { db } from "~/utils/db.server";

type LoaderData = { users: Array<User> };
export let loader: LoaderFunction = async () => {
  const data: LoaderData = {
    users: await db.user.findMany()
  };
  return { data };
};

export default function Users() {
  const data = useLoaderData<LoaderData>();
  return (
    <ul>
      {data.map(user => (
        <li>{user.name}</li>
      ))}
    </ul>
  );
}
```

Does that give you a good idea of what to do here? If not, you can take a look at my solution in the `<details>` below 😄

<docs-info>

Remix and the `tsconfig.json` you get from the starter template are configured to allow imports from the `app/` directory via `~` as demonstrated above so you don't have `../../` all over the place.

</docs-info>

💿 Update the `app/routes/jokes.tsx` route module to load jokes from our database and render a list of links to the jokes.

<details>

<summary>app/routes/jokes.tsx</summary>

```tsx filename=app/routes/jokes.tsx lines=[2,3,15-17,19-24,27,51-55]
import { LinksFunction, LoaderFunction } from "remix";
import { Link, Outlet, useLoaderData } from "remix";
import { db } from "~/utils/db.server";
import stylesUrl from "../styles/jokes.css";

export const links: LinksFunction = () => {
  return [
    {
      rel: "stylesheet",
      href: stylesUrl
    }
  ];
};

type LoaderData = {
  jokeListItems: Array<{ id: string; name: string }>;
};

export const loader: LoaderFunction = async () => {
  const data: LoaderData = {
    jokeListItems: await db.joke.findMany()
  };
  return data;
};

export default function JokesRoute() {
  const data = useLoaderData<LoaderData>();

  return (
    <div className="jokes-layout">
      <header className="jokes-header">
        <div className="container">
          <h1 className="home-link">
            <Link
              to="/"
              title="Remix Jokes"
              aria-label="Remix Jokes"
            >
              <span className="logo">🤪</span>
              <span className="logo-medium">J🤪KES</span>
            </Link>
          </h1>
        </div>
      </header>
      <main className="jokes-main">
        <div className="container">
          <div className="jokes-list">
            <Link to=".">Get a random joke</Link>
            <p>Here are a few more jokes to check out:</p>
            <ul>
              {data.jokeListItems.map(joke => (
                <li key={joke.id}>
                  <Link to={joke.id}>{joke.name}</Link>
                </li>
              ))}
            </ul>
            <Link to="new" className="button">
              Add your own
            </Link>
          </div>
          <div className="jokes-outlet">
            <Outlet />
          </div>
        </div>
      </main>
    </div>
  );
}
```

</details>

And here's what we have with that now:

![List of links to jokes](/jokes-tutorial/img/jokes-loaded.png)

### Data overfetching

I want to call out something specific in my solution. Here's my loader:

```tsx lines=[8-10]
type LoaderData = {
  jokeListItems: Array<{ id: string; name: string }>;
};

export const loader: LoaderFunction = async () => {
  const data: LoaderData = {
    jokeListItems: await db.joke.findMany({
      take: 5,
      select: { id: true, name: true },
      orderBy: { createdAt: "desc" }
    })
  };
  return data;
};
```

Notice that all I need for this page is the joke `id` and `name`. I don't need to bother getting the `content`. I'm also limiting to a total of 5 items and ordering by creation date so we get the latest jokes. So with `prisma`, I can change my query to be exactly what I need and avoid sending too much data to the client! That makes my app faster and more responsive for my users.

And to make it even cooler, you don't necessarily need prisma or direct database access to do this. You've got a graphql backend you're hitting? Sweet, use your regular graphql stuff in your loader. It's even better than doing it on the client because you don't need to worry about shipping a [huge graphql client](https://bundlephobia.com/package/graphql@16.0.1) to the client. Keep that on your server and filter down to what you want.

Oh, you've just got REST endpoints you hit? That's fine too! You can easily filter out the extra data before sending it off in your loader. Because it all happens on the server, you can save your user's download size easily without having to convince your backend engineers to change their entire API. Neat!

### Network Type Safety

In our code we're using the `useLoaderData`'s type generic and specifying our `LoaderData` so we can get nice auto-complete, but it's not _really_ getting us type safety because the `loader` and the `useLoaderData` are running in completely different environments. Remix ensures we get what the server sent, but who really knows? Maybe in a fit of rage, your co-worker set up your server to automatically remove references to dogs (they prefer cats).

So the only way to really be 100% positive that your data is correct, you should use [assertion functions](https://www.typescriptlang.org/docs/handbook/release-notes/typescript-3-7.html#assertion-functions) on the `data` you get back from `useLoaderData`. That's outside the scope of this tutorial, but we're fans of [zod](https://npm.im/zod) which can aid in this.

### Wrap up database queries

Before we get to the `/jokes/:jokeId` route, here's a quick example of how you can access params (like `:jokeId`) in your loader.

```tsx nocopy
export const loader: LoaderFunction = async ({
  params
}) => {
  console.log(params); // <-- {jokeId: "123"}
};
```

And here's how you get the joke from prisma:

```tsx nocopy
const joke = await db.joke.findUnique({
  where: { id: jokeId }
});
```

<docs-warning>Remember, when we're referencing the URL route, it's `/jokes/:jokeId`, and when we talk about the file system it's `/app/routes/jokes/$jokeId.tsx`.</docs-warning>

💿 Great! Now you know everything you need to continue and connect the `/jokes/:jokeId` route in `app/routes/jokes/$jokeId.tsx`.

<details>

<summary>app/routes/jokes/$jokeId.tsx</summary>

```tsx filename=app/routes/jokes/$jokeId.tsx lines=[3-4,6,8-15,18]
import type { LoaderFunction } from "remix";
import { Link, useLoaderData } from "remix";
import type { Joke } from "@prisma/client";
import { db } from "~/utils/db.server";

type LoaderData = { joke: Joke };

export const loader: LoaderFunction = async ({
  params
}) => {
  const joke = await db.joke.findUnique({
    where: { id: params.jokeId }
  });
  if (!joke) throw new Error("Joke not found");
  const data: LoaderData = { joke };
  return data;
};

export default function JokeRoute() {
  const data = useLoaderData<LoaderData>();

  return (
    <div>
      <p>Here's your hilarious joke:</p>
      <p>{data.joke.content}</p>
      <Link to=".">{data.joke.name} Permalink</Link>
    </div>
  );
}
```

</details>

With that you should be able to go to [`/jokes`](http://localhost:3000/jokes) and click on a link to get the joke:

![Jokes page showing a unique joke](/jokes-tutorial/img/joke-page.png)

We'll handle the case where someone tries to access a joke that doesn't exist in the database in the next section.

Next, let's handle the `/jokes` index route in `app/routes/jokes/index.tsx` that shows a random joke.

Here's how you get a random joke from prisma:

```tsx
const count = await db.joke.count();
const randomRowNumber = Math.floor(Math.random() * count);
const [randomJoke] = await db.joke.findMany({
  take: 1,
  skip: randomRowNumber
});
```

💿 You should be able to get the loader working from there.

<details>

<summary>app/routes/jokes/index.tsx</summary>

```tsx filename=app/routes/jokes/index.tsx lines=[3-4,6,8-17,20]
import type { LoaderFunction } from "remix";
import { useLoaderData, Link } from "remix";
import type { Joke } from "@prisma/client";
import { db } from "~/utils/db.server";

type LoaderData = { randomJoke: Joke };

export const loader: LoaderFunction = async () => {
  const count = await db.joke.count();
  const randomRowNumber = Math.floor(Math.random() * count);
  const [randomJoke] = await db.joke.findMany({
    take: 1,
    skip: randomRowNumber
  });
  const data: LoaderData = { randomJoke };
  return data;
};

export default function JokesIndexRoute() {
  const data = useLoaderData<LoaderData>();

  return (
    <div>
      <p>Here's a random joke:</p>
      <p>{data.randomJoke.content}</p>
      <Link to={data.randomJoke.id}>
        "{data.randomJoke.name}" Permalink
      </Link>
    </div>
  );
}
```

</details>

With that your [`/jokes`](http://localhost:3000/jokes) route should display a list of links to jokes as well as a random joke:

![Jokes page showing a random joke](/jokes-tutorial/img/random-joke-loaded.png)

## Mutations

We've got ourselves a `/jokes/new` route, but that form doesn't do anything yet. Let's wire it up! As a reminder here's what that code should look like right now (the `method="post"` is important so make sure yours has it):

```tsx filename=app/routes/jokes/new.tsx
export default function NewJokeRoute() {
  return (
    <div>
      <p>Add your own hilarious joke</p>
      <form method="post">
        <div>
          <label>
            Name: <input type="text" name="name" />
          </label>
        </div>
        <div>
          <label>
            Content: <textarea name="content" />
          </label>
        </div>
        <div>
          <button type="submit" className="button">
            Add
          </button>
        </div>
      </form>
    </div>
  );
}
```

Not much there. Just a form. What if I told you that you could make that form work with a single export to the route module? Well you can! It's the [`action`](../api/conventions#action) function export! Read up on that a bit.

Here's the prisma code you'll need:

```tsx
const joke = await db.joke.create({
  data: { name, content }
});
```

💿 Create an `action` in `app/routes/jokes/new.tsx`.

<details>

<summary>app/routes/jokes/new.tsx</summary>

```tsx filename=app/routes/jokes/new.tsx lines=[1-3,5-22]
import type { ActionFunction } from "remix";
import { redirect } from "remix";
import { db } from "~/utils/db.server";

export const action: ActionFunction = async ({
  request
}) => {
  const form = await request.formData();
  const name = form.get("name");
  const content = form.get("content");
  // we do this type check to be extra sure and to make TypeScript happy
  // we'll explore validation next!
  if (
    typeof name !== "string" ||
    typeof content !== "string"
  ) {
    throw new Error(`Form not submitted correctly.`);
  }

  const fields = { name, content };

  const joke = await db.joke.create({ data: fields });
  return redirect(`/jokes/${joke.id}`);
};

export default function NewJokeRoute() {
  return (
    <div>
      <p>Add your own hilarious joke</p>
      <form method="post">
        <div>
          <label>
            Name: <input type="text" name="name" />
          </label>
        </div>
        <div>
          <label>
            Content: <textarea name="content" />
          </label>
        </div>
        <div>
          <button type="submit" className="button">
            Add
          </button>
        </div>
      </form>
    </div>
  );
}
```

</details>

If you've got that working, you should be able to create new jokes and be redirected to the new joke's page.

<docs-info>

The `redirect` utility is a simple utility in Remix for creating a [`Response`](https://developer.mozilla.org/en-US/docs/Web/API/Response) object that has the right headers/status codes to redirect the user.

</docs-info>

![Create new joke form filled out](/jokes-tutorial/img/creating-new-joke.png)

![Newly created joke displayed](/jokes-tutorial/img/new-joke-created.png)

Hooray! How cool is that? No `useEffect` or `useAnything` hooks. Just a form, and an async function to process the submission. Pretty cool. You can definitely still do all that stuff if you wanted to, but why would you? This is really nice.

Another thing you'll notice is that when we were redirected to the joke's new page, it was there! But we didn't have to think about updating the cache at all. Remix handles invalidating the cache for us automatically. You don't have to think about it. _That_ is cool 😎

Why don't we add some validation? We could definitely do the typical React validation approach. Wiring up `useState` with `onChange` handlers and such. And sometimes that's nice to get some real-time validation as the user's typing. But even if you do all that work, you're still going to want to do validation on the server.

Before I set you off on this one, there's one more thing you need to know about route module `action` functions. The return value is expected to be the same as the `loader` function: A response, or (as a convenience) a serializeable JavaScript object. Normally you want to `redirect` when the action is successful to avoid the annoying "confirm resubmission" dialog you might have seen on some websites.

<!-- TODO: add a page about why `redirect`ing is better for successful actions and link it here. -->

But if there's an error, you can return an object with the error messages and then the component can get those values from [`useActionData`](../api/remix#useactiondata) and display them to the user.

💿 Go ahead and validate that the `name` and `content` fields are long enough. I'd say the name should be at least 3 characters long and the content should be at least 10 characters long. Do this validation server-side.

<details>

<summary>app/routes/jokes/new.tsx</summary>

```tsx filename=app/routes/jokes/new.tsx lines=[2,5-9,11-15,17-27,31,39,42-45,47-49,56,67,69-77,80-88,94,96-104,107-115]
import type { ActionFunction } from "remix";
import { useActionData, redirect } from "remix";
import { db } from "~/utils/db.server";

function validateJokeContent(content: string) {
  if (content.length < 10) {
    return `That joke is too short`;
  }
}

function validateJokeName(name: string) {
  if (name.length < 2) {
    return `That joke's name is too short`;
  }
}

type ActionData = {
  formError?: string;
  fieldErrors?: {
    name: string | undefined;
    content: string | undefined;
  };
  fields?: {
    name: string;
    content: string;
  };
};

export const action: ActionFunction = async ({
  request
}): Promise<Response | ActionData> => {
  const form = await request.formData();
  const name = form.get("name");
  const content = form.get("content");
  if (
    typeof name !== "string" ||
    typeof content !== "string"
  ) {
    return { formError: `Form not submitted correctly.` };
  }

  const fieldErrors = {
    name: validateJokeName(name),
    content: validateJokeContent(content)
  };
  const fields = { name, content };
  if (Object.values(fieldErrors).some(Boolean)) {
    return { fieldErrors, fields };
  }

  const joke = await db.joke.create({ data: fields });
  return redirect(`/jokes/${joke.id}`);
};

export default function NewJokeRoute() {
  const actionData = useActionData<ActionData>();

  return (
    <div>
      <p>Add your own hilarious joke</p>
      <form method="post">
        <div>
          <label>
            Name:{" "}
            <input
              type="text"
              defaultValue={actionData?.fields?.name}
              name="name"
              aria-invalid={
                Boolean(actionData?.fieldErrors?.name) ||
                undefined
              }
              aria-describedby={
                actionData?.fieldErrors?.name
                  ? "name-error"
                  : undefined
              }
            />
          </label>
          {actionData?.fieldErrors?.name ? (
            <p
              className="form-validation-error"
              role="alert"
              id="name-error"
            >
              {actionData.fieldErrors.name}
            </p>
          ) : null}
        </div>
        <div>
          <label>
            Content:{" "}
            <textarea
              defaultValue={actionData?.fields?.content}
              name="content"
              aria-invalid={
                Boolean(actionData?.fieldErrors?.content) ||
                undefined
              }
              aria-describedby={
                actionData?.fieldErrors?.content
                  ? "content-error"
                  : undefined
              }
            />
          </label>
          {actionData?.fieldErrors?.content ? (
            <p
              className="form-validation-error"
              role="alert"
              id="content-error"
            >
              {actionData.fieldErrors.content}
            </p>
          ) : null}
        </div>
        <div>
          <button type="submit" className="button">
            Add
          </button>
        </div>
      </form>
    </div>
  );
}
```

</details>

Great! You should now have a form that validates the fields on the server and displays those errors on the client:

![New joke form with validation errors](/jokes-tutorial/img/new-joke-form-with-errors.png)

Why don't you pop open my code example for a second. I want to show you a few things about the way I'm doing this.

First I want you to notice that I've added an `ActionData` type so we could get some type safety. Keep in mind that `useActionData` can return `undefined` if the action hasn't been called yet, so we've got a bit of defensive programming going on there.

You may also notice that I return the fields as well. This is so that the form can be re-rendered with the values from the server in the event that JavaScript fails to load for some reason. That's what the `defaultValue` stuff is all about as well.

Another thing I want to call out is how all of this is just so nice and declarative. You don't have to think about state at all here. Your action gets some data, you process it and return a value. The component consumes the action data and renders based on that value. No managing state here. No thinking about race conditions. Nothing.

Oh, and if you _do_ want to have client-side validation (for while the user is typing), you can simply call the `validateJokeContent` and `validateJokeName` functions that the action is using. You can _actually_ seamlessly share code between the client and server! Now _that_ is cool!

## Authentication

It's the moment we've all been waiting for! We're going to add authentication to our little application. The reason we want to add authentication is so jokes can be associated to the users who created them.

One thing that would be good to understand for this section is how [HTTP cookies](https://developer.mozilla.org/en-US/docs/Web/HTTP/Cookies) work on the web.

We're going to handroll our own authentication from scratch. Don't worry, I promise it's not as scary as it sounds.

### Preparing the database

<docs-warning>Remember, if your database gets messed up, you can always delete the `prisma/dev.db` file and run `npx prisma db push` again.</docs-warning>

Let's start by showing you our updated `prisma/schema.prisma` file. 💿 Go ahead and update your `prisma/schema.prisma` file to look like this:

```ts filename=prisma/schema.prisma lines=[13-20,24-25]
// This is your Prisma schema file,
// learn more about it in the docs: https://pris.ly/d/prisma-schema

generator client {
  provider = "prisma-client-js"
}

datasource db {
  provider = "sqlite"
  url      = env("DATABASE_URL")
}

model User {
  id           String   @id @default(uuid())
  createdAt    DateTime @default(now())
  updatedAt    DateTime @updatedAt
  username     String   @unique
  passwordHash String
  jokes        Joke[]
}

model Joke {
  id         String   @id @default(uuid())
  jokesterId String
  jokester   User     @relation(fields: [jokesterId], references: [id], onDelete: Cascade)
  createdAt  DateTime @default(now())
  updatedAt  DateTime @updatedAt
  name       String
  content    String
}
```

With that updated, let's go ahead and reset our database to this schema:

💿 Run this:

```sh
npx prisma db push
```

It will prompt you to reset the database, hit "y" to confirm.

That will give you this output:

```
Environment variables loaded from .env
Prisma schema loaded from prisma/schema.prisma
Datasource "db": SQLite database "dev.db" at "file:./dev.db"


⚠️ We found changes that cannot be executed:

  • Added the required column `jokesterId` to the `Joke` table without a default value. There are 9 rows in this table, it is not possible to execute this step.


✔ To apply this change we need to reset the database, do you want to continue? All data will be lost. … yes
The SQLite database "dev.db" from "file:./dev.db" was successfully reset.

🚀  Your database is now in sync with your schema. Done in 1.56s

✔ Generated Prisma Client (3.5.0) to ./node_modules/@prisma/
client in 34ms
```

With this change, we're going to start experiencing some TypeScript errors in our project because you can no longer create a `joke` without a `jokesterId` value.

💿 Let's start by fixing our `prisma/seed.ts` file.

```ts filename=prisma/seed.ts lines=[5-12,15-16]
import { PrismaClient } from "@prisma/client";
const prisma = new PrismaClient();

async function seed() {
  const kody = await prisma.user.create({
    data: {
      username: "kody",
      // this is a hashed version of "twixrox"
      passwordHash:
        "$2b$10$K7L1OJ45/4Y2nIvhRVpCe.FSmhDdWoXehVzJptJ/op0lSsvqNu/1u"
    }
  });
  await Promise.all(
    getJokes().map(joke => {
      const data = { jokesterId: kody.id, ...joke };
      return prisma.joke.create({ data });
    })
  );
}

seed();

function getJokes() {
  // shout-out to https://icanhazdadjoke.com/

  return [
    {
      name: "Road worker",
      content: `I never wanted to believe that my Dad was stealing from his job as a road worker. But when I got home, all the signs were there.`
    },
    {
      name: "Frisbee",
      content: `I was wondering why the frisbee was getting bigger, then it hit me.`
    },
    {
      name: "Trees",
      content: `Why do trees seem suspicious on sunny days? Dunno, they're just a bit shady.`
    },
    {
      name: "Skeletons",
      content: `Why don't skeletons ride roller coasters? They don't have the stomach for it.`
    },
    {
      name: "Hippos",
      content: `Why don't you find hippopotamuses hiding in trees? They're really good at it.`
    },
    {
      name: "Dinner",
      content: `What did one plate say to the other plate? Dinner is on me!`
    },
    {
      name: "Elevator",
      content: `My first time using an elevator was an uplifting experience. The second time let me down.`
    }
  ];
}
```

💿 Great, now run the seed again:

```sh
npx prisma db seed
```

And that outputs:

```
Environment variables loaded from .env
Running seed command `node --require esbuild-register prisma/seed.ts` ...

🌱  The seed command has been executed.
```

Great! Our database is now ready to go.

### Auth Flow Overview

So our authentication will be of the traditional username/password variety. We'll be using [`bcrypt`](https://npm.im/bcrypt) to hash our passwords so nobody will be able to reasonably brute-force their way into an account.

💿 Go ahead and get that installed right now so we don't forget:

```sh
npm install bcrypt
```

💿 The `bcrypt` library has TypeScript definitions in DefinitelyTyped, so let's install those as well:

```sh
npm install --save-dev @types/bcrypt
```

Let me give you a quick diagram of the flow of things:

![Excalidraw Authentication diagram](/jokes-tutorial/img/auth-flow.png)

Here's that written out:

- On the `/login` route.
- User submits login form.
- Form data is validated.
  - If the form data is invalid, return the form with the errors.
- Login type is "register"
  - Check whether the username is available
    - If the username is not available, return the form with an error.
  - Hash the password
  - Create a new user
- Login type is "login"
  - Check whether the user exists
    - If the user doesn't exist, return the form with an error.
  - Check whether the password hash matches
    - If the password hash doesn't match, return the form with an error.
- Create a new session
- Redirect to the `/jokes` route with the `Set-Cookie` header.

### Build the login form

Alright, enough high-level stuff. Let's start writing some Remix code!

We're going to create a login page, and I've got some CSS for you to use on that page:

<details>

<summary>💿 Copy this CSS into `app/styles/login.css`</summary>

```css
/*
 * when the user visits this page, this style will apply, when they leave, it
 * will get unloaded, so don't worry so much about conflicting styles between
 * pages!
 */

body {
  background-image: var(--gradient-background);
}

.container {
  min-height: inherit;
}

.container,
.content {
  display: flex;
  flex-direction: column;
  justify-content: center;
  align-items: center;
}

.content {
  padding: 1rem;
  background-color: hsl(0, 0%, 100%);
  border-radius: 5px;
  box-shadow: 0 0.2rem 1rem rgba(0, 0, 0, 0.5);
  width: 400px;
  max-width: 100%;
}

@media print, (min-width: 640px) {
  .content {
    padding: 2rem;
    border-radius: 8px;
  }
}

h1 {
  margin-top: 0;
}

fieldset {
  display: flex;
  justify-content: center;
}

fieldset > :not(:last-child) {
  margin-right: 2rem;
}

.links ul {
  margin-top: 1rem;
  padding: 0;
  list-style: none;
  display: flex;
  gap: 1.5rem;
  align-items: center;
}

.links a:hover {
  text-decoration-style: wavy;
  text-decoration-thickness: 1px;
}
```

</details>

💿 Create a `/login` route by adding a `app/routes/login.tsx` file.

<details>

<summary>app/routes/login.tsx</summary>

```tsx filename=app/routes/login.tsx
import type { LinksFunction } from "remix";
import { Link, useSearchParams } from "remix";
import stylesUrl from "../styles/login.css";

export const links: LinksFunction = () => {
  return [{ rel: "stylesheet", href: stylesUrl }];
};

export default function Login() {
  const [searchParams] = useSearchParams();
  return (
    <div className="container">
      <div className="content" data-light="">
        <h1>Login</h1>
        <form method="post">
          <input
            type="hidden"
            name="redirectTo"
            value={
              searchParams.get("redirectTo") ?? undefined
            }
          />
          <fieldset>
            <legend className="sr-only">
              Login or Register?
            </legend>
            <label>
              <input
                type="radio"
                name="loginType"
                value="login"
                defaultChecked
              />{" "}
              Login
            </label>
            <label>
              <input
                type="radio"
                name="loginType"
                value="register"
              />{" "}
              Register
            </label>
          </fieldset>
          <div>
            <label htmlFor="username-input">Username</label>
            <input
              type="text"
              id="username-input"
              name="username"
            />
          </div>
          <div>
            <label htmlFor="password-input">Password</label>
            <input
              id="password-input"
              name="password"
              type="password"
            />
          </div>
          <button type="submit" className="button">
            Submit
          </button>
        </form>
      </div>
      <div className="links">
        <ul>
          <li>
            <Link to="/">Home</Link>
          </li>
          <li>
            <Link to="/jokes">Jokes</Link>
          </li>
        </ul>
      </div>
    </div>
  );
}
```

</details>

This should look something like this:

![A login form with a login/register radio button and username/password fields and a submit button](/jokes-tutorial/img/login-route.png)

Notice in my solution I'm using `useSearchParams` to get the `redirectTo` query parameter and putting that in a hidden input. This way our `action` can know where to redirect the user. This will be useful later when we redirect a user to the login page.

Great, now that we've got the UI looking nice, let's add some logic. This will be very similar to the sort of thing we did in the `/jokes/new` route. Fill in as much as you can (validation and stuff) and we'll just leave comments for the parts of the logic we don't have implemented yet (like _actually_ registering/logging in).

💿 Implement validation with an `action` in `app/routes/login.tsx`

<details>

<summary>app/routes/login.tsx</summary>

```tsx filename=app/routes/login.tsx
import type { ActionFunction, LinksFunction } from "remix";
import {
  useActionData,
  Link,
  useSearchParams
} from "remix";
import { db } from "~/utils/db.server";
import stylesUrl from "../styles/login.css";

export const links: LinksFunction = () => {
  return [{ rel: "stylesheet", href: stylesUrl }];
};

function validateUsername(username: unknown) {
  if (typeof username !== "string" || username.length < 3) {
    return `Usernames must be at least 3 characters long`;
  }
}

function validatePassword(password: unknown) {
  if (typeof password !== "string" || password.length < 6) {
    return `Passwords must be at least 6 characters long`;
  }
}

type ActionData = {
  formError?: string;
  fieldErrors?: {
    username: string | undefined;
    password: string | undefined;
  };
  fields?: {
    loginType: string;
    username: string;
    password: string;
  };
};

export const action: ActionFunction = async ({
  request
}): Promise<Response | ActionData> => {
<<<<<<< HEAD
  let form = await request.formData();
  let loginType = form.get("loginType");
  let username = form.get("username");
  let password = form.get("password");
  let redirectTo = form.get("redirectTo") || '/jokes';
=======
  const form = await request.formData();
  const loginType = form.get("loginType");
  const username = form.get("username");
  const password = form.get("password");
  const redirectTo = form.get("redirectTo");
>>>>>>> 63a5b72a
  if (
    typeof loginType !== "string" ||
    typeof username !== "string" ||
    typeof password !== "string" ||
    typeof redirectTo !== "string"
  ) {
    return { formError: `Form not submitted correctly.` };
  }

  const fields = { loginType, username, password };
  const fieldErrors = {
    username: validateUsername(username),
    password: validatePassword(password)
  };
  if (Object.values(fieldErrors).some(Boolean))
    return { fieldErrors, fields };

  switch (loginType) {
    case "login": {
      // login to get the user
      // if there's no user, return the fields and a formError
      // if there is a user, create their session and redirect to /jokes
      return { fields, formError: "Not implemented" };
    }
    case "register": {
      const userExists = await db.user.findFirst({
        where: { username }
      });
      if (userExists) {
        return {
          fields,
          formError: `User with username ${username} already exists`
        };
      }
      // create the user
      // create their session and redirect to /jokes
      return { fields, formError: "Not implemented" };
    }
    default: {
      return { fields, formError: `Login type invalid` };
    }
  }
};

export default function Login() {
  const actionData = useActionData<ActionData>();
  const [searchParams] = useSearchParams();
  return (
    <div className="container">
      <div className="content" data-light="">
        <h1>Login</h1>
        <form
          method="post"
          aria-describedby={
            actionData?.formError
              ? "form-error-message"
              : undefined
          }
        >
          <input
            type="hidden"
            name="redirectTo"
            value={
              searchParams.get("redirectTo") ?? undefined
            }
          />
          <fieldset>
            <legend className="sr-only">
              Login or Register?
            </legend>
            <label>
              <input
                type="radio"
                name="loginType"
                value="login"
                defaultChecked={
                  !actionData?.fields?.loginType ||
                  actionData?.fields?.loginType === "login"
                }
              />{" "}
              Login
            </label>
            <label>
              <input
                type="radio"
                name="loginType"
                value="register"
                defaultChecked={
                  actionData?.fields?.loginType ===
                  "register"
                }
              />{" "}
              Register
            </label>
          </fieldset>
          <div>
            <label htmlFor="username-input">Username</label>
            <input
              type="text"
              id="username-input"
              name="username"
              defaultValue={actionData?.fields?.username}
              aria-invalid={Boolean(
                actionData?.fieldErrors?.username
              )}
              aria-describedby={
                actionData?.fieldErrors?.username
                  ? "username-error"
                  : undefined
              }
            />
            {actionData?.fieldErrors?.username ? (
              <p
                className="form-validation-error"
                role="alert"
                id="username-error"
              >
                {actionData?.fieldErrors.username}
              </p>
            ) : null}
          </div>
          <div>
            <label htmlFor="password-input">Password</label>
            <input
              id="password-input"
              name="password"
              defaultValue={actionData?.fields?.password}
              type="password"
              aria-invalid={
                Boolean(
                  actionData?.fieldErrors?.password
                ) || undefined
              }
              aria-describedby={
                actionData?.fieldErrors?.password
                  ? "password-error"
                  : undefined
              }
            />
            {actionData?.fieldErrors?.password ? (
              <p
                className="form-validation-error"
                role="alert"
                id="password-error"
              >
                {actionData?.fieldErrors.password}
              </p>
            ) : null}
          </div>
          <div id="form-error-message">
            {actionData?.formError ? (
              <p
                className="form-validation-error"
                role="alert"
              >
                {actionData?.formError}
              </p>
            ) : null}
          </div>
          <button type="submit" className="button">
            Submit
          </button>
        </form>
      </div>
      <div className="links">
        <ul>
          <li>
            <Link to="/">Home</Link>
          </li>
          <li>
            <Link to="/jokes">Jokes</Link>
          </li>
        </ul>
      </div>
    </div>
  );
}
```

</details>

Once you've got that done, your form should look something like this:

![Login form with errors](/jokes-tutorial/img/login-form-with-errors.png)

Sweet! Now it's time for the juicy stuff. Let's start with the `login` side of things. We seed in a user with the username "kody" and the password (hashed) is "twixrox". So we want to implement enough logic that will allow us to login as that user. We're going to put this logic in a separate file called `app/utils/session.server.ts`.

Here's what we need in that file to get started:

- Export a function called `login` that accepts the `username` and `password`
- Queries prisma for a user with the `username`
- If there is no user, return `null`
- Use `bcrypt.compare` to compare the give `password` to the user's `passwordHash`
- If the passwords don't match, return `null`
- If the passwords match, return the user

💿 Create a file called `app/utils/session.server.ts` and implement the above requirements.

<details>

<summary>app/utils/session.server.ts</summary>

```tsx filename=app/utils/session.server.ts
import bcrypt from "bcrypt";
import { db } from "./db.server";

type LoginForm = {
  username: string;
  password: string;
};

export async function login({
  username,
  password
}: LoginForm) {
  const user = await db.user.findUnique({
    where: { username }
  });
  if (!user) return null;

  const isCorrectPassword = await bcrypt.compare(
    password,
    user.passwordHash
  );
  if (!isCorrectPassword) return null;

  return user;
}
```

</details>

Great, with that in place, now we can update `app/routes/login.tsx` to use it:

<details>

<summary>app/routes/login.tsx</summary>

```tsx filename=app/routes/login.tsx lines=[4,15-22] nocopy
import type { ActionFunction, LinksFunction } from "remix";
import { useActionData, Link } from "remix";
import { db } from "~/utils/db.server";
import { login } from "~/utils/session.server";
import stylesUrl from "../styles/login.css";

// ...

export const action: ActionFunction = async ({
  request
}): Promise<Response | ActionData> => {
  // ...
  switch (loginType) {
    case "login": {
      const user = await login({ username, password });
      console.log({ user });
      if (!user) {
        return {
          fields,
          formError: `Username/Password combination is incorrect`
        };
      }
      // if there is a user, create their session and redirect to /jokes
      return { fields, formError: "Not implemented" };
    }
    // ...
  }
};

export default function Login() {
  // ...
}
```

</details>

To check our work, I added a `console.log` to `app/routes/login.tsx` after the `login` call.

<docs-info>Remember, `actions` and `loaders` run on the server, so `console.log` calls you put in those you can't see in the browser console. Those will show up in the terminal window you're running your server in.</docs-info>

💿 With that in place, try to login with the username "kody" and the password "twixrox" and check the terminal output. Here's what I get:

```
{
  user: {
    id: '1dc45f54-4061-4d9e-8a6d-28d6df6a8d7f',
    createdAt: 2021-11-21T00:28:52.560Z,
    updatedAt: 2021-11-21T00:28:52.560Z,
    username: 'kody',
    passwordHash: '$2b$10$K7L1OJ45/4Y2nIvhRVpCe.FSmhDdWoXehVzJptJ/op0lSsvqNu/1u'
  }
}
```

<docs-warning>If you're having trouble, run `npx prisma studio` to see the database in the browser. It's possible you don't have any data because you forgot to run `npx prisma db seed` (like I did when I was writing this 😅).</docs-warning>

Wahoo! We got the user! Now we need to put that user's ID into the session. We're going to do this in `app/utils/session.server.ts`. Remix has a built-in abstraction to help us with managing several types of storage mechanisms for sessions ([here are the docs](../api/remix#sessions)). We'll be using [`createCookieSessionStorage`](../api/remix#createcookiesessionstorage) as it's the simplest and scales quite well.

💿 Write a `createUserSession` function in `app/utils/session.server.ts` that accepts a user ID and a route to redirect to. It should do the following:

- creates a new session (via the cookie storage `getSession` function)
- sets the `userId` field on the session
- redirects to the given route setting the `Set-Cookie` header (via the cookie storage `commitSession` function)

Note: If you need a hand, there's a small example of how the whole basic flow goes in [the session docs](../api/remix#sessions). Once you have that, you'll want to use it in `app/routes/login.tsx` to set the session and redirect to the `/jokes` route.

<details>

<summary>app/utils/session.server.ts</summary>

```tsx filename=app/utils/session.server.ts lines=[3,29-32,34-47,49-60]
import bcrypt from "bcrypt";
import {
  createCookieSessionStorage,
  redirect
} from "remix";
import { db } from "./db.server";

type LoginForm = {
  username: string;
  password: string;
};

export async function login({
  username,
  password
}: LoginForm) {
  const user = await db.user.findUnique({
    where: { username }
  });
  if (!user) return null;
  const isCorrectPassword = await bcrypt.compare(
    password,
    user.passwordHash
  );
  if (!isCorrectPassword) return null;
  return user;
}

const sessionSecret = process.env.SESSION_SECRET;
if (!sessionSecret) {
  throw new Error("SESSION_SECRET must be set");
}

const storage = createCookieSessionStorage({
  cookie: {
    name: "RJ_session",
    // normally you want this to be `secure: true`
    // but that doesn't work on localhost for Safari
    // https://web.dev/when-to-use-local-https/
    secure: process.env.NODE_ENV === "production",
    secrets: [sessionSecret],
    sameSite: "lax",
    path: "/",
    maxAge: 60 * 60 * 24 * 30,
    httpOnly: true
  }
});

export async function createUserSession(
  userId: string,
  redirectTo: string
) {
  const session = await storage.getSession();
  session.set("userId", userId);
  return redirect(redirectTo, {
    headers: {
      "Set-Cookie": await storage.commitSession(session)
    }
  });
}
```

</details>

<details>

<summary>app/routes/login.tsx</summary>

```tsx filename=app/routes/login.tsx nocopy
// ...
case "login": {
  const user = await login({ username, password });
  if (!user) {
    return {
      fields,
      formError: `Username/Password combination is incorrect`
    };
  }
  return createUserSession(user.id, redirectTo);
}
// ...
```

</details>

I want to call out the `SESSION_SECRET` environment variable I'm using really quick. The value of the `secrets` option is not the sort of thing you want in your code because the badies could use it for their nefarious purposes. So instead we are going to read the value from the environment. This means you'll need to set the environment variable in your `.env` file. Incidentally, prisma loads that file for us automatically so all we need to do is make sure we set that value when we deploy to production (alternatively, during development we could use [dotenv](https://npm.im/dotenv) to load that when our app boots up).

💿 Update .env file with SESSION_SECRET (with any value you like).

With that, pop open your [Network tab](https://developer.chrome.com/docs/devtools/network/reference/), go to [`/login`](http://localhost:3000/login) and enter `kody` and `twixrox` and check the response headers in the network tab. Should look something like this:

![DevTools Network tab showing a "Set-Cookie" header on the POST response](/jokes-tutorial/img/network-tab-set-cookie.png)

And if you check the cookies section of the [Application tab](https://developer.chrome.com/docs/devtools/storage/cookies/) then you should have the cookie set in there as well.

![DevTools Application tab showing ](/jokes-tutorial/img/application-tab-cookies.png)

And now every request the browser makes to our server will include that cookie (we don't have to do anything on the client, [this is how cookies work](https://developer.mozilla.org/en-US/docs/Web/HTTP/Cookies)):

![Request headers showing the Cookie](/jokes-tutorial/img/cookie-header-on-request.png)

So we can now check whether the user is authenticated on the server by reading that header to get the `userId` we had set into it. To test this out, let's fix the `/jokes/new` route by adding the `jokesterId` field to `prisma.joke.create` call.

<docs-info>Remember to check [the docs](../api/remix#sessions) to learn how to get the session from the request</docs-info>

<<<<<<< HEAD
💿 Update `app/utils/session.server.ts` to get the `userId` from the session. In my solution I create three functions: `getUserSession(request: Request)`, `getUserId(request: Request)` and `requireUserId(request: Request, redirectTo: string)`.
=======
💿 Update `app/utils/session.server.ts` to get the `userId` from the session. In my solution I create three functions: `getUserSession(request: Request)`, `getUserId(request: Request)` and `requireUserId(userId: string)`.
>>>>>>> 63a5b72a

<details>

<summary>app/utils/session.server.ts</summary>

<<<<<<< HEAD
```ts filename=app/utils/session.server.ts lines=[46-48,50-55,57-70]
=======
```ts filename=app/utils/session.server.ts lines=[49-51,53-58,60-73]
>>>>>>> 63a5b72a
import bcrypt from "bcrypt";
import {
  createCookieSessionStorage,
  redirect
} from "remix";
import { db } from "./db.server";

type LoginForm = {
  username: string;
  password: string;
};

export async function login({
  username,
  password
}: LoginForm) {
  const user = await db.user.findUnique({
    where: { username }
  });
  if (!user) return null;
  const isCorrectPassword = await bcrypt.compare(
    password,
    user.passwordHash
  );
  if (!isCorrectPassword) return null;
  return user;
}

const sessionSecret = process.env.SESSION_SECRET;
if (!sessionSecret) {
  throw new Error("SESSION_SECRET must be set");
}

const storage = createCookieSessionStorage({
  cookie: {
    name: "RJ_session",
    // normally you want this to be `secure: true`
    // but that doesn't work on localhost for Safari
    // https://web.dev/when-to-use-local-https/
    secure: process.env.NODE_ENV === "production",
    secrets: [sessionSecret],
    sameSite: "lax",
    path: "/",
    maxAge: 60 * 60 * 24 * 30,
    httpOnly: true
  }
});

export function getUserSession(request: Request) {
  return storage.getSession(request.headers.get("Cookie"));
}

export async function getUserId(request: Request) {
  const session = await getUserSession(request);
  const userId = session.get("userId");
  if (!userId || typeof userId !== "string") return null;
  return userId;
}

export async function requireUserId(
  request: Request,
  redirectTo: string = new URL(request.url).pathname
) {
  const session = await getUserSession(request);
  const userId = session.get("userId");
  if (!userId || typeof userId !== "string") {
    const searchParams = new URLSearchParams([
      ["redirectTo", redirectTo]
    ]);
    throw redirect(`/login?${searchParams}`);
  }
  return userId;
}

export async function createUserSession(
  userId: string,
  redirectTo: string
) {
  const session = await storage.getSession();
  session.set("userId", userId);
  return redirect(redirectTo, {
    headers: {
      "Set-Cookie": await storage.commitSession(session)
    }
  });
}
```

</details>

<docs-info>Did you notice in my example that we're `throw`ing a `Response`?!</docs-info>

In my example, I created a `requireUserId` which will throw a `redirect`. Remember `redirect` is a utility function that returns a [`Response`](https://developer.mozilla.org/en-US/docs/Web/API/Response) object. Remix will catch that thrown response and send it back to the client. It's a great way to "exit early" in abstractions like this so users of our `requireUserId` function can just assume that the return will always give us the `userId` and don't need to worry about what happens if there isn't a `userId` because the response is thrown which stops their code execution!

We'll cover this more in the error handling sections later.

You may also notice that our solution makes use of the `login` route's `redirectTo` feature we had earlier.

💿 Now update `app/routes/jokes/new.tsx` to use that function to get the userId and pass it to the `prisma.joke.create` call.

<details>

<summary>app/routes/jokes/new.tsx</summary>

```ts filename=app/routes/jokes/new.tsx lines=[4,33,54]
import type { ActionFunction } from "remix";
import { useActionData, redirect } from "remix";
import { db } from "~/utils/db.server";
import { requireUserId } from "~/utils/session.server";

function validateJokeContent(content: string) {
  if (content.length < 10) {
    return `That joke is too short`;
  }
}

function validateJokeName(name: string) {
  if (name.length < 2) {
    return `That joke's name is too short`;
  }
}

type ActionData = {
  formError?: string;
  fieldErrors?: {
    name: string | undefined;
    content: string | undefined;
  };
  fields?: {
    name: string;
    content: string;
  };
};

export const action: ActionFunction = async ({
  request
}): Promise<Response | ActionData> => {
  const userId = await requireUserId(request);
  const form = await request.formData();
  const name = form.get("name");
  const content = form.get("content");
  if (
    typeof name !== "string" ||
    typeof content !== "string"
  ) {
    return { formError: `Form not submitted correctly.` };
  }

  const fieldErrors = {
    name: validateJokeName(name),
    content: validateJokeContent(content)
  };
  const fields = { name, content };
  if (Object.values(fieldErrors).some(Boolean)) {
    return { fieldErrors, fields };
  }

  const joke = await db.joke.create({
    data: { ...fields, jokesterId: userId }
  });
  return redirect(`/jokes/${joke.id}`);
};

export default function NewJokeRoute() {
  const actionData = useActionData<ActionData>();

  return (
    <div>
      <p>Add your own hilarious joke</p>
      <form method="post">
        <div>
          <label>
            Name:{" "}
            <input
              type="text"
              defaultValue={actionData?.fields?.name}
              name="name"
              aria-invalid={
                Boolean(actionData?.fieldErrors?.name) ||
                undefined
              }
              aria-describedby={
                actionData?.fieldErrors?.name
                  ? "name-error"
                  : undefined
              }
            />
          </label>
          {actionData?.fieldErrors?.name ? (
            <p
              className="form-validation-error"
              role="alert"
              id="name-error"
            >
              {actionData.fieldErrors.name}
            </p>
          ) : null}
        </div>
        <div>
          <label>
            Content:{" "}
            <textarea
              defaultValue={actionData?.fields?.content}
              name="content"
              aria-invalid={
                Boolean(actionData?.fieldErrors?.content) ||
                undefined
              }
              aria-describedby={
                actionData?.fieldErrors?.content
                  ? "content-error"
                  : undefined
              }
            />
          </label>
          {actionData?.fieldErrors?.content ? (
            <p
              className="form-validation-error"
              role="alert"
              id="content-error"
            >
              {actionData.fieldErrors.content}
            </p>
          ) : null}
        </div>
        <div>
          <button type="submit" className="button">
            Add
          </button>
        </div>
      </form>
    </div>
  );
}
```

</details>

Super! So now if a user attempts to create a new joke, they'll be redirected to the login page because a `userId` is required to create a new joke.

### Build Logout Action

We should probably give people the ability to see that they're logged in and a way to log out right? Yeah, I think so. Let's implement that.

💿 Update `app/utils/session.server.ts` to add a `getUser` function that gets the user from prisma and a `logout` function that uses [`destroySession`](../api/remix#using-sessions) to log the user out.

<details>

<summary>app/utils/session.server.ts</summary>

<<<<<<< HEAD
```ts filename=app/utils/session.server.ts lines=[72-86,88-97]
=======
```ts filename=app/utils/session.server.ts lines=[75-89,91-100]
>>>>>>> 63a5b72a
import bcrypt from "bcrypt";
import {
  createCookieSessionStorage,
  redirect
} from "remix";
import { db } from "./db.server";

type LoginForm = {
  username: string;
  password: string;
};

export async function login({
  username,
  password
}: LoginForm) {
  const user = await db.user.findUnique({
    where: { username }
  });
  if (!user) return null;
  const isCorrectPassword = await bcrypt.compare(
    password,
    user.passwordHash
  );
  if (!isCorrectPassword) return null;
  return user;
}

const sessionSecret = process.env.SESSION_SECRET;
if (!sessionSecret) {
  throw new Error("SESSION_SECRET must be set");
}

const storage = createCookieSessionStorage({
  cookie: {
    name: "RJ_session",
    // normally you want this to be `secure: true`
    // but that doesn't work on localhost for Safari
    // https://web.dev/when-to-use-local-https/
    secure: process.env.NODE_ENV === "production",
    secrets: [sessionSecret],
    sameSite: "lax",
    path: "/",
    maxAge: 60 * 60 * 24 * 30,
    httpOnly: true
  }
});

export function getUserSession(request: Request) {
  return storage.getSession(request.headers.get("Cookie"));
}

export async function getUserId(request: Request) {
  const session = await getUserSession(request);
  const userId = session.get("userId");
  if (!userId || typeof userId !== "string") return null;
  return userId;
}

export async function requireUserId(
  request: Request,
  redirectTo: string = new URL(request.url).pathname
) {
  const session = await getUserSession(request);
  const userId = session.get("userId");
  if (!userId || typeof userId !== "string") {
    const searchParams = new URLSearchParams([
      ["redirectTo", redirectTo]
    ]);
    throw redirect(`/login?${searchParams}`);
  }
  return userId;
}

export async function getUser(request: Request) {
  const userId = await getUserId(request);
  if (typeof userId !== "string") {
    return null;
  }

  try {
    const user = await db.user.findUnique({
      where: { id: userId }
    });
    return user;
  } catch {
    throw logout(request);
  }
}

export async function logout(request: Request) {
  const session = await storage.getSession(
    request.headers.get("Cookie")
  );
  return redirect("/login", {
    headers: {
      "Set-Cookie": await storage.destroySession(session)
    }
  });
}

export async function createUserSession(
  userId: string,
  redirectTo: string
) {
  const session = await storage.getSession();
  session.set("userId", userId);
  return redirect(redirectTo, {
    headers: {
      "Set-Cookie": await storage.commitSession(session)
    }
  });
}
```

</details>

💿 Great, now we're going to update the `app/routes/jokes.tsx` route so we can display a login link if the user isn't logged in. If they are logged in then we'll display their username and a logout form. I'm also going to clean up the UI a bit to match the class names we've got as well, so feel free to copy/paste the example when you're ready.

<details>

<summary>app/routes/jokes.tsx</summary>

```tsx filename=app/routes/jokes.tsx lines=[10,23,33,37,59-70]
import { User } from "@prisma/client";
import {
  Link,
  LinksFunction,
  LoaderFunction,
  useLoaderData
} from "remix";
import { Outlet } from "remix";
import { db } from "~/utils/db.server";
import { getUser } from "~/utils/session.server";
import stylesUrl from "../styles/jokes.css";

export const links: LinksFunction = () => {
  return [
    {
      rel: "stylesheet",
      href: stylesUrl
    }
  ];
};

type LoaderData = {
  user: User | null;
  jokeListItems: Array<{ id: string; name: string }>;
};

export const loader: LoaderFunction = async ({
  request
}) => {
  const jokeListItems = await db.joke.findMany({
    take: 5,
    orderBy: { createdAt: "desc" },
    select: { id: true, name: true }
  });
  const user = await getUser(request);

  const data: LoaderData = {
    jokeListItems,
    user
  };
  return data;
};

export default function JokesRoute() {
  const data = useLoaderData<LoaderData>();

  return (
    <div className="jokes-layout">
      <header className="jokes-header">
        <div className="container">
          <h1 className="home-link">
            <Link
              to="/"
              title="Remix Jokes"
              aria-label="Remix Jokes"
            >
              <span className="logo">🤪</span>
              <span className="logo-medium">J🤪KES</span>
            </Link>
          </h1>
          {data.user ? (
            <div className="user-info">
              <span>{`Hi ${data.user.username}`}</span>
              <form action="/logout" method="post">
                <button type="submit" className="button">
                  Logout
                </button>
              </form>
            </div>
          ) : (
            <Link to="/login">Login</Link>
          )}
        </div>
      </header>
      <main className="jokes-main">
        <div className="container">
          <div className="jokes-list">
            <Link to=".">Get a random joke</Link>
            <p>Here are a few more jokes to check out:</p>
            <ul>
              {data.jokeListItems.map(joke => (
                <li key={joke.id}>
                  <Link to={joke.id}>{joke.name}</Link>
                </li>
              ))}
            </ul>
            <Link to="new" className="button">
              Add your own
            </Link>
          </div>
          <div className="jokes-outlet">
            <Outlet />
          </div>
        </div>
      </main>
    </div>
  );
}
```

</details>

<details>

<summary>app/routes/logout.tsx</summary>

```tsx filename=app/routes/logout.tsx
import type { ActionFunction, LoaderFunction } from "remix";
import { redirect } from "remix";
import { logout } from "~/utils/session.server";

export const action: ActionFunction = async ({
  request
}) => {
  return logout(request);
};

export const loader: LoaderFunction = async () => {
  return redirect("/");
};
```

</details>

Hopefully getting the user in the loader and rendering them in the component was pretty straightforward. There are a few things I want to call out about other parts of my version of the code before we continue.

First, the new `logout` route is just there to make it easy for us to logout. The reason that we're using an action (rather than a loader) is because want to avoid [CSRF](https://developer.mozilla.org/en-US/docs/Glossary/CSRF) problems by using a POST request rather than a GET request. This is why the logout button is a form and not a link. Additionally, Remix will only re-call our loaders when we perform an `action`, so if we used a `loader` then the cache would not get invalidated. The `loader` is just there in case someone somehow lands on that page, we'll just redirect them back home.

```tsx
<Link to="new" className="button">
  Add your own
</Link>
```

Notice that the `to` prop is set to "new" without any `/`. This is the benefit of nested routing. You don't have to construct the entire URL. It can be relative. This is the same thing for the `<Link to=".">Get a random joke</Link>` link which will effectively tell Remix to reload the data for the current route.

Terrific, now our app looks like this:

![Jokes page nice and designed](/jokes-tutorial/img/random-joke-designed.png)

![New Joke form designed](/jokes-tutorial/img/new-joke-designed.png)

### User Registration

I suppose now would be a good time to add support for user registration! Did you forget like I did? 😅 Well, let's get that bit added before moving on.

Luckily, all we need to do to support this is to update `app/utils/session.server.ts` with a `register` function that's pretty similar to our `login` function. The difference here is that we need to use `bcrypt.hash` to hash the password before we store it in the database. Then update the `register` case in our `app/routes/login.tsx` route to handle the registration.

💿 Update both `app/utils/session.server.ts` and `app/routes/login.tsx` to handle user registration.

<details>

<summary>app/utils/session.server.ts</summary>

```tsx filename=app/utils/session.server.ts lines=[13-21]
import bcrypt from "bcrypt";
import {
  createCookieSessionStorage,
  redirect
} from "remix";
import { db } from "./db.server";

type LoginForm = {
  username: string;
  password: string;
};

export async function register({
  username,
  password
}: LoginForm) {
  const passwordHash = await bcrypt.hash(password, 10);
  return db.user.create({
    data: { username, passwordHash }
  });
}

export async function login({
  username,
  password
}: LoginForm) {
  const user = await db.user.findUnique({
    where: { username }
  });
  if (!user) return null;
  const isCorrectPassword = await bcrypt.compare(
    password,
    user.passwordHash
  );
  if (!isCorrectPassword) return null;
  return user;
}

const sessionSecret = process.env.SESSION_SECRET;
if (!sessionSecret) {
  throw new Error("SESSION_SECRET must be set");
}

const storage = createCookieSessionStorage({
  cookie: {
    name: "RJ_session",
    // normally you want this to be `secure: true`
    // but that doesn't work on localhost for Safari
    // https://web.dev/when-to-use-local-https/
    secure: process.env.NODE_ENV === "production",
    secrets: [sessionSecret],
    sameSite: "lax",
    path: "/",
    maxAge: 60 * 60 * 24 * 30,
    httpOnly: true
  }
});

export function getUserSession(request: Request) {
  return storage.getSession(request.headers.get("Cookie"));
}

export async function getUserId(request: Request) {
  const session = await getUserSession(request);
  const userId = session.get("userId");
  if (!userId || typeof userId !== "string") return null;
  return userId;
}

export async function requireUserId(
  request: Request,
  redirectTo: string = new URL(request.url).pathname
) {
  const session = await getUserSession(request);
  const userId = session.get("userId");
  if (!userId || typeof userId !== "string") {
    const searchParams = new URLSearchParams([
      ["redirectTo", redirectTo]
    ]);
    throw redirect(`/login?${searchParams}`);
  }
  return userId;
}

export async function getUser(request: Request) {
  const userId = await getUserId(request);
  if (typeof userId !== "string") {
    return null;
  }

  try {
    const user = await db.user.findUnique({
      where: { id: userId }
    });
    return user;
  } catch {
    throw logout(request);
  }
}

export async function logout(request: Request) {
  const session = await storage.getSession(
    request.headers.get("Cookie")
  );
  return redirect("/login", {
    headers: {
      "Set-Cookie": await storage.destroySession(session)
    }
  });
}

export async function createUserSession(
  userId: string,
  redirectTo: string
) {
  const session = await storage.getSession();
  session.set("userId", userId);
  return redirect(redirectTo, {
    headers: {
      "Set-Cookie": await storage.commitSession(session)
    }
  });
}
```

</details>

<details>

<summary>app/routes/login.tsx</summary>

```tsx filename=app/routes/login.tsx lines=[2,7,86-93]
import type { ActionFunction, LinksFunction } from "remix";
import {
  useActionData,
  useSearchParams,
  Link
} from "remix";
import { db } from "~/utils/db.server";
import {
  createUserSession,
  login,
  register
} from "~/utils/session.server";
import stylesUrl from "../styles/login.css";

export const links: LinksFunction = () => {
  return [{ rel: "stylesheet", href: stylesUrl }];
};

function validateUsername(username: unknown) {
  if (typeof username !== "string" || username.length < 3) {
    return `Usernames must be at least 3 characters long`;
  }
}

function validatePassword(password: unknown) {
  if (typeof password !== "string" || password.length < 6) {
    return `Passwords must be at least 6 characters long`;
  }
}

type ActionData = {
  formError?: string;
  fieldErrors?: {
    username: string | undefined;
    password: string | undefined;
  };
  fields?: {
    loginType: string;
    username: string;
    password: string;
  };
};

export const action: ActionFunction = async ({
  request
}): Promise<Response | ActionData> => {
  const form = await request.formData();
  const loginType = form.get("loginType");
  const username = form.get("username");
  const password = form.get("password");
  const redirectTo = form.get("redirectTo") || "/jokes";
  if (
    typeof loginType !== "string" ||
    typeof username !== "string" ||
    typeof password !== "string" ||
    typeof redirectTo !== "string"
  ) {
    return { formError: `Form not submitted correctly.` };
  }

  const fields = { loginType, username, password };
  const fieldErrors = {
    username: validateUsername(username),
    password: validatePassword(password)
  };
  if (Object.values(fieldErrors).some(Boolean))
    return { fieldErrors, fields };

  switch (loginType) {
    case "login": {
      const user = await login({ username, password });
      if (!user) {
        return {
          fields,
          formError: `Username/Password combination is incorrect`
        };
      }
      return createUserSession(user.id, redirectTo);
    }
    case "register": {
      const userExists = await db.user.findFirst({
        where: { username }
      });
      if (userExists) {
        return {
          fields,
          formError: `User with username ${username} already exists`
        };
      }
      const user = await register({ username, password });
      if (!user) {
        return {
          fields,
          formError: `Something went wrong trying to create a new user.`
        };
      }
      return createUserSession(user.id, redirectTo);
    }
    default: {
      return { fields, formError: `Login type invalid` };
    }
  }
};

export default function Login() {
  const actionData = useActionData<ActionData>();
  const [searchParams] = useSearchParams();
  return (
    <div className="container">
      <div className="content" data-light="">
        <h1>Login</h1>
        <form
          method="post"
          aria-describedby={
            actionData?.formError
              ? "form-error-message"
              : undefined
          }
        >
          <input
            type="hidden"
            name="redirectTo"
            value={
              searchParams.get("redirectTo") ?? undefined
            }
          />
          <fieldset>
            <legend className="sr-only">
              Login or Register?
            </legend>
            <label>
              <input
                type="radio"
                name="loginType"
                value="login"
                defaultChecked={
                  !actionData?.fields?.loginType ||
                  actionData?.fields?.loginType === "login"
                }
              />{" "}
              Login
            </label>
            <label>
              <input
                type="radio"
                name="loginType"
                value="register"
                defaultChecked={
                  actionData?.fields?.loginType ===
                  "register"
                }
              />{" "}
              Register
            </label>
          </fieldset>
          <div>
            <label htmlFor="username-input">Username</label>
            <input
              type="text"
              id="username-input"
              name="username"
              defaultValue={actionData?.fields?.username}
              aria-invalid={Boolean(
                actionData?.fieldErrors?.username
              )}
              aria-describedby={
                actionData?.fieldErrors?.username
                  ? "username-error"
                  : undefined
              }
            />
            {actionData?.fieldErrors?.username ? (
              <p
                className="form-validation-error"
                role="alert"
                id="username-error"
              >
                {actionData?.fieldErrors.username}
              </p>
            ) : null}
          </div>
          <div>
            <label htmlFor="password-input">Password</label>
            <input
              id="password-input"
              name="password"
              defaultValue={actionData?.fields?.password}
              type="password"
              aria-invalid={
                Boolean(
                  actionData?.fieldErrors?.password
                ) || undefined
              }
              aria-describedby={
                actionData?.fieldErrors?.password
                  ? "password-error"
                  : undefined
              }
            />
            {actionData?.fieldErrors?.password ? (
              <p
                className="form-validation-error"
                role="alert"
                id="password-error"
              >
                {actionData?.fieldErrors.password}
              </p>
            ) : null}
          </div>
          <div id="form-error-message">
            {actionData?.formError ? (
              <p
                className="form-validation-error"
                role="alert"
              >
                {actionData?.formError}
              </p>
            ) : null}
          </div>
          <button type="submit" className="button">
            Submit
          </button>
        </form>
      </div>
      <div className="links">
        <ul>
          <li>
            <Link to="/">Home</Link>
          </li>
          <li>
            <Link to="/jokes">Jokes</Link>
          </li>
        </ul>
      </div>
    </div>
  );
}
```

</details>

Phew, there we go. Now users can register for a new account!

## Unexpected errors

I'm sorry, but there's no way you'll be able to avoid errors at some point. Servers fall over, co-workers use `// @ts-ignore`, and so on. So we need to just embrace the possibility of unexpected errors and deal with them.

Luckily, error handling in Remix is stellar. You may have used React's [Error Boundary feature](https://reactjs.org/docs/error-boundaries.html#gatsby-focus-wrapper). With Remix, your route modules can export an [`ErrorBoundary` component](../api/conventions#errorboundary) and it will be used. But it's even cooler because it works on the server too! Not only that, but it'll handle errors in `loader`s and `action`s too! Wowza! So let's get to it!

We're going to add four Error Boundaries in our app. One in each of the child routes in `app/routes/jokes/*` in case there's an error reading or processing stuff with the jokes, and one in `app/root.tsx` to handle errors for everything else.

<docs-info>The `app/root.tsx` ErrorBoundary is a bit more complicated</docs-info>

Remember that the `app/root.tsx` module is responsible for rendering our `<html>` element. When the `ErrorBoundary` is rendered, it's rendered _in place_ of the default export. That means the `app/root.tsx` module should render the `<html>` element along with the `<Link />` elements, etc.

💿 Add a simple ErrorBoundary to each of those files.

<details>

<summary>app/root.tsx</summary>

```tsx filename=app/root.tsx lines=[59-68]
import type { LinksFunction } from "remix";
import { Links, LiveReload, Outlet } from "remix";

import globalStylesUrl from "./styles/global.css";
import globalMediumStylesUrl from "./styles/global-medium.css";
import globalLargeStylesUrl from "./styles/global-large.css";

export const links: LinksFunction = () => {
  return [
    {
      rel: "stylesheet",
      href: globalStylesUrl
    },
    {
      rel: "stylesheet",
      href: globalMediumStylesUrl,
      media: "print, (min-width: 640px)"
    },
    {
      rel: "stylesheet",
      href: globalLargeStylesUrl,
      media: "screen and (min-width: 1024px)"
    }
  ];
};

function Document({
  children,
  title = `Remix: So great, it's funny!`
}: {
  children: React.ReactNode;
  title?: string;
}) {
  return (
    <html lang="en">
      <head>
        <meta charSet="utf-8" />
        <title>Remix: So great, it's funny!</title>
        <Links />
      </head>
      <body>
        {children}
        {process.env.NODE_ENV === "development" ? (
          <LiveReload />
        ) : null}
      </body>
    </html>
  );
}

export default function App() {
  return (
    <Document>
      <Outlet />
    </Document>
  );
}

export function ErrorBoundary({ error }: { error: Error }) {
  return (
    <Document title="Uh-oh!">
      <div className="error-container">
        <h1>App Error</h1>
        <pre>{error.message}</pre>
      </div>
    </Document>
  );
}
```

</details>

<details>

<summary>app/routes/jokes/$jokeId.tsx</summary>

```tsx filename=app/routes/jokes/$jokeId.tsx nocopy
// ...

import { Link, useLoaderData, useParams } from "remix";

// ...

export function ErrorBoundary() {
  const { jokeId } = useParams();
  return (
    <div className="error-container">{`There was an error loading joke by the id ${jokeId}. Sorry.`}</div>
  );
}
```

</details>

<details>

<summary>app/routes/jokes/new.tsx</summary>

```tsx filename=app/routes/jokes/new.tsx nocopy
// ...

export function ErrorBoundary() {
  return (
    <div className="error-container">
      Something unexpected went wrong. Sorry about that.
    </div>
  );
}
```

</details>

<details>

<summary>app/routes/jokes/index.tsx</summary>

```tsx filename=app/routes/jokes/index.tsx nocopy
// ...

export function ErrorBoundary() {
  return (
    <div className="error-container">
      I did a whoopsies.
    </div>
  );
}
```

</details>

Ok great, with those in place, let's check what happens when there's an error. Go ahead and just add this to the default component, loader, or action of each of the routes. Here's what I get:

![App error](/jokes-tutorial/img/app-level-error.png)

![Joke Page Error](/jokes-tutorial/img/joke-id-error.png)

![Joke Index Page Error](/jokes-tutorial/img/jokes-index-error.png)

![New Joke Page Error](/jokes-tutorial/img/new-joke-error.png)

What I love about this is that in the case of the children routes, the only unusable part of the app is the part that actually broke. The rest of the app is completely interactive. There's another point for the user's experience!

## Expected errors

Sometimes users do things we can anticipate. I'm not talking about validation necessarily. I'm talking about things like whether the user's authenticated (status `401`) or authorized (status `403`) to do what they're trying to do. Or maybe they're looking for something that isn't there (status `404`).

It might help to think of the unexpected errors as 500-level errors ([server errors](https://developer.mozilla.org/en-US/docs/Web/HTTP/Status#server_error_responses)) and the expected errors as 400-level errors ([client errors](https://developer.mozilla.org/en-US/docs/Web/HTTP/Status#client_error_responses)).

For client error responses, Remix offers something similar to Error Boundaries. It's called [`Catch Boundaries`](../api/conventions#catchboundary) and it works almost exactly the same. In this case, when your server code detects a problem, it'll throw a [`Response`](https://developer.mozilla.org/en-US/docs/Web/API/Response) object. Remix then catches that thrown response and renders your `CatchBoundary`. Just like the `useLoaderData` hook to get data from the `loader` and the `useActionData` hook to get data from the `action`, the `CatchBoundary` gets its data from the `useCaught` hook. This will return the `Response` that was thrown.

One last thing, this isn't for form validations and stuff. We already discussed that earlier with `useActionData`. This is just for situations where the user did something that means we can't reasonably render our default component so we want to render something else instead.

<docs-info>`ErrorBoundary` and `CatchBoundary` allow our default exports to represent the "happy path" and not worry about errors. If the default component is rendered, then we can assume all is right with the world.</docs-info>

With that understanding, we're going to add a `CatchBoundary` component to the following routes:

- `app/root.tsx` - Just as a last resort fallback.
- `app/routes/jokes/$jokeId.tsx` - When a user tries to access a joke that doesn't exist (404).
- `app/routes/jokes/new.tsx` - When a user tries to go to this page without being authenticated (401). Right now they'll just get redirected to the login if they try to submit it without authenticating. That would be super annoying to spend time writing a joke only to get redirected. Rather than inexplicably redirecting them, we could render a message that says they need to authenticate first.
- `app/routes/jokes/index.tsx` - If there are no jokes in the database then a random joke is 404-not found. (simulate this by deleting the `prisma/dev.db` and running `npx prisma db push`. Don't forget to run `npx prisma db seed` afterwards to get your seed data back.)

💿 Let's add these CatchBoundaries to the routes.

<details>

<summary>app/root.tsx</summary>

```tsx filename=app/root.tsx lines=[2,59-73]
import type { LinksFunction } from "remix";
import { Links, LiveReload, Outlet, useCatch } from "remix";

import globalStylesUrl from "./styles/global.css";
import globalMediumStylesUrl from "./styles/global-medium.css";
import globalLargeStylesUrl from "./styles/global-large.css";

export const links: LinksFunction = () => {
  return [
    {
      rel: "stylesheet",
      href: globalStylesUrl
    },
    {
      rel: "stylesheet",
      href: globalMediumStylesUrl,
      media: "print, (min-width: 640px)"
    },
    {
      rel: "stylesheet",
      href: globalLargeStylesUrl,
      media: "screen and (min-width: 1024px)"
    }
  ];
};

function Document({
  children,
  title = `Remix: So great, it's funny!`
}: {
  children: React.ReactNode;
  title?: string;
}) {
  return (
    <html lang="en">
      <head>
        <meta charSet="utf-8" />
        <title>{title}</title>
        <Links />
      </head>
      <body>
        {children}
        {process.env.NODE_ENV === "development" ? (
          <LiveReload />
        ) : null}
      </body>
    </html>
  );
}

export default function App() {
  return (
    <Document>
      <Outlet />
    </Document>
  );
}

export function CatchBoundary() {
  const caught = useCatch();

  return (
    <Document
      title={`${caught.status} ${caught.statusText}`}
    >
      <div className="error-container">
        <h1>
          {caught.status} {caught.statusText}
        </h1>
      </div>
    </Document>
  );
}

export function ErrorBoundary({ error }: { error: Error }) {
  return (
    <Document title="Uh-oh!">
      <div className="error-container">
        <h1>App Error</h1>
        <pre>{error.message}</pre>
      </div>
    </Document>
  );
}
```

</details>

<details>

<summary>app/routes/jokes/$jokeId.tsx</summary>

```tsx filename=app/routes/jokes/$jokeId.tsx lines=[5,17-21,38-49]
import type { LoaderFunction } from "remix";
import {
  Link,
  useLoaderData,
  useCatch,
  useParams
} from "remix";
import type { Joke } from "@prisma/client";
import { db } from "~/utils/db.server";

type LoaderData = { joke: Joke };

export const loader: LoaderFunction = async ({
  params
}) => {
  const joke = await db.joke.findUnique({
    where: { id: params.jokeId }
  });
  if (!joke) {
    throw new Response("What a joke! Not found.", {
      status: 404
    });
  }
  const data: LoaderData = { joke };
  return data;
};

export default function JokeRoute() {
  const data = useLoaderData<LoaderData>();

  return (
    <div>
      <p>Here's your hilarious joke:</p>
      <p>{data.joke.content}</p>
      <Link to=".">{data.joke.name} Permalink</Link>
    </div>
  );
}

export function CatchBoundary() {
  const caught = useCatch();
  const params = useParams();
  if (caught.status === 404) {
    return (
      <div className="error-container">
        Huh? What the heck is "{params.jokeId}"?
      </div>
    );
  }
  throw new Error(`Unhandled error: ${caught.status}`);
}

export function ErrorBoundary() {
  const { jokeId } = useParams();
  return (
    <div className="error-container">{`There was an error loading joke by the id ${jokeId}. Sorry.`}</div>
  );
}
```

</details>

<details>

<summary>app/routes/jokes/index.tsx</summary>

```tsx filename=app/routes/jokes/index.tsx lines=[2,15-19,38-51]
import type { LoaderFunction } from "remix";
import { useLoaderData, Link, useCatch } from "remix";
import type { Joke } from "@prisma/client";
import { db } from "~/utils/db.server";

type LoaderData = { randomJoke: Joke };

export const loader: LoaderFunction = async () => {
  const count = await db.joke.count();
  const randomRowNumber = Math.floor(Math.random() * count);
  const [randomJoke] = await db.joke.findMany({
    take: 1,
    skip: randomRowNumber
  });
  if (!randomJoke) {
    throw new Response("No random joke found", {
      status: 404
    });
  }
  const data: LoaderData = { randomJoke };
  return data;
};

export default function JokesIndexRoute() {
  const data = useLoaderData<LoaderData>();

  return (
    <div>
      <p>Here's a random joke:</p>
      <p>{data.randomJoke.content}</p>
      <Link to={data.randomJoke.id}>
        "{data.randomJoke.name}" Permalink
      </Link>
    </div>
  );
}

export function CatchBoundary() {
  const caught = useCatch();

  if (caught.status === 404) {
    return (
      <div className="error-container">
        There are no jokes to display.
      </div>
    );
  }
  throw new Error(
    `Unexpected caught response with status: ${caught.status}`
  );
}

export function ErrorBoundary() {
  return (
    <div className="error-container">
      I did a whoopsies.
    </div>
  );
}
```

</details>

<details>

<summary>app/routes/jokes/new.tsx</summary>

```tsx filename=app/routes/jokes/new.tsx lines=[5-6,14-20,147-158]
import type { ActionFunction, LoaderFunction } from "remix";
import {
  useActionData,
  redirect,
  useCatch,
  Link
} from "remix";
import { db } from "~/utils/db.server";
import {
  requireUserId,
  getUserId
} from "~/utils/session.server";

export const loader: LoaderFunction = async ({
  request
}) => {
  const userId = await getUserId(request);
  if (!userId) {
    throw new Response("Unauthorized", { status: 401 });
  }
  return {};
};

function validateJokeContent(content: string) {
  if (content.length < 10) {
    return `That joke is too short`;
  }
}

function validateJokeName(name: string) {
  if (name.length < 2) {
    return `That joke's name is too short`;
  }
}

type ActionData = {
  formError?: string;
  fieldErrors?: {
    name: string | undefined;
    content: string | undefined;
  };
  fields?: {
    name: string;
    content: string;
  };
};

export const action: ActionFunction = async ({
  request
}): Promise<Response | ActionData> => {
  const userId = await requireUserId(request);
  const form = await request.formData();
  const name = form.get("name");
  const content = form.get("content");
  if (
    typeof name !== "string" ||
    typeof content !== "string"
  ) {
    return { formError: `Form not submitted correctly.` };
  }

  const fieldErrors = {
    name: validateJokeName(name),
    content: validateJokeContent(content)
  };
  const fields = { name, content };
  if (Object.values(fieldErrors).some(Boolean)) {
    return { fieldErrors, fields };
  }

  const joke = await db.joke.create({
    data: { ...fields, jokesterId: userId }
  });
  return redirect(`/jokes/${joke.id}`);
};

export default function NewJokeRoute() {
  const actionData = useActionData<ActionData>();

  return (
    <div>
      <p>Add your own hilarious joke</p>
      <form method="post">
        <div>
          <label>
            Name:{" "}
            <input
              type="text"
              defaultValue={actionData?.fields?.name}
              name="name"
              aria-invalid={
                Boolean(actionData?.fieldErrors?.name) ||
                undefined
              }
              aria-describedby={
                actionData?.fieldErrors?.name
                  ? "name-error"
                  : undefined
              }
            />
          </label>
          {actionData?.fieldErrors?.name ? (
            <p
              className="form-validation-error"
              role="alert"
              id="name-error"
            >
              {actionData.fieldErrors.name}
            </p>
          ) : null}
        </div>
        <div>
          <label>
            Content:{" "}
            <textarea
              defaultValue={actionData?.fields?.content}
              name="content"
              aria-invalid={
                Boolean(actionData?.fieldErrors?.content) ||
                undefined
              }
              aria-describedby={
                actionData?.fieldErrors?.content
                  ? "content-error"
                  : undefined
              }
            />
          </label>
          {actionData?.fieldErrors?.content ? (
            <p
              className="form-validation-error"
              role="alert"
              id="content-error"
            >
              {actionData.fieldErrors.content}
            </p>
          ) : null}
        </div>
        <div>
          <button type="submit" className="button">
            Add
          </button>
        </div>
      </form>
    </div>
  );
}

export function CatchBoundary() {
  const caught = useCatch();

  if (caught.status === 401) {
    return (
      <div className="error-container">
        <p>You must be logged in to create a joke.</p>
        <Link to="/login">Login</Link>
      </div>
    );
  }
}

export function ErrorBoundary() {
  return (
    <div className="error-container">
      Something unexpected went wrong. Sorry about that.
    </div>
  );
}
```

</details>

Here's what I've got with that:

![App 400 Bad Request](/jokes-tutorial/img/app-400.png)

![A 404 on the joke page](/jokes-tutorial/img/joke-404.png)

![A 404 on the random joke page](/jokes-tutorial/img/jokes-404.png)

![A 401 on the new joke page](/jokes-tutorial/img/new-joke-401.png)

Awesome! We're ready to handle errors and it didn't complicate our happy path one bit! 🎉

Oh, and don't you love how just like with the `ErrorBoundary`, it's all contextual? So the rest of the app continues to function just as well. Another point for user experience 💪

You know what, while we're adding catch boundaries. Why don't we improve the `app/routes/jokes/$jokeId.tsx` route a bit by allowing users to delete the joke if they own it. If they don't, we can give them a 401 error in the catch boundary.

One thing to keep in mind with `delete` is that HTML forms only support `method="get"` and `method="post"`. They don't support `method="delete"`. So to make sure our form will work with and without JavaScript, it's a good idea to do something like this:

```tsx
<form method="post">
  <input type="hidden" name="_method" value="delete" />
  <button type="submit">Delete</button>
</form>
```

And then the `action` can determine whether the intention is to delete based on the `request.formData().get('_method')`.

💿 Add a delete capability to `app/routes/jokes/$jokeId.tsx` route.

<details>

<summary>app/routes/jokes/$jokeId.tsx</summary>

```tsx filename=app/routes/jokes/$jokeId.tsx lines=[2,8,11,28-55,65-74,79-101]
import type { Joke } from "@prisma/client";
import { ActionFunction, LoaderFunction } from "remix";
import {
  Link,
  useLoaderData,
  useCatch,
  redirect,
  useParams
} from "remix";
import { db } from "~/utils/db.server";
import { requireUserId } from "~/utils/session.server";

type LoaderData = { joke: Joke };

export const loader: LoaderFunction = async ({
  params
}) => {
  const joke = await db.joke.findUnique({
    where: { id: params.jokeId }
  });
  if (!joke) {
    throw new Response("What a joke! Not found.", {
      status: 404
    });
  }
  const data: LoaderData = { joke };
  return data;
};

export const action: ActionFunction = async ({
  request,
  params
}) => {
  const form = await request.formData();
  if (form.get("_method") === "delete") {
    const userId = await requireUserId(request);
    const joke = await db.joke.findUnique({
      where: { id: params.jokeId }
    });
    if (!joke) {
      throw new Response(
        "Can't delete what does not exist",
        { status: 404 }
      );
    }
    if (joke.jokesterId !== userId) {
      throw new Response(
        "Pssh, nice try. That's not your joke",
        {
          status: 401
        }
      );
    }
    await db.joke.delete({ where: { id: params.jokeId } });
    return redirect("/jokes");
  }
};

export default function JokeRoute() {
  const data = useLoaderData<LoaderData>();

  return (
    <div>
      <p>Here's your hilarious joke:</p>
      <p>{data.joke.content}</p>
      <Link to=".">{data.joke.name} Permalink</Link>
      <form method="post">
        <input
          type="hidden"
          name="_method"
          value="delete"
        />
        <button type="submit" className="button">
          Delete
        </button>
      </form>
    </div>
  );
}

export function CatchBoundary() {
  const caught = useCatch();
  const params = useParams();
  switch (caught.status) {
    case 404: {
      return (
        <div className="error-container">
          Huh? What the heck is {params.jokeId}?
        </div>
      );
    }
    case 401: {
      return (
        <div className="error-container">
          Sorry, but {params.jokeId} is not your joke.
        </div>
      );
    }
    default: {
      throw new Error(`Unhandled error: ${caught.status}`);
    }
  }
}

export function ErrorBoundary({ error }: { error: Error }) {
  console.error(error);
  const { jokeId } = useParams();
  return (
    <div className="error-container">{`There was an error loading joke by the id ${jokeId}. Sorry.`}</div>
  );
}
```

</details>

Now that people will get a proper error message if they try to delete a joke that is not theirs, maybe we could also simply hide the delete button if the user doesn't own the joke.

<details>

<summary>app/routes/jokes/$jokeId.tsx</summary>

```tsx filename=app/routes/jokes/$jokeId.tsx lines=[12,16,19,22,33,75-86]
import { ActionFunction, LoaderFunction } from "remix";
import {
  Link,
  useLoaderData,
  useCatch,
  redirect,
  useParams
} from "remix";
import type { Joke } from "@prisma/client";
import { db } from "~/utils/db.server";
import {
  getUserId,
  requireUserId
} from "~/utils/session.server";

type LoaderData = { joke: Joke; isOwner: boolean };

export const loader: LoaderFunction = async ({
  request,
  params
}) => {
  const userId = await getUserId(request);
  const joke = await db.joke.findUnique({
    where: { id: params.jokeId }
  });
  if (!joke) {
    throw new Response("What a joke! Not found.", {
      status: 404
    });
  }
  const data: LoaderData = {
    joke,
    isOwner: userId === joke.jokesterId
  };
  return data;
};

export const action: ActionFunction = async ({
  request,
  params
}) => {
  const form = await request.formData();
  if (form.get("_method") === "delete") {
    const userId = await requireUserId(request);
    const joke = await db.joke.findUnique({
      where: { id: params.jokeId }
    });
    if (!joke) {
      throw new Response(
        "Can't delete what does not exist",
        { status: 404 }
      );
    }
    if (joke.jokesterId !== userId) {
      throw new Response(
        "Pssh, nice try. That's not your joke",
        {
          status: 401
        }
      );
    }
    await db.joke.delete({ where: { id: params.jokeId } });
    return redirect("/jokes");
  }
};

export default function JokeRoute() {
  const data = useLoaderData<LoaderData>();

  return (
    <div>
      <p>Here's your hilarious joke:</p>
      <p>{data.joke.content}</p>
      <Link to=".">{data.joke.name} Permalink</Link>
      {data.isOwner ? (
        <form method="post">
          <input
            type="hidden"
            name="_method"
            value="delete"
          />
          <button type="submit" className="button">
            Delete
          </button>
        </form>
      ) : null}
    </div>
  );
}

export function CatchBoundary() {
  const caught = useCatch();
  const params = useParams();
  switch (caught.status) {
    case 404: {
      return (
        <div className="error-container">
          Huh? What the heck is {params.jokeId}?
        </div>
      );
    }
    case 401: {
      return (
        <div className="error-container">
          Sorry, but {params.jokeId} is not your joke.
        </div>
      );
    }
    default: {
      throw new Error(`Unhandled error: ${caught.status}`);
    }
  }
}

export function ErrorBoundary({ error }: { error: Error }) {
  console.error(error);

  const { jokeId } = useParams();
  return (
    <div className="error-container">{`There was an error loading joke by the id ${jokeId}. Sorry.`}</div>
  );
}
```

</details>

## SEO with Meta tags

Meta tags are useful for SEO and social media. The tricky bit is that often the part of the code that has access to the data you need is in components that request/use the data.

This is why Remix has the [`meta`](../api/conventions#meta) export. Why don't you go through and add a useful few meta tags to the following routes:

- `app/routes/index.tsx`
- `app/routes/login.tsx`
- `app/routes/jokes/$jokeId.tsx` - (this one you can reference the joke's name in the title which is fun)

But before you get started, remember that we're in charge of rendering everything from the `<html>` to the `</html>` which means we need to make sure these `meta` tags are rendered in the `<head>` of the `<html>`. This is why Remix gives us a [`<Meta />` component](../api/remix#meta-links-scripts).

💿 Add the `<Meta />` component to `app/root.tsx`, and add the `meta` export to the routes mentioned above. The `<Meta />` component needs to be placed above the existing `<title>` tag to be able to overwrite it when provided.

<details>

<summary>app/root.tsx</summary>

```ts filename=app/root.tsx lines=[1,7,33-45,58]
import type { LinksFunction, MetaFunction } from "remix";
import {
  Links,
  LiveReload,
  Outlet,
  useCatch,
  Meta
} from "remix";

import globalStylesUrl from "./styles/global.css";
import globalMediumStylesUrl from "./styles/global-medium.css";
import globalLargeStylesUrl from "./styles/global-large.css";

export const links: LinksFunction = () => {
  return [
    {
      rel: "stylesheet",
      href: globalStylesUrl
    },
    {
      rel: "stylesheet",
      href: globalMediumStylesUrl,
      media: "print, (min-width: 640px)"
    },
    {
      rel: "stylesheet",
      href: globalLargeStylesUrl,
      media: "screen and (min-width: 1024px)"
    }
  ];
};

export const meta: MetaFunction = () => {
  const description = `Learn Remix and laugh at the same time!`;
  return {
    description,
    keywords: "Remix,jokes",
    "twitter:image": "https://remix-jokes.lol/social.png",
    "twitter:card": "summary_large_image",
    "twitter:creator": "@remix_run",
    "twitter:site": "@remix_run",
    "twitter:title": "Remix Jokes",
    "twitter:description": description
  };
};

function Document({
  children,
  title = `Remix: So great, it's funny!`
}: {
  children: React.ReactNode;
  title?: string;
}) {
  return (
    <html lang="en">
      <head>
        <meta charSet="utf-8" />
        <Meta />
        <title>{title}</title>
        <Links />
      </head>
      <body>
        {children}
        {process.env.NODE_ENV === "development" ? (
          <LiveReload />
        ) : null}
      </body>
    </html>
  );
}

export default function App() {
  return (
    <Document>
      <Outlet />
    </Document>
  );
}

export function CatchBoundary() {
  const caught = useCatch();

  return (
    <Document
      title={`${caught.status} ${caught.statusText}`}
    >
      <div className="error-container">
        <h1>
          {caught.status} {caught.statusText}
        </h1>
      </div>
    </Document>
  );
}

export function ErrorBoundary({ error }: { error: Error }) {
  return (
    <Document title="Uh-oh!">
      <div className="error-container">
        <h1>App Error</h1>
        <pre>{error.message}</pre>
      </div>
    </Document>
  );
}
```

</details>

<details>

<summary>app/routes/index.tsx</summary>

```ts filename=app/routes/index.tsx lines=[1,14-20]
import type { LinksFunction, MetaFunction } from "remix";
import { Link } from "remix";
import stylesUrl from "../styles/index.css";

export const links: LinksFunction = () => {
  return [
    {
      rel: "stylesheet",
      href: stylesUrl
    }
  ];
};

export const meta: MetaFunction = () => {
  return {
    title: "Remix: So great, it's funny!",
    description:
      "Remix jokes app. Learn Remix and laugh at the same time!"
  };
};

export default function Index() {
  return (
    <div className="container">
      <div className="content">
        <h1>
          Remix <span>Jokes!</span>
        </h1>
        <nav>
          <ul>
            <li>
              <Link to="jokes">Read Jokes</Link>
            </li>
          </ul>
        </nav>
      </div>
    </div>
  );
}
```

</details>

<details>

<summary>app/routes/login.tsx</summary>

```ts filename=app/routes/login.tsx lines=[4,23-29]
import type {
  ActionFunction,
  LinksFunction,
  MetaFunction
} from "remix";
import {
  useActionData,
  Link,
  useSearchParams
} from "remix";
import { db } from "~/utils/db.server";
import {
  createUserSession,
  login,
  register
} from "~/utils/session.server";
import stylesUrl from "../styles/login.css";

export const links: LinksFunction = () => {
  return [{ rel: "stylesheet", href: stylesUrl }];
};

export const meta: MetaFunction = () => {
  return {
    title: "Remix Jokes | Login",
    description:
      "Login to submit your own jokes to Remix Jokes!"
  };
};

function validateUsername(username: unknown) {
  if (typeof username !== "string" || username.length < 3) {
    return `Usernames must be at least 3 characters long`;
  }
}

function validatePassword(password: unknown) {
  if (typeof password !== "string" || password.length < 6) {
    return `Passwords must be at least 6 characters long`;
  }
}

type ActionData = {
  formError?: string;
  fieldErrors?: {
    username: string | undefined;
    password: string | undefined;
  };
  fields?: {
    loginType: string;
    username: string;
    password: string;
  };
};

export const action: ActionFunction = async ({
  request
}): Promise<Response | ActionData> => {
  const form = await request.formData();
  const loginType = form.get("loginType");
  const username = form.get("username");
  const password = form.get("password");
  const redirectTo = form.get("redirectTo") || "/jokes";
  if (
    typeof loginType !== "string" ||
    typeof username !== "string" ||
    typeof password !== "string" ||
    typeof redirectTo !== "string"
  ) {
    return { formError: `Form not submitted correctly.` };
  }

  const fields = { loginType, username, password };
  const fieldErrors = {
    username: validateUsername(username),
    password: validatePassword(password)
  };
  if (Object.values(fieldErrors).some(Boolean))
    return { fieldErrors, fields };

  switch (loginType) {
    case "login": {
      const user = await login({ username, password });
      if (!user) {
        return {
          fields,
          formError: `Username/Password combination is incorrect`
        };
      }
      return createUserSession(user.id, redirectTo);
    }
    case "register": {
      const userExists = await db.user.findFirst({
        where: { username }
      });
      if (userExists) {
        return {
          fields,
          formError: `User with username ${username} already exists`
        };
      }
      const user = await register({ username, password });
      if (!user) {
        return {
          fields,
          formError: `Something went wrong trying to create a new user.`
        };
      }
      return createUserSession(user.id, redirectTo);
    }
    default: {
      return { fields, formError: `Login type invalid` };
    }
  }
};

export default function Login() {
  const actionData = useActionData<ActionData>();
  const [searchParams] = useSearchParams();
  return (
    <div className="container">
      <div className="content" data-light="">
        <h1>Login</h1>
        <form
          method="post"
          aria-describedby={
            actionData?.formError
              ? "form-error-message"
              : undefined
          }
        >
          <input
            type="hidden"
            name="redirectTo"
            value={
              searchParams.get("redirectTo") ?? undefined
            }
          />
          <fieldset>
            <legend className="sr-only">
              Login or Register?
            </legend>
            <label>
              <input
                type="radio"
                name="loginType"
                value="login"
                defaultChecked={
                  !actionData?.fields?.loginType ||
                  actionData?.fields?.loginType === "login"
                }
              />{" "}
              Login
            </label>
            <label>
              <input
                type="radio"
                name="loginType"
                value="register"
                defaultChecked={
                  actionData?.fields?.loginType ===
                  "register"
                }
              />{" "}
              Register
            </label>
          </fieldset>
          <div>
            <label htmlFor="username-input">Username</label>
            <input
              type="text"
              id="username-input"
              name="username"
              defaultValue={actionData?.fields?.username}
              aria-invalid={Boolean(
                actionData?.fieldErrors?.username
              )}
              aria-describedby={
                actionData?.fieldErrors?.username
                  ? "username-error"
                  : undefined
              }
            />
            {actionData?.fieldErrors?.username ? (
              <p
                className="form-validation-error"
                role="alert"
                id="username-error"
              >
                {actionData?.fieldErrors.username}
              </p>
            ) : null}
          </div>
          <div>
            <label htmlFor="password-input">Password</label>
            <input
              id="password-input"
              name="password"
              defaultValue={actionData?.fields?.password}
              type="password"
              aria-invalid={
                Boolean(
                  actionData?.fieldErrors?.password
                ) || undefined
              }
              aria-describedby={
                actionData?.fieldErrors?.password
                  ? "password-error"
                  : undefined
              }
            />
            {actionData?.fieldErrors?.password ? (
              <p
                className="form-validation-error"
                role="alert"
                id="password-error"
              >
                {actionData?.fieldErrors.password}
              </p>
            ) : null}
          </div>
          <div id="form-error-message">
            {actionData?.formError ? (
              <p
                className="form-validation-error"
                role="alert"
              >
                {actionData?.formError}
              </p>
            ) : null}
          </div>
          <button type="submit" className="button">
            Submit
          </button>
        </form>
      </div>
      <div className="links">
        <ul>
          <li>
            <Link to="/">Home</Link>
          </li>
          <li>
            <Link to="/jokes">Jokes</Link>
          </li>
        </ul>
      </div>
    </div>
  );
}
```

</details>

<details>

<summary>app/routes/jokes/$jokeId.tsx</summary>

```ts filename=app/routes/jokes/$jokeId.tsx lines=[4,17-32]
import type {
  LoaderFunction,
  ActionFunction,
  MetaFunction
} from "remix";
import {
  Link,
  useLoaderData,
  useCatch,
  redirect,
  useParams
} from "remix";
import type { Joke } from "@prisma/client";
import { db } from "~/utils/db.server";
import { requireUserId } from "~/utils/session.server";

export const meta: MetaFunction = ({
  data
}: {
  data: LoaderData | undefined;
}) => {
  if (!data) {
    return {
      title: "No joke",
      description: "No joke found"
    };
  }
  return {
    title: `"${data.joke.name}" joke`,
    description: `Enjoy the "${data.joke.name}" joke and much more`
  };
};

type LoaderData = { joke: Joke };

export const loader: LoaderFunction = async ({
  params
}) => {
  const joke = await db.joke.findUnique({
    where: { id: params.jokeId }
  });
  if (!joke) {
    throw new Response("What a joke! Not found.", {
      status: 404
    });
  }
  const data: LoaderData = { joke };
  return data;
};

export const action: ActionFunction = async ({
  request,
  params
}) => {
  const form = await request.formData();
  if (form.get("_method") === "delete") {
    const userId = await requireUserId(request);
    const joke = await db.joke.findUnique({
      where: { id: params.jokeId }
    });
    if (!joke) {
      throw new Response(
        "Can't delete what does not exist",
        { status: 404 }
      );
    }
    if (joke.jokesterId !== userId) {
      throw new Response(
        "Pssh, nice try. That's not your joke",
        {
          status: 401
        }
      );
    }
    await db.joke.delete({ where: { id: params.jokeId } });
    return redirect("/jokes");
  }
};

export default function JokeRoute() {
  const data = useLoaderData<LoaderData>();

  return (
    <div>
      <p>Here's your hilarious joke:</p>
      <p>{data.joke.content}</p>
      <Link to=".">{data.joke.name} Permalink</Link>
      <form method="post">
        <input
          type="hidden"
          name="_method"
          value="delete"
        />
        <button type="submit" className="button">
          Delete
        </button>
      </form>
    </div>
  );
}

export function CatchBoundary() {
  const caught = useCatch();
  const params = useParams();
  switch (caught.status) {
    case 404: {
      return (
        <div className="error-container">
          Huh? What the heck is {params.jokeId}?
        </div>
      );
    }
    case 401: {
      return (
        <div className="error-container">
          Sorry, but {params.jokeId} is not your joke.
        </div>
      );
    }
    default: {
      throw new Error(`Unhandled error: ${caught.status}`);
    }
  }
}

export function ErrorBoundary() {
  const { jokeId } = useParams();
  return (
    <div className="error-container">{`There was an error loading joke by the id ${jokeId}. Sorry.`}</div>
  );
}
```

</details>

Sweet! Now search engines and social media platforms will like our site a bit better.

## Resource Routes

Sometimes we want our routes to render something other than an HTML document. For example, maybe you have an endpoint that generates your social image for a blog post, or the image for a product, or the CSV data for a report, or an RSS feed, or sitemap, or maybe you want to implement API routes for your mobile app, or anything else.

This is what [Resource Routes](../guides/resource-routes) are for. I think it'd be cool to have an RSS feed of all our jokes. I think it would make sense to be at the URL `/jokes.rss`. For that to work, you'll need to escape the `.` because that character has special meaning in Remix route filenames. Learn more about [escaping special characters here](../api/conventions#escaping-special-characters).

For this one, you'll probably want to at least peak at the example unless you want to go read up on the RSS spec 😅.

💿 Make a `/jokes.rss` route.

<details>

<summary>app/routes/jokes[.]rss.tsx</summary>

```tsx filename=app/routes/jokes[.]rss.tsx
import type { LoaderFunction } from "remix";
import { db } from "~/utils/db.server";

function escapeCdata(s: string) {
  return s.replaceAll("]]>", "]]]]><![CDATA[>");
}

function escapeHtml(s: string) {
  return s.replaceAll('&', '&amp;').replaceAll('<', '&lt;').replaceAll('>', '&gt;').replaceAll('"', '&quot;').replaceAll("'", '&#039;');
}

export const loader: LoaderFunction = async ({
  request
}) => {
  const jokes = await db.joke.findMany({
    take: 100,
    orderBy: { createdAt: "desc" },
    include: { jokester: { select: { username: true } } }
  });

  const host =
    request.headers.get("X-Forwarded-Host") ??
    request.headers.get("host");
  if (!host) {
    throw new Error("Could not determine domain URL.");
  }
  const protocol = host.includes("localhost")
    ? "http"
    : "https";
  const domain = `${protocol}://${host}`;
  const jokesUrl = `${domain}/jokes`;

  const rssString = `
    <rss xmlns:blogChannel="${jokesUrl}" version="2.0">
      <channel>
        <title>Remix Jokes</title>
        <link>${jokesUrl}</link>
        <description>Some funny jokes</description>
        <language>en-us</language>
        <generator>Kody the Koala</generator>
        <ttl>40</ttl>
        ${jokes
          .map(joke =>
            `
            <item>
              <title><![CDATA[${escapeCdata(joke.name)}]]></title>
              <description><![CDATA[A funny joke called ${escapeHtml(joke.name)}]]></description>
              <author><![CDATA[${escapeCdata(joke.jokester.username)}]]></author>
              <pubDate>${joke.createdAt.toUTCString()}</pubDate>
              <link>${jokesUrl}/${joke.id}</link>
              <guid>${jokesUrl}/${joke.id}</guid>
            </item>
          `.trim()
          )
          .join("\n")}
      </channel>
    </rss>
  `.trim();

  return new Response(rssString, {
    headers: {
      "Cache-Control": `public, max-age=${
        60 * 10
      }, s-maxage=${60 * 60 * 24}`,
      "Content-Type": "application/xml",
      "Content-Length": String(Buffer.byteLength(rssString))
    }
  });
};
```

</details>

![XML document for RSS feed](/jokes-tutorial/img/jokes-rss-feed.png)

Wahoo! You can seriously do anything you can imagine with this API. You could even make a JSON API for a native version of your app if you wanted to. Lots of power here.

💿 Feel free to throw a link to that RSS feed on `app/routes/index.tsx` and `app/routes/jokes.tsx` pages. Note that if you use `<Link />` you'll want to use the `reloadDocument` prop because you can't do a client-side transition to a URL that's not technically part of the React app.

## JavaScript...

Maybe we should actually include JavaScript on our JavaScript app. 😂

Seriously, pull up your network tab and navigate to our app.

![Network tab indicating no JavaScript is loaded](/jokes-tutorial/img/no-javascript.png)

Did you notice that our app isn't loading any JavaScript before now? 😆 This actually is pretty significant. Our entire app can work without JavaScript on the page at all. This is because Remix leverages the platform so well for us.

Why does it matter that our app works without JavaScript? Is it because we're worried about the 0.002% of users who run around with JS disabled? Not really. It's because not everyone's connected to your app on a lightning-fast connection and sometimes JavaScript takes some time to load or fails to load at all. Making your app functional without JavaScript means that when that happens, your app _still works_ for your users even before the JavaScript finishes loading.

Another point for user experience!

There are reasons to include JavaScript on the page. For example, some common UI experiences can't be accessible without JavaScript (focus management in particulr is not great when you have full-page reloads all over the place). And we can make an even nicer user experience with optimistic UI (coming soon) when we have JavaScript on the page. But we thought it'd be cool to show you how far you can get with Remix without JavaScript for your users on poor network connections. 💪

Ok, so let's load JavaScript on this page now 😆

💿 Use Remix's [`<Scripts />` component](../api/remix#meta-links-scripts) component to load all the JavaScript files in `app/root.tsx`.

<details>

<summary>app/root.tsx</summary>

```tsx filename=app/root.tsx lines=[8,65,99]
import type { LinksFunction, MetaFunction } from "remix";
import {
  Links,
  LiveReload,
  Outlet,
  useCatch,
  Meta,
  Scripts
} from "remix";

import globalStylesUrl from "./styles/global.css";
import globalMediumStylesUrl from "./styles/global-medium.css";
import globalLargeStylesUrl from "./styles/global-large.css";

export const links: LinksFunction = () => {
  return [
    {
      rel: "stylesheet",
      href: globalStylesUrl
    },
    {
      rel: "stylesheet",
      href: globalMediumStylesUrl,
      media: "print, (min-width: 640px)"
    },
    {
      rel: "stylesheet",
      href: globalLargeStylesUrl,
      media: "screen and (min-width: 1024px)"
    }
  ];
};

export const meta: MetaFunction = () => {
  const description = `Learn Remix and laugh at the same time!`;
  return {
    description,
    keywords: "Remix,jokes",
    "twitter:image": "https://remix-jokes.lol/social.png",
    "twitter:card": "summary_large_image",
    "twitter:creator": "@remix_run",
    "twitter:site": "@remix_run",
    "twitter:title": "Remix Jokes",
    "twitter:description": description
  };
};

function Document({
  children,
  title = `Remix: So great, it's funny!`
}: {
  children: React.ReactNode;
  title?: string;
}) {
  return (
    <html lang="en">
      <head>
        <meta charSet="utf-8" />
        <Meta />
        <title>{title}</title>
        <Links />
      </head>
      <body>
        {children}
        <Scripts />
        {process.env.NODE_ENV === "development" ? (
          <LiveReload />
        ) : null}
      </body>
    </html>
  );
}

export default function App() {
  return (
    <Document>
      <Outlet />
    </Document>
  );
}

export function CatchBoundary() {
  const caught = useCatch();

  return (
    <Document
      title={`${caught.status} ${caught.statusText}`}
    >
      <div className="error-container">
        <h1>
          {caught.status} {caught.statusText}
        </h1>
      </div>
    </Document>
  );
}

export function ErrorBoundary({ error }: { error: Error }) {
  console.error(error);

  return (
    <Document title="Uh-oh!">
      <div className="error-container">
        <h1>App Error</h1>
        <pre>{error.message}</pre>
      </div>
    </Document>
  );
}
```

</details>

![Network tab showing JavaScript loaded](/jokes-tutorial/img/yes-javascript.png)

💿 Another thing we can do now is you can accept the `error` prop in all your `ErrorBoundary` components and `console.error(error);` and you'll get even server-side errors logged in the browser's console. 🤯

![Browser console showing the log of a server-side error](/jokes-tutorial/img/server-side-error-in-browser.png)

### Forms

Remix has its own [`<Form />`](../api/remix#form) component. When JavaScript is not yet loaded, it works the same way as a regular form, but when JavaScript is enabled, it's "progressively enhanced" to make a `fetch` request instead so we don't do a full-page reload.

💿 Find all `<form />` elements and change them to the Remix `<Form />` component.

### Prefetching

If a user focuses or mouses-over a link, it's likely they want to go there. So we can prefetch the page that they're going to. And this is all it takes to enable that for a specific link:

```
<Link prefetch="intent" to="somewhere/neat">Somewhere Neat</Link>
```

💿 Add `prefetch="intent"` to the list of Joke links in `app/routes/jokes.tsx`.

## Optimistic UI

Now that we have JavaScript on the page, we can benefit from _progressive enhancement_ and make our site _even better_ with JavaScript by adding some _optimistic UI_ to our app.

Even though our app is quite fast (especially locally 😅), some users may have a poor connection to our app. This means that they're going to submit their jokes, but then they'll have to wait for a while before they see anything. We could add a loading spinner somewhere, but it'd be a much better user experience to be optimistic about the success of the request and render what the user would see.

We have a pretty in depth [guide on Optimistic UI](../guides/optimistic-ui), so go give that a read

💿 Add Optimistic UI to the `app/routes/jokes/new.tsx` route.

Note, you'll probably want to create a new file in `app/components/` called `joke.tsx` so you can reuse that UI in both routes.

<details>

<summary>app/components/joke.tsx</summary>

```tsx filename=app/components/joke.tsx
import { Link, Form } from "remix";
import type { Joke } from "@prisma/client";

export function JokeDisplay({
  joke,
  isOwner,
  canDelete = true
}: {
  joke: Pick<Joke, "content" | "name">;
  isOwner: boolean;
  canDelete?: boolean;
}) {
  return (
    <div>
      <p>Here's your hilarious joke:</p>
      <p>{joke.content}</p>
      <Link to=".">{joke.name} Permalink</Link>
      {isOwner ? (
        <Form method="post">
          <input
            type="hidden"
            name="_method"
            value="delete"
          />
          <button
            type="submit"
            className="button"
            disabled={!canDelete}
          >
            Delete
          </button>
        </Form>
      ) : null}
    </div>
  );
}
```

</details>

<details>

<summary>app/routes/jokes/$jokeId.tsx</summary>

```tsx filename=app/routes/jokes/$jokeId.tsx lines=[19,93-95]
import type {
  LoaderFunction,
  ActionFunction,
  MetaFunction
} from "remix";
import {
  Link,
  useLoaderData,
  useCatch,
  redirect,
  useParams
} from "remix";
import type { Joke } from "@prisma/client";
import { db } from "~/utils/db.server";
import {
  getUserId,
  requireUserId
} from "~/utils/session.server";
import { JokeDisplay } from "~/components/joke";

export const meta: MetaFunction = ({
  data
}: {
  data: LoaderData | undefined;
}) => {
  if (!data) {
    return {
      title: "No joke",
      description: "No joke found"
    };
  }
  return {
    title: `"${data.joke.name}" joke`,
    description: `Enjoy the "${data.joke.name}" joke and much more`
  };
};

type LoaderData = { joke: Joke; isOwner: boolean };

export const loader: LoaderFunction = async ({
  request,
  params
}) => {
  const userId = await getUserId(request);

  const joke = await db.joke.findUnique({
    where: { id: params.jokeId }
  });
  if (!joke) {
    throw new Response("What a joke! Not found.", {
      status: 404
    });
  }
  const data: LoaderData = {
    joke,
    isOwner: userId === joke.jokesterId
  };
  return data;
};

export const action: ActionFunction = async ({
  request,
  params
}) => {
  const form = await request.formData();
  if (form.get("_method") === "delete") {
    const userId = await requireUserId(request);
    const joke = await db.joke.findUnique({
      where: { id: params.jokeId }
    });
    if (!joke) {
      throw new Response(
        "Can't delete what does not exist",
        { status: 404 }
      );
    }
    if (joke.jokesterId !== userId) {
      throw new Response(
        "Pssh, nice try. That's not your joke",
        {
          status: 401
        }
      );
    }
    await db.joke.delete({ where: { id: params.jokeId } });
    return redirect("/jokes");
  }
};

export default function JokeRoute() {
  const data = useLoaderData<LoaderData>();

  return (
    <JokeDisplay joke={data.joke} isOwner={data.isOwner} />
  );
}

export function CatchBoundary() {
  const caught = useCatch();
  const params = useParams();
  switch (caught.status) {
    case 404: {
      return (
        <div className="error-container">
          Huh? What the heck is {params.jokeId}?
        </div>
      );
    }
    case 401: {
      return (
        <div className="error-container">
          Sorry, but {params.jokeId} is not your joke.
        </div>
      );
    }
    default: {
      throw new Error(`Unhandled error: ${caught.status}`);
    }
  }
}

export function ErrorBoundary({ error }: { error: Error }) {
  console.error(error);

  const { jokeId } = useParams();
  return (
    <div className="error-container">{`There was an error loading joke by the id ${jokeId}. Sorry.`}</div>
  );
}
```

</details>

<details>

<summary>app/routes/jokes/new.tsx</summary>

```tsx filename=app/routes/jokes/new.tsx lines=[10,82-100]
import type { ActionFunction, LoaderFunction } from "remix";
import {
  useActionData,
  redirect,
  useCatch,
  Link,
  Form,
  useTransition
} from "remix";
import { JokeDisplay } from "~/components/joke";
import { db } from "~/utils/db.server";
import {
  requireUserId,
  getUserId
} from "~/utils/session.server";

export const loader: LoaderFunction = async ({
  request
}) => {
  const userId = await getUserId(request);
  if (!userId) {
    throw new Response("Unauthorized", { status: 401 });
  }
  return {};
};

function validateJokeContent(content: string) {
  if (content.length < 10) {
    return `That joke is too short`;
  }
}

function validateJokeName(name: string) {
  if (name.length < 2) {
    return `That joke's name is too short`;
  }
}

type ActionData = {
  formError?: string;
  fieldErrors?: {
    name: string | undefined;
    content: string | undefined;
  };
  fields?: {
    name: string;
    content: string;
  };
};

export const action: ActionFunction = async ({
  request
}): Promise<Response | ActionData> => {
  const userId = await requireUserId(request);
  const form = await request.formData();
  const name = form.get("name");
  const content = form.get("content");
  if (
    typeof name !== "string" ||
    typeof content !== "string"
  ) {
    return { formError: `Form not submitted correctly.` };
  }

  const fieldErrors = {
    name: validateJokeName(name),
    content: validateJokeContent(content)
  };
  const fields = { name, content };
  if (Object.values(fieldErrors).some(Boolean)) {
    return { fieldErrors, fields };
  }

  const joke = await db.joke.create({
    data: { ...fields, jokesterId: userId }
  });
  return redirect(`/jokes/${joke.id}`);
};

export default function NewJokeRoute() {
  const actionData = useActionData<ActionData>();
  const transition = useTransition();

  if (transition.submission) {
    const name = transition.submission.formData.get(
      "name"
    );
    const content = transition.submission.formData.get(
      "content"
    );
    if (
      typeof name === "string" &&
      typeof content === "string" &&
      !validateJokeContent(content) &&
      !validateJokeName(name)
    ) {
      return (
        <JokeDisplay
          joke={{ name, content }}
          isOwner={true}
          canDelete={false}
        />
      );
    }
  }

  return (
    <div>
      <p>Add your own hilarious joke</p>
      <Form method="post">
        <div>
          <label>
            Name:{" "}
            <input
              type="text"
              defaultValue={actionData?.fields?.name}
              name="name"
              aria-invalid={
                Boolean(actionData?.fieldErrors?.name) ||
                undefined
              }
              aria-describedby={
                actionData?.fieldErrors?.name
                  ? "name-error"
                  : undefined
              }
            />
          </label>
          {actionData?.fieldErrors?.name ? (
            <p
              className="form-validation-error"
              role="alert"
              id="name-error"
            >
              {actionData.fieldErrors.name}
            </p>
          ) : null}
        </div>
        <div>
          <label>
            Content:{" "}
            <textarea
              defaultValue={actionData?.fields?.content}
              name="content"
              aria-invalid={
                Boolean(actionData?.fieldErrors?.content) ||
                undefined
              }
              aria-describedby={
                actionData?.fieldErrors?.content
                  ? "content-error"
                  : undefined
              }
            />
          </label>
          {actionData?.fieldErrors?.content ? (
            <p
              className="form-validation-error"
              role="alert"
              id="content-error"
            >
              {actionData.fieldErrors.content}
            </p>
          ) : null}
        </div>
        <div>
          <button type="submit" className="button">
            Add
          </button>
        </div>
      </Form>
    </div>
  );
}

export function CatchBoundary() {
  const caught = useCatch();

  if (caught.status === 401) {
    return (
      <div className="error-container">
        <p>You must be logged in to create a joke.</p>
        <Link to="/login">Login</Link>
      </div>
    );
  }
}

export function ErrorBoundary({ error }: { error: Error }) {
  console.error(error);

  return (
    <div className="error-container">
      Something unexpected went wrong. Sorry about that.
    </div>
  );
}
```

</details>

One thing I like about my example is that it can use the _exact_ same validation functions that the server uses! So if what they submitted will fail server-side validation, we don't even bother rendering the optimistic UI because we know it would fail.

That said, this declarative optimistic UI approach is fantastic because we don't have to worry about error recovery. If the request fails, then our component will be re-rendered, it will no longer be a submission and everything will work as it did before. Nice!

Here's a demonstration of what that experience looks like:

<video src="/jokes-tutorial/img/optimistic-ui.mp4" controls muted loop autoplay></video>

## Deployment

I feel pretty great about the user experience we've created here. So let's get this thing deployed! With Remix you have a lot of options for deployment. When you ran `npx create-remix@latest` at the start of this tutorial, there were several options given to you. Because the tutorial we've built relies on Node.js (`bcrypt`), we're going to deploy to one of our favorite hosting providers: [Fly.io](https://fly.io).

<docs-error>Note, deploying to fly with a sqlite database is going to cost a little bit of money: A couple bucks per month you have it running.</docs-error>

💿 Before proceeding, you're going to need to to [install fly](https://fly.io/docs/hands-on/installing/) and [sign up for an account](https://fly.io/docs/hands-on/sign-up/).

💿 Once you've done that, run this command from within your project directory:

```sh
fly launch
```

The folks at fly were kind enough to put together a great setup experience. They'll detect your Remix project and ask you a few questions to get you started. Here's my output/choices:

```
Creating app in /Users/kentcdodds/Desktop/remix-jokes
Scanning source code
Detected a Remix app
? App Name (leave blank to use an auto-generated name): remix-jokes
Automatically selected personal organization: Kent C. Dodds
? Select region: dfw (Dallas, Texas (US))
Created app remix-jokes in organization personal
Created a 10GB volume vol_18l524yj27947zmp in the dfw region
Wrote config file fly.toml

This launch configuration uses SQLite on a single, dedicated volume. It will not scale beyond a single VM. Look into 'fly postgres' for a more robust production database.

? Would you like to deploy now? No
Your app is ready. Deploy with `flyctl deploy`
```

You'll want to choose a different app name because I already took `remix-jokes` (sorry 🙃).

It also allowed you to select a region, I recommend choosing one that's close to you. If you decide to deploy a real app on Fly in the future, you may decide to scale up your fly to multiple regions.

Fly also detected that this project is using sqlite with prisma and created a persistence volume for us (this is the part that costs money).

We don't want to deploy right now because we have an environment variable we need to set! So choose "No".

Fly generated a few files for us:

- `fly.toml` - Fly-specific configuration
- `Dockerfile` - Remix-specific Dockerfile for the app
- `.dockerignore` - It just ignores `node_modules` because we'll run the installation as we build the image.

💿 Now set the `SESSION_SECRET` environment variable by running this command:

```sh
fly secrets set SESSION_SECRET=your-secret-here
```

`your-secret-here` can be whatever you want. It's just a string that's used to encrypt the session cookie. Use a password generator if you like.

One other thing we need to do is get prisma ready to set up our database for the first time. Now that we're happy with our schema, we can create our first migration.

💿 Run this command:

```sh
npx prisma migrate dev
```

This will create a migration file in the `migrations` directory. You may get an error when it tries to run the seed file. You can safely ignore that. It will ask you what you want to call your migration:

```
Environment variables loaded from .env
Prisma schema loaded from prisma/schema.prisma
Datasource "db": SQLite database "dev.db" at "file:./dev.db"

SQLite database dev.db created at file:./dev.db

✔ Enter a name for the new migration: … init
```

💿 I called mine "init". Then you'll get the rest of the output:

```
Applying migration `20211121111251_init`

The following migration(s) have been created and applied from new schema changes:

migrations/
  └─ 20211121111251_init/
    └─ migration.sql

Your database is now in sync with your schema.

✔ Generated Prisma Client (3.5.0) to ./node_modules/@prisma/client in 52ms
```

💿 If you did get an error when running the seed, you can run it manually now:

```sh
npx prisma db seed
```

With that done, you're ready to deploy.

💿 Run this command:

```sh
fly deploy
```

This will build the docker image and deploy it on Fly in the region you selected. It will take a little while. While you wait, you can think of someone you haven't talked to in a while and shoot them a message telling them why you appreciate them.

Great! We're done and you made someone's day! Success!

Your app is now live at `https://<your-app-name>.fly.dev`! You can find that URL in your fly account online as well: [fly.io/apps](https://fly.io/apps).

Any time you make a change, simply run `fly deploy` again to redeploy.

## Conclusion

Phew! And there we have it. If you made it through this whole thing then I'm really impressed ([tweet your success](https://twitter.com/intent/tweet?text=I%20went%20through%20the%20whole%20remix.run%20jokes%20tutorial!%20%F0%9F%92%BF%20And%20now%20I%20love%20@remix_run!&url=https://remix.run/docs/en/v1/tutorials/jokes))! There's a lot to Remix and we've only gotten you started. Good luck on the rest of your Remix journy!<|MERGE_RESOLUTION|>--- conflicted
+++ resolved
@@ -2575,19 +2575,11 @@
 export const action: ActionFunction = async ({
   request
 }): Promise<Response | ActionData> => {
-<<<<<<< HEAD
-  let form = await request.formData();
-  let loginType = form.get("loginType");
-  let username = form.get("username");
-  let password = form.get("password");
-  let redirectTo = form.get("redirectTo") || '/jokes';
-=======
   const form = await request.formData();
   const loginType = form.get("loginType");
   const username = form.get("username");
   const password = form.get("password");
-  const redirectTo = form.get("redirectTo");
->>>>>>> 63a5b72a
+  const redirectTo = form.get("redirectTo") || "/jokes";
   if (
     typeof loginType !== "string" ||
     typeof username !== "string" ||
@@ -3003,21 +2995,13 @@
 
 <docs-info>Remember to check [the docs](../api/remix#sessions) to learn how to get the session from the request</docs-info>
 
-<<<<<<< HEAD
 💿 Update `app/utils/session.server.ts` to get the `userId` from the session. In my solution I create three functions: `getUserSession(request: Request)`, `getUserId(request: Request)` and `requireUserId(request: Request, redirectTo: string)`.
-=======
-💿 Update `app/utils/session.server.ts` to get the `userId` from the session. In my solution I create three functions: `getUserSession(request: Request)`, `getUserId(request: Request)` and `requireUserId(userId: string)`.
->>>>>>> 63a5b72a
 
 <details>
 
 <summary>app/utils/session.server.ts</summary>
 
-<<<<<<< HEAD
-```ts filename=app/utils/session.server.ts lines=[46-48,50-55,57-70]
-=======
 ```ts filename=app/utils/session.server.ts lines=[49-51,53-58,60-73]
->>>>>>> 63a5b72a
 import bcrypt from "bcrypt";
 import {
   createCookieSessionStorage,
@@ -3268,11 +3252,7 @@
 
 <summary>app/utils/session.server.ts</summary>
 
-<<<<<<< HEAD
-```ts filename=app/utils/session.server.ts lines=[72-86,88-97]
-=======
 ```ts filename=app/utils/session.server.ts lines=[75-89,91-100]
->>>>>>> 63a5b72a
 import bcrypt from "bcrypt";
 import {
   createCookieSessionStorage,
