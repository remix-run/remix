---
title: Jokes App
order: 2
---

# Jokes App Tutorial

You want to learn Remix? You're in the right place. Let's build [Remix Jokes](https://remix-jokes.lol)!

<docs-info><a target="_blank" rel="noopener noreferrer" href="https://www.youtube.com/watch?v=hsIWJpuxNj0">Work through this tutorial with Kent in this live stream</a></docs-info>

<a href="https://remix-jokes.lol"><img src="https://remix-jokes.lol/social.png" style="aspect-ratio: 300 / 157; width: 100%"/></a>

This tutorial is the comprehensive way to getting an overview of the primary APIs available in Remix. By the end, you'll have a full application you can show your mom, significant other, or dog and I'm sure they'll be just as excited about Remix as you are (though I make no guarantees).

We're going to be laser focused on Remix. This means that we're going to skip over a few things that are a distraction from the core ideas we want you to learn about Remix. For example, we'll show you how to get a CSS stylesheet on the page, but we're not going to make you write the styles by yourself. So we'll just give you stuff you can copy/paste for that kind of thing. However, if you'd prefer to write it all out yourself, you totally can (it'll just take you much longer). So we'll put it in little `<details>` elements you have to click to expand to not spoil anything if you'd prefer to code it out yourself.

<details>

<summary>Click me</summary>

There are several areas in the tutorial where we stick code behind one of these `<details>` elements. This is so you can choose how much copy/paste you want to do without us spoiling it for you. We don't recommend struggling with concepts unrelated to Remix though, like guessing what class names to use. Feel free to reference these sections to check your work once you get the main point of the tutorial. Or if you want to run through things quickly then you can just copy/paste stuff as you go as well. We won't judge you!

</details>

We'll be linking to various docs (Remix docs as well as web docs on [MDN](https://developer.mozilla.org/en-US/)) throughout the tutorial (if you don't already use MDN, you'll find yourself using it a _lot_ with Remix, and getting better at the web while you're at it). If you're ever stuck, make sure you check into any docs links you may have skipped. Part of the goal of this tutorial is to get you acclimated to the Remix and web API documentation, so if something's explained in the docs, then you'll be linked to those instead of rehashing it all out in here.

This tutorial will be using TypeScript. Feel free to follow along and skip/remove the TypeScript bits. We find that Remix is made even better when you're using TypeScript, especially since we'll also be using [prisma](https://www.prisma.io/) to access our data models from the sqlite database.

<docs-info>💿 Hello, I'm Rachel the Remix Disc. I'll show up whenever you have to actually _do_ something.</docs-info>

<docs-warning>Feel free to explore as you go, but if you deviate from the tutorial too much (like trying to deploy before getting to that step for example), you may find it doesn't work like you expected because you missed something important.</docs-warning>

<docs-error>We won't add JavaScript to the browser until toward the end of the tutorial. This is to show you how well your application will work when JavaScript takes a long time to load (or fails to load at all). So until we actually add JavaScript to the page, you won't be able to use things like `useState` until we get to that step.</docs-error>

## Outline

Here are the topics we'll be covering in this tutorial:

- Generating a new Remix project
- Conventional files
- Routes (including the nested variety ✨)
- Styling
- Database interactions (via `sqlite` and `prisma`)
- Mutations
- Validation
- Authentication
- Error handling: Both unexpected (the dev made a whoopsies) and expected (the end-user made a whoopsies) errors
- SEO with Meta Tags
- JavaScript...
- Resource Routes
- Deployment

You'll find links to the sections of the tutorial in the navbar (top of the page for mobile and to the right for desktop).

## Prerequisites

You can follow along with this tutorial on [CodeSandbox](https://codesandbox.com/) (a fantastic in-browser editor) or locally on your own computer. If you use the CodeSandbox approach then all you need is a good internet connection and a modern browser. If you run things locally then you're going to need some things installed:

- [Node.js](https://nodejs.org) 14 or greater
- [npm](https://www.npmjs.com) 7 or greater
- A code editor ([VSCode](https://code.visualstudio.com/) is a nice one)

If you'd like to follow along with the deploy step at the end, you'll also want an account on [Fly.io](https://fly.io).

We'll also be executing commands in your system command line/terminal interface. So you'll want to be familiar with that.

Some experience with React and TypeScript/JavaScript is assumed. If you'd like to review your knowledge, check out these resources:

- [JavaScript to know for React](https://kentcdodds.com/blog/javascript-to-know-for-react)
- [The Beginner's Guide to React](https://kcd.im/beginner-react)

And having a good understanding of [the HTTP API](https://developer.mozilla.org/en-US/docs/Web/HTTP) is also helpful, but not totally required.

With that, I think we're ready to get started!

## Generating a new Remix project

<docs-info>

If you're planning on using CodeSandbox, you can use [the Basic example](https://codesandbox.io/s/github/remix-run/remix/tree/main/examples/basic) to get started.

</docs-info>

💿 Open your terminal and run this command:

```sh
npx create-remix@latest
```

<docs-info>

This may ask you whether you want to install `create-remix` to run the command. Enter `y`. It will only be installed temporarily to run the setup script.

</docs-info>

When the fun Remix animation is finished, it'll ask you a few questions. We'll call our app "remix-jokes", choose the "Remix App Server" deploy target, use TypeScript, and have it run the installation for us:

```
R E M I X

💿 Welcome to Remix! Let's get you set up with a new project.

? Where would you like to create your app? remix-jokes
? Where do you want to deploy? Choose Remix if you're unsure, it's easy to change deployment targets. Remix
 App Server
? TypeScript or JavaScript? TypeScript
? Do you want me to run `npm install`? Yes
```

Remix can be deployed in a large and growing list of JavaScript environments. The "Remix App Server" is a full-featured [Node.js](https://nodejs.org) server based on [Express](https://expressjs.com/). It's the simplest option and it satisfies most people's needs, so that's what we're going with for this tutorial. Feel free to experiment in the future!

Once the `npm install` has completed, we'll change into the `remix-jokes` directory:

💿 Run this command

```sh
cd remix-jokes
```

Now you're in the `remix-jokes` directory. All other commands you run from here on out will be in that directory.

💿 Great, now open that up in your favorite editor and let's explore the project structure a bit.

## Explore the project structure

Here's the tree structure. Hopefully what you've got looks a bit like this:

```
remix-jokes
├── README.md
├── app
│   ├── entry.client.tsx
│   ├── entry.server.tsx
│   ├── root.tsx
│   └── routes
│       └── index.tsx
├── package-lock.json
├── package.json
├── public
│   └── favicon.ico
├── remix.config.js
├── remix.env.d.ts
└── tsconfig.json
```

Let's talk briefly about a few of these files:

- `app/` - This is where all your Remix app code goes
- `app/entry.client.tsx` - This is the first bit of your JavaScript that will run when the app loads in the browser. We use this file to [hydrate](https://reactjs.org/docs/react-dom.html#hydrate) our React components.
- `app/entry.server.tsx` - This is the first bit of your JavaScript that will run when a request hits your server. Remix handles loading all the necessary data and you're responsible for sending back the response. We'll use this file to render our React app to a string/stream and send that as our response to the client.
- `app/root.tsx` - This is where we put the root component for our application. You render the `<html>` element here.
- `app/routes/` - This is where all your "route modules" will go. Remix uses the files in this directory to create the URL routes for your app based on the name of the files.
- `public/` - This is where your static assets go (images/fonts/etc)
- `remix.config.js` - Remix has a handful of configuration options you can set in this file.

💿 Let's go ahead and run the build:

```sh
npm run build
```

That should output something like this:

```
Building Remix app in production mode...
Built in 132ms
```

Now you should also have a `.cache/` directory (something used internally by Remix), a `build/` directory, and a `public/build` directory. The `build/` directory is our server-side code. The `public/build/` holds all our client-side code. These three directories are listed in your `.gitignore` file so you don't commit the generated files to source control.

💿 Let's run the built app now:

```sh
npm start
```

This will start the server and output this:

```
Remix App Server started at http://localhost:3000
```

Open up that URL and you should be presented with a minimal page pointing to some docs.

💿 Now stop the server and delete all this stuff:

- `app/routes`
- `app/styles`

We're going to trim this down the bare bones and introduce things incrementally.

💿 Replace the contents of `app/root.tsx` with this:

```tsx filename=app/root.tsx
import { LiveReload } from "remix";

export default function App() {
  return (
    <html lang="en">
      <head>
        <meta charSet="utf-8" />
        <title>Remix: So great, it's funny!</title>
      </head>
      <body>
        Hello world
        <LiveReload />
      </body>
    </html>
  );
}
```

<docs-info>

The `<LiveReload />` component is useful during development to auto-refresh our browser whenever we make a change. Because our build server is so fast, the reload will often happen before you even notice ⚡

</docs-info>

Your `app/` directory should now look like this:

```
app
├── entry.client.tsx
├── entry.server.tsx
└── root.tsx
```

💿 With that set up, go ahead and start the dev server up with this command:

```sh
npm run dev
```

Open [http://localhost:3000](http://localhost:3000) and the app should greet the world:

![Bare bones hello world app](/jokes-tutorial/img/bare-bones.png)

Great, now we're ready to start adding stuff back.

## Routes

The first thing we want to do is get our routing structure set up. Here are all the routes our app is going to have:

```
/
/jokes
/jokes/:jokeId
/jokes/new
/login
```

You can programmatically create routes via the [`remix.config.js`](../api/conventions#remixconfigjs), but the more common way to create the routes is through the file system. This is called "file-based routing."

Each file we put in the `app/routes` directory is called a ["Route Module"](../api/conventions#route-module-api) and by following [the route filename convention](../api/conventions#route-filenames), we can create the routing URL structure we're looking for. Remix uses [React Router](https://reactrouter.com/) under the hood to handle this routing.

💿 Let's start with the index route (`/`). To do that, create a file at `app/routes/index.tsx` and `export default` a component from that route module. For now, you can have it just say "Hello Index Route" or something.

<details>

<summary>app/routes/index.tsx</summary>

```tsx filename=app/routes/index.tsx
export default function IndexRoute() {
  return <div>Hello Index Route</div>;
}
```

</details>

React Router supports "nested routing" which means we have parent-child relationships in our routes. The `app/routes/index.tsx` is a child of the `app/root.tsx` route. In nested routing, parents are responsible for laying out their children.

💿 Update the `app/root.tsx` to position children. You'll do this with the `<Outlet />` component from `remix`:

<details>

<summary>app/root.tsx</summary>

```tsx filename=app/root.tsx lines=[1,11]
import { LiveReload, Outlet } from "remix";

export default function App() {
  return (
    <html lang="en">
      <head>
        <meta charSet="utf-8" />
        <title>Remix: So great, it's funny!</title>
      </head>
      <body>
        <Outlet />
        <LiveReload />
      </body>
    </html>
  );
}
```

</details>

<docs-info>Remember to have the dev server running with `npm run dev`</docs-info>

That will watch your filesystem for changes, rebuild the site, and thanks to the `<LiveReload />` component your browser will refresh.

💿 Go ahead and open up the site again and you should be presented with the greeting from the index route.

![A greeting from the index route](/jokes-tutorial/img/index-route-greeting.png)

Great! Next let's handle the `/jokes` route.

💿 Create a new route at `app/routes/jokes.tsx` (keep in mind that this will be a parent route, so you'll want to use `<Outlet />` again).

<details>

<summary>app/routes/jokes.tsx</summary>

```tsx filename=app/routes/jokes.tsx
import { Outlet } from "remix";

export default function JokesRoute() {
  return (
    <div>
      <h1>J🤪KES</h1>
      <main>
        <Outlet />
      </main>
    </div>
  );
}
```

</details>

You should be presented with that component when you go to [`/jokes`](http://localhost:3000/jokes). Now, in that `<Outlet />` we want to render out some random jokes in the "index route".

💿 Create a route at `app/routes/jokes/index.tsx`

<details>

<summary>app/routes/jokes/index.tsx</summary>

```tsx filename=app/routes/jokes/index.tsx
export default function JokesIndexRoute() {
  return (
    <div>
      <p>Here's a random joke:</p>
      <p>
        I was wondering why the frisbee was getting bigger,
        then it hit me.
      </p>
    </div>
  );
}
```

</details>

Now if you refresh [`/jokes`](http://localhost:3000/jokes), you'll get the content in the `app/routes/jokes.tsx` as well as the `app/routes/jokes/index.tsx`. Here's what mine looks like:

![A random joke on the jokes page: "I was wondering why the frisbee was getting bigger, then it hit me"](/jokes-tutorial/img/random-joke.png)

And notice that each of those route modules is only concerned with their part of the URL. Neat right!? Nested routing is pretty nice, and we're only just getting started. Let's keep going.

💿 Next, let's handle the `/jokes/new` route. I'll bet you can figure out how to do that 😄. Remember we're going to allow people to create jokes on this page, so you'll want to render a `form` with `name` and `content` fields.

<details>

<summary>app/routes/jokes/new.tsx</summary>

```tsx filename=app/routes/jokes/new.tsx
export default function NewJokeRoute() {
  return (
    <div>
      <p>Add your own hilarious joke</p>
      <form method="post">
        <div>
          <label>
            Name: <input type="text" name="name" />
          </label>
        </div>
        <div>
          <label>
            Content: <textarea name="content" />
          </label>
        </div>
        <div>
          <button type="submit" className="button">
            Add
          </button>
        </div>
      </form>
    </div>
  );
}
```

</details>

Great, so now going to [`/jokes/new`](http://localhost:3000/jokes/new) should display your form:

![A new joke form](/jokes-tutorial/img/new-joke.png)

### Parameterized Routes

Soon we'll add a database that stores our jokes by an ID, so let's add one more route that's a little more unique, a parameterized route:

`/jokes/:jokeId`

Here the parameter `$jokeId` can be anything, and we can lookup that part of the URL up in the database to display the right joke. To make a parameterized route, we use the `$` character in the filename. ([Read more about the convention here](../api/conventions#route-filenames)).

💿 Create a new route at `app/routes/jokes/$jokeId.tsx`. Don't worry too much about what it displays for now (we don't have a database set up yet!):

<details>

<summary>app/routes/jokes/$jokeId.tsx</summary>

```tsx filename=app/routes/jokes/$jokeId.tsx
export default function JokeRoute() {
  return (
    <div>
      <p>Here's your hilarious joke:</p>
      <p>
        Why don't you find hippopotamuses hiding in trees?
        They're really good at it.
      </p>
    </div>
  );
}
```

</details>

Great, so now going to [`/jokes/anything-you-want`](http://localhost:3000/jokes/hippos) should display what you just created (in addition to the parent routes):

![A new joke form](/jokes-tutorial/img/param-route.png)

Great! We've got our primary routes all set up!

## Styling

From the beginning of styling on the web, to get CSS on the page, we've used `<link rel="stylesheet" href="/path-to-file.css" />`. This is how you style your Remix applications as well, but Remix makes it much easier than just throwing `link` tags all over the place. Remix brings the power of its Nested Routing support to CSS and allows you to associate `link`s to routes. When the route is active, the `link` is on the page and the CSS applies. When the route is not active (the user navigates away), the `link` tag is removed and the CSS no longer applies.

You do this by exporting a [`links`](../api/conventions#links) function in your route module. Let's get the homepage styled. You can put your CSS files anywhere you like within the `app` directory. We'll put ours in `app/styles/`.

We'll start off by just styling the home page (the index route `/`).

💿 Create `app/styles/index.css` and stick this CSS in it:

```css
body {
  color: hsl(0, 0%, 100%);
  background-image: radial-gradient(
    circle,
    rgba(152, 11, 238, 1) 0%,
    rgba(118, 15, 181, 1) 35%,
    rgba(58, 13, 85, 1) 100%
  );
}
```

💿 Now update `app/routes/index.tsx` to import that css file. Then add a `links` export (as described in [the documentation](../api/conventions#links)) to add that link to the page.

<details>

<summary>app/routes/index.tsx</summary>

```tsx filename=app/routes/index.tsx lines=[1, 3, 5-7]
import type { LinksFunction } from "remix";

import stylesUrl from "~/styles/index.css";

export const links: LinksFunction = () => {
  return [{ rel: "stylesheet", href: stylesUrl }];
};

export default function IndexRoute() {
  return <div>Hello Index Route</div>;
}
```

</details>

Now if you go to [`/`](http://localhost:3000) you may be a bit disappointed. Our beautiful styles aren't applied! Well, you may recall that in the `app/root.tsx` we're the ones rendering _everything_ about our app. From the `<html>` to the `</html>`. That means if something doesn't show up in there, it's not going to show up at all!

So we need some way to get the `link` exports from all active routes and add `<link />` tags for all of them. Luckily, Remix makes this easy for us by providing a convenience [`<Links />`](../api/remix#link) component.

💿 Go ahead and add the Remix `<Links />` component to `app/root.tsx` within the `<head>`.

<details>

<summary>app/root.tsx</summary>

```tsx filename=app/root.tsx lines=[1,9]
import { Links, LiveReload, Outlet } from "remix";

export default function App() {
  return (
    <html lang="en">
      <head>
        <meta charSet="utf-8" />
        <title>Remix: So great, it's funny!</title>
        <Links />
      </head>
      <body>
        <Outlet />
        <LiveReload />
      </body>
    </html>
  );
}
```

</details>

Great, now check [`/`](http://localhost:3000/) again and it should be nice and styled for you:

![The homepage with a purple gradient background and white text with the words "Hello Index Route"](/jokes-tutorial/img/homepage-styles.png)

Hooray! But I want to call out something important and exciting. You know how the CSS we wrote styles the `body` element? What would you expect to happen on the [`/jokes`](http://localhost:3000/jokes) route? Go ahead and check it out.

![The jokes page with no background gradient](/jokes-tutorial/img/jokes-no-styles.png)

🤯 What is this? Why aren't the CSS rules applied? Did the `body` get removed or something?! Nope. If you open the Elements tab of the dev tools you'll notice that the link tag isn't there at all!

<docs-info>

This means that you don't have to worry about unexpected CSS clashes when you're writing your CSS. You can write whatever you like and so long as you check each route your file is linked on you'll know that you haven't impacted other pages! 🔥

This also means your CSS files can be cached long-term and your CSS is naturally code-split. Performance FTW ⚡

</docs-info>

That's pretty much all there is to it for styling with the tutorial. The rest is just writing the CSS which you're welcome to do if you want, or simply copy the styles from below.

<details>

<summary>💿 Copy this to `app/styles/global.css`</summary>

```css filename=app/styles/global.css
@font-face {
  font-family: "baloo";
  src: url("/fonts/baloo/baloo.woff") format("woff");
  font-weight: normal;
  font-style: normal;
}

:root {
  --hs-links: 48 100%;
  --color-foreground: hsl(0, 0%, 100%);
  --color-background: hsl(278, 73%, 19%);
  --color-links: hsl(var(--hs-links) 50%);
  --color-links-hover: hsl(var(--hs-links) 45%);
  --color-border: hsl(277, 85%, 38%);
  --color-invalid: hsl(356, 100%, 71%);
  --gradient-background: radial-gradient(
    circle,
    rgba(152, 11, 238, 1) 0%,
    rgba(118, 15, 181, 1) 35%,
    rgba(58, 13, 85, 1) 100%
  );
  --font-body: -apple-system, "Segoe UI", Helvetica Neue, Helvetica,
    Roboto, Arial, sans-serif, system-ui, "Apple Color Emoji",
    "Segoe UI Emoji";
  --font-display: baloo, var(--font-body);
}

html {
  box-sizing: border-box;
}

*,
*::before,
*::after {
  box-sizing: inherit;
}

:-moz-focusring {
  outline: auto;
}

:focus {
  outline: var(--color-links) solid 2px;
  outline-offset: 2px;
}

html,
body {
  padding: 0;
  margin: 0;
  color: var(--color-foreground);
  background-color: var(--color-background);
}

[data-light] {
  --color-invalid: hsl(356, 70%, 39%);
  color: var(--color-background);
  background-color: var(--color-foreground);
}

body {
  font-family: var(--font-body);
  line-height: 1.5;
  background-repeat: no-repeat;
  min-height: 100vh;
  min-height: calc(100vh - env(safe-area-inset-bottom));
}

a {
  color: var(--color-links);
  text-decoration: none;
}

a:hover {
  color: var(--color-links-hover);
  text-decoration: underline;
}

hr {
  display: block;
  height: 1px;
  border: 0;
  background-color: var(--color-border);
  margin-top: 2rem;
  margin-bottom: 2rem;
}

h1,
h2,
h3,
h4,
h5,
h6 {
  font-family: var(--font-display);
  margin: 0;
}

h1 {
  font-size: 2.25rem;
  line-height: 2.5rem;
}

h2 {
  font-size: 1.5rem;
  line-height: 2rem;
}

h3 {
  font-size: 1.25rem;
  line-height: 1.75rem;
}

h4 {
  font-size: 1.125rem;
  line-height: 1.75rem;
}

h5,
h6 {
  font-size: 0.875rem;
  line-height: 1.25rem;
}

.sr-only {
  position: absolute;
  width: 1px;
  height: 1px;
  padding: 0;
  margin: -1px;
  overflow: hidden;
  clip: rect(0, 0, 0, 0);
  white-space: nowrap;
  border-width: 0;
}

.container {
  --gutter: 16px;
  width: 1024px;
  max-width: calc(100% - var(--gutter) * 2);
  margin-right: auto;
  margin-left: auto;
}

/* buttons */

.button {
  --shadow-color: hsl(var(--hs-links) 30%);
  --shadow-size: 3px;
  -webkit-appearance: none;
  -moz-appearance: none;
  cursor: pointer;
  appearance: none;
  display: inline-flex;
  align-items: center;
  justify-content: center;
  background-color: var(--color-links);
  color: var(--color-background);
  font-family: var(--font-display);
  font-weight: bold;
  line-height: 1;
  font-size: 1.125rem;
  margin: 0;
  padding: 0.625em 1em;
  border: 0;
  border-radius: 4px;
  box-shadow: 0 var(--shadow-size) 0 0 var(--shadow-color);
  outline-offset: 2px;
  transform: translateY(0);
  transition: background-color 50ms ease-out, box-shadow
      50ms ease-out,
    transform 100ms cubic-bezier(0.3, 0.6, 0.8, 1.25);
}

.button:hover {
  --raise: 1px;
  color: var(--color-background);
  text-decoration: none;
  box-shadow: 0 calc(var(--shadow-size) + var(--raise)) 0 0 var(
      --shadow-color
    );
  transform: translateY(calc(var(--raise) * -1));
}

.button:active {
  --press: 1px;
  box-shadow: 0 calc(var(--shadow-size) - var(--press)) 0 0 var(
      --shadow-color
    );
  transform: translateY(var(--press));
  background-color: var(--color-links-hover);
}

.button[disabled],
.button[aria-disabled="true"] {
  transform: translateY(0);
  pointer-events: none;
  opacity: 0.7;
}

.button:focus:not(:focus-visible) {
  outline: none;
}

/* forms */

form {
  display: flex;
  flex-direction: column;
  gap: 1rem;
  width: 100%;
}

fieldset {
  margin: 0;
  padding: 0;
  border: 0;
}

legend {
  display: block;
  max-width: 100%;
  margin-bottom: 0.5rem;
  color: inherit;
  white-space: normal;
}

[type="text"],
[type="password"],
[type="date"],
[type="datetime"],
[type="datetime-local"],
[type="month"],
[type="week"],
[type="email"],
[type="number"],
[type="search"],
[type="tel"],
[type="time"],
[type="url"],
[type="color"],
textarea {
  -webkit-appearance: none;
  -moz-appearance: none;
  appearance: none;
  display: block;
  display: flex;
  align-items: center;
  width: 100%;
  height: 2.5rem;
  margin: 0;
  padding: 0.5rem 0.75rem;
  border: 1px solid var(--color-border);
  border-radius: 4px;
  background-color: hsl(0 0% 100% / 10%);
  background-blend-mode: luminosity;
  box-shadow: none;
  font-family: var(--font-body);
  font-size: 1rem;
  font-weight: normal;
  line-height: 1.5;
  color: var(--color-foreground);
  transition: box-shadow 200ms, border-color 50ms ease-out,
    background-color 50ms ease-out, color 50ms ease-out;
}

[data-light] [type="text"],
[data-light] [type="password"],
[data-light] [type="date"],
[data-light] [type="datetime"],
[data-light] [type="datetime-local"],
[data-light] [type="month"],
[data-light] [type="week"],
[data-light] [type="email"],
[data-light] [type="number"],
[data-light] [type="search"],
[data-light] [type="tel"],
[data-light] [type="time"],
[data-light] [type="url"],
[data-light] [type="color"],
[data-light] textarea {
  color: var(--color-background);
  background-color: hsl(0 0% 0% / 10%);
}

[type="text"][aria-invalid="true"],
[type="password"][aria-invalid="true"],
[type="date"][aria-invalid="true"],
[type="datetime"][aria-invalid="true"],
[type="datetime-local"][aria-invalid="true"],
[type="month"][aria-invalid="true"],
[type="week"][aria-invalid="true"],
[type="email"][aria-invalid="true"],
[type="number"][aria-invalid="true"],
[type="search"][aria-invalid="true"],
[type="tel"][aria-invalid="true"],
[type="time"][aria-invalid="true"],
[type="url"][aria-invalid="true"],
[type="color"][aria-invalid="true"],
textarea[aria-invalid="true"] {
  border-color: var(--color-invalid);
}

textarea {
  display: block;
  min-height: 50px;
  max-width: 100%;
}

textarea[rows] {
  height: auto;
}

input:disabled,
input[readonly],
textarea:disabled,
textarea[readonly] {
  opacity: 0.7;
  cursor: not-allowed;
}

[type="file"],
[type="checkbox"],
[type="radio"] {
  margin: 0;
}

[type="file"] {
  width: 100%;
}

label {
  margin: 0;
}

[type="checkbox"] + label,
[type="radio"] + label {
  margin-left: 0.5rem;
}

label > [type="checkbox"],
label > [type="radio"] {
  margin-right: 0.5rem;
}

::placeholder {
  color: hsl(0 0% 100% / 65%);
}

.form-validation-error {
  margin: 0;
  margin-top: 0.25em;
  color: var(--color-invalid);
  font-size: 0.8rem;
}

.error-container {
  background-color: hsla(356, 77%, 59%, 0.747);
  border-radius: 0.25rem;
  padding: 0.5rem 1rem;
}
```

</details>

<details>

<summary>💿 Copy this to `app/styles/global-large.css`</summary>

```css filename=app/styles/global-large.css
h1 {
  font-size: 3.75rem;
  line-height: 1;
}

h2 {
  font-size: 1.875rem;
  line-height: 2.25rem;
}

h3 {
  font-size: 1.5rem;
  line-height: 2rem;
}

h4 {
  font-size: 1.25rem;
  line-height: 1.75rem;
}

h5 {
  font-size: 1.125rem;
  line-height: 1.75rem;
}
```

</details>

<details>

<summary>💿 Copy this to `app/styles/global-medium.css`</summary>

```css filename=app/styles/global-medium.css
h1 {
  font-size: 3rem;
  line-height: 1;
}

h2 {
  font-size: 2.25rem;
  line-height: 2.5rem;
}

h3 {
  font-size: 1.25rem;
  line-height: 1.75rem;
}

h4 {
  font-size: 1.125rem;
  line-height: 1.75rem;
}

h5,
h6 {
  font-size: 1rem;
  line-height: 1.5rem;
}

.container {
  --gutter: 40px;
}
```

</details>

<details>

<summary>💿 Copy this to `app/styles/index.css`</summary>

```css filename=app/styles/index.css
/*
 * when the user visits this page, this style will apply, when they leave, it
 * will get unloaded, so don't worry so much about conflicting styles between
 * pages!
 */

body {
  background-image: var(--gradient-background);
}

.container {
  min-height: inherit;
}

.container,
.content {
  display: flex;
  flex-direction: column;
  justify-content: center;
  align-items: center;
}

.content {
  padding-top: 3rem;
  padding-bottom: 3rem;
}

h1 {
  margin: 0;
  text-shadow: 0 3px 0 rgba(0, 0, 0, 0.75);
  text-align: center;
  line-height: 0.5;
}

h1 span {
  display: block;
  font-size: 4.5rem;
  line-height: 1;
  text-transform: uppercase;
  text-shadow: 0 0.2em 0.5em rgba(0, 0, 0, 0.5), 0 5px 0
      rgba(0, 0, 0, 0.75);
}

nav ul {
  list-style: none;
  margin: 0;
  padding: 0;
  display: flex;
  gap: 1rem;
  font-family: var(--font-display);
  font-size: 1.125rem;
  line-height: 1;
}

nav ul a:hover {
  text-decoration-style: wavy;
  text-decoration-thickness: 1px;
}

@media print, (min-width: 640px) {
  h1 span {
    font-size: 6rem;
  }

  nav ul {
    font-size: 1.25rem;
    gap: 1.5rem;
  }
}

@media screen and (min-width: 1024px) {
  h1 span {
    font-size: 8rem;
  }
}
```

</details>

<details>

<summary>💿 Copy this to `app/styles/jokes.css`</summary>

```css filename=app/styles/jokes.css
.jokes-layout {
  display: flex;
  flex-direction: column;
  min-height: inherit;
}

.jokes-header {
  padding-top: 1rem;
  padding-bottom: 1rem;
  border-bottom: 1px solid var(--color-border);
}

.jokes-header .container {
  display: flex;
  justify-content: space-between;
  align-items: center;
}

.jokes-header .home-link {
  font-family: var(--font-display);
  font-size: 3rem;
}

.jokes-header .home-link a {
  color: var(--color-foreground);
}

.jokes-header .home-link a:hover {
  text-decoration: none;
}

.jokes-header .logo-medium {
  display: none;
}

.jokes-header a:hover {
  text-decoration-style: wavy;
  text-decoration-thickness: 1px;
}

.jokes-header .user-info {
  display: flex;
  gap: 1rem;
  align-items: center;
  white-space: nowrap;
}

.jokes-main {
  padding-top: 2rem;
  padding-bottom: 2rem;
  flex: 1 1 100%;
}

.jokes-main .container {
  display: flex;
  gap: 1rem;
}

.jokes-list {
  max-width: 12rem;
}

.jokes-outlet {
  flex: 1;
}

.jokes-footer {
  padding-top: 2rem;
  padding-bottom: 1rem;
  border-top: 1px solid var(--color-border);
}

@media print, (min-width: 640px) {
  .jokes-header .logo {
    display: none;
  }

  .jokes-header .logo-medium {
    display: block;
  }

  .jokes-main {
    padding-top: 3rem;
    padding-bottom: 3rem;
  }
}

@media (max-width: 639px) {
  .jokes-main .container {
    flex-direction: column;
  }
}
```

</details>

💿 Also, download <a href="/jokes-tutorial/baloo/baloo.woff" data-noprefetch target="_blank">the font</a> and <a href="/jokes-tutorial/baloo/License.txt" data-noprefetch target="_blank">its license</a> and put them in `public/fonts/baloo`.

💿 While you're downloading assets, you may as well download <a href="/jokes-tutorial/social.png" data-noprefetch target="_blank">the social image</a> and put that at `public/social.png`. You'll need that later.

💿 Add the `links` export to `app/root.tsx` and `app/routes/jokes.tsx` to bring in some CSS to make the page look nice (note: each will have its own CSS file(s)). You can look at the CSS and add some structure to your JSX elements to make things look appealing. I'm going to add some links too.

<docs-info>The `app/root.tsx` will be the one that links to the `global` CSS files. Why do you think the name "global" makes sense for the root route's styles?</docs-info>

The `global-large.css` and `global-medium.css` files are for media query-based CSS.

<docs-info>Did you know that `<link />` tags can use media queries? [Check out the MDN page for `<link />`](https://developer.mozilla.org/en-US/docs/Web/HTML/Element/link).</docs-info>

<details>

<summary>app/root.tsx</summary>

```tsx filename=app/root.tsx lines=[1,4-6,8-25]
import type { LinksFunction } from "remix";
import { Links, LiveReload, Outlet } from "remix";

import globalStylesUrl from "./styles/global.css";
import globalMediumStylesUrl from "./styles/global-medium.css";
import globalLargeStylesUrl from "./styles/global-large.css";

export const links: LinksFunction = () => {
  return [
    {
      rel: "stylesheet",
      href: globalStylesUrl,
    },
    {
      rel: "stylesheet",
      href: globalMediumStylesUrl,
      media: "print, (min-width: 640px)",
    },
    {
      rel: "stylesheet",
      href: globalLargeStylesUrl,
      media: "screen and (min-width: 1024px)",
    },
  ];
};

export default function App() {
  return (
    <html lang="en">
      <head>
        <meta charSet="utf-8" />
        <title>Remix: So great, it's funny!</title>
        <Links />
      </head>
      <body>
        <Outlet />
        <LiveReload />
      </body>
    </html>
  );
}
```

</details>

<details>

<summary>app/routes/jokes.tsx</summary>

```tsx filename=app/routes/jokes.tsx lines=[1,4,6-8]
import type { LinksFunction } from "remix";
import { Outlet, Link } from "remix";

import stylesUrl from "~/styles/jokes.css";

export const links: LinksFunction = () => {
  return [{ rel: "stylesheet", href: stylesUrl }];
};

export default function JokesRoute() {
  return (
    <div className="jokes-layout">
      <header className="jokes-header">
        <div className="container">
          <h1 className="home-link">
            <Link
              to="/"
              title="Remix Jokes"
              aria-label="Remix Jokes"
            >
              <span className="logo">🤪</span>
              <span className="logo-medium">J🤪KES</span>
            </Link>
          </h1>
        </div>
      </header>
      <main className="jokes-main">
        <div className="container">
          <div className="jokes-list">
            <Link to=".">Get a random joke</Link>
            <p>Here are a few more jokes to check out:</p>
            <ul>
              <li>
                <Link to="some-joke-id">Hippo</Link>
              </li>
            </ul>
            <Link to="new" className="button">
              Add your own
            </Link>
          </div>
          <div className="jokes-outlet">
            <Outlet />
          </div>
        </div>
      </main>
    </div>
  );
}
```

</details>

💿 Let's also add a link to the jokes from the homepage and follow some of the class names in the CSS to make the homepage look nice.

<details>

<summary>app/routes/index.tsx</summary>

```tsx filename=app/routes/index.tsx lines=[1,4,6-13]
import type { LinksFunction } from "remix";
import { Link } from "remix";

import stylesUrl from "~/styles/index.css";

export const links: LinksFunction = () => {
  return [
    {
      rel: "stylesheet",
      href: stylesUrl,
    },
  ];
};

export default function Index() {
  return (
    <div className="container">
      <div className="content">
        <h1>
          Remix <span>Jokes!</span>
        </h1>
        <nav>
          <ul>
            <li>
              <Link to="jokes">Read Jokes</Link>
            </li>
          </ul>
        </nav>
      </div>
    </div>
  );
}
```

</details>

As we work through the rest of the tutorial, you may want to check the class names in those CSS files so you can take full advantage of that CSS.

One quick note about CSS. A lot of you folks may be used to using runtime libraries for CSS (like [Styled-Components](https://www.styled-components.com/)). While you can use those with Remix, we'd like to encourage you to look into more traditional approaches to CSS. Many of the problems that led to the creation of these styling solutions aren't really problems in Remix, so you can often go with a simpler styling approach.

That said, many Remix users are very happy with [Tailwind](https://tailwindcss.com/) and we recommend this approach. Basically, if it can give you a URL (or a CSS file which you can import to get a URL), then it's a generally a good approach because Remix can then leverage the browser platform for caching and loading/unloading.

## Database

Most real-world applications require some form of data persistence. In our case, we want to save our jokes to a database so people can laugh at our hilarity and even submit their own (coming soon in the authentication section!).

You can use any persistence solution you like with Remix; [Firebase](https://firebase.google.com/), [Supabase](https://supabase.com/), [Airtable](https://www.airtable.com/), [Hasura](https://hasura.io/), [Google Spreadsheets](https://www.google.com/sheets/about/), [Cloudflare Workers KV](https://www.cloudflare.com/products/workers-kv/), [Fauna](https://fauna.com/features), a custom [PostgreSQL](https://www.postgresql.org/), or even your backend team's REST/GraphQL APIs. Seriously. Whatever you want.

### Set up Prisma

<docs-info>The prisma team has built [a VSCode extension](https://marketplace.visualstudio.com/items?itemName=Prisma.prisma) you might find quite helpful when working on the prisma schema.</docs-info>

In this tutorial we're going to use our own [SQLite](https://sqlite.org/index.html) database. Essentially, it's a database that lives in a file on your computer, is surprisingly capable, and best of all it's supported by [Prisma](https://www.prisma.io), our favorite database ORM! It's a great place to start if you're not sure what database to use.

There are two packages that we need to get started:

- `prisma` for interacting with our database and schema during development.
- `@prisma/client` for making queries to our database during runtime.

💿 Install the prisma packages:

```sh
npm install --save-dev prisma
npm install @prisma/client
```

💿 Now we can initialize prisma with sqlite:

```sh
npx prisma init --datasource-provider sqlite
```

That gives us this output:

```
✔ Your Prisma schema was created at prisma/schema.prisma
  You can now open it in your favorite editor.

warn You already have a .gitignore. Don't forget to exclude .env to not commit any secret.

Next steps:
1. Set the DATABASE_URL in the .env file to point to your existing database. If your database has no tables yet, read https://pris.ly/d/getting-started
2. Run prisma db pull to turn your database schema into a Prisma schema.
3. Run prisma generate to generate the Prisma Client. You can then start querying your database.

More information in our documentation:
https://pris.ly/d/getting-started
```

Now that we've got prisma initialized, we can start modeling our app data. Because this isn't a prisma tutorial, I'll just hand you that and you can read more about the prisma scheme from [their docs](https://www.prisma.io/docs/reference/api-reference/prisma-schema-reference):

```prisma filename=prisma/schema.prisma lines=[13-19]
// This is your Prisma schema file,
// learn more about it in the docs: https://pris.ly/d/prisma-schema

generator client {
  provider = "prisma-client-js"
}

datasource db {
  provider = "sqlite"
  url      = env("DATABASE_URL")
}

model Joke {
  id         String   @id @default(uuid())
  createdAt  DateTime @default(now())
  updatedAt  DateTime @updatedAt
  name       String
  content    String
}
```

💿 With that in place, run this:

```sh
npx prisma db push
```

This command will give you this output:

```
Environment variables loaded from .env
Prisma schema loaded from prisma/schema.prisma
Datasource "db": SQLite database "dev.db" at "file:./dev.db"

🚀  Your database is now in sync with your schema. Done in 194ms

✔ Generated Prisma Client (3.5.0) to ./node_modules/
@prisma/client in 26ms
```

This command did a few things. For one, it created our database file in `prisma/dev.db`. Then it pushed all the necessary changes to our database to match the schema we provided. Finally it generated Prisma's TypeScript types so we'll get stellar autocomplete and type checking as we use it's API for interacting with our database.

💿 Let's add that `prisma/dev.db` to our `.gitignore` so we don't accidentally commit it to our repository. We'll also want to add the `.env` file to the `.gitignore` as mentioned in the prisma output so we don't commit our secrets!

```sh filename=.gitignore lines=[7-8]
node_modules

/.cache
/build
/public/build

/prisma/dev.db
.env
```

<docs-warning>If your database gets messed up, you can always delete the `prisma/dev.db` file and run `npx prisma db push` again.</docs-warning>

Next, we're going to write a little file that will "seed" our database with test data. Again, this isn't really remix-specific stuff, so I'll just give this to you (don't worry, we'll get back to remix soon):

💿 Copy this into a new file called `prisma/seed.ts`

```ts filename=prisma/seed.ts
import { PrismaClient } from "@prisma/client";
const db = new PrismaClient();

async function seed() {
  await Promise.all(
    getJokes().map((joke) => {
      return db.joke.create({ data: joke });
    })
  );
}

seed();

function getJokes() {
  // shout-out to https://icanhazdadjoke.com/

  return [
    {
      name: "Road worker",
      content: `I never wanted to believe that my Dad was stealing from his job as a road worker. But when I got home, all the signs were there.`,
    },
    {
      name: "Frisbee",
      content: `I was wondering why the frisbee was getting bigger, then it hit me.`,
    },
    {
      name: "Trees",
      content: `Why do trees seem suspicious on sunny days? Dunno, they're just a bit shady.`,
    },
    {
      name: "Skeletons",
      content: `Why don't skeletons ride roller coasters? They don't have the stomach for it.`,
    },
    {
      name: "Hippos",
      content: `Why don't you find hippopotamuses hiding in trees? They're really good at it.`,
    },
    {
      name: "Dinner",
      content: `What did one plate say to the other plate? Dinner is on me!`,
    },
    {
      name: "Elevator",
      content: `My first time using an elevator was an uplifting experience. The second time let me down.`,
    },
  ];
}
```

Feel free to add your own jokes if you like.

Now we just need to run this file. We wrote it in TypeScript to get type safety (this is much more useful as our app and data models grow in complexity). So we'll need a way to run it.

💿 Install `esbuild-register` as a dev dependency:

```sh
npm install --save-dev esbuild-register
```

💿 And now we can run our `seed.ts` file with that:

```sh
node --require esbuild-register prisma/seed.ts
```

Now our database has those jokes in it. No joke!

But I don't want to have to remember to run that script any time I reset the database. Luckily, we don't have to!

💿 Add this to your `package.json`:

```json nocopy
// ...
  "prisma": {
    "seed": "node --require esbuild-register prisma/seed.ts"
  },
  "scripts": {
// ...
```

Now, whenever we reset the database, prisma will call our seeding file as well.

### Connect to the database

Ok, one last thing we need to do is connect to the database in our app. We do this at the top of our `prisma/seed.ts` file:

```ts nocopy
import { PrismaClient } from "@prisma/client";
const db = new PrismaClient();
```

This works just fine, but the problem is, during development, we don't want to close down and completely restart our server every time we make a server-side change. So `@remix-run/serve` actually rebuilds our code and requires it brand new. The problem here is that every time we make a code change, we'll make a new connection to the database and eventually run out of connections! This is such a common problem with database-accessing apps that Prisma has a warning for it:

> Warning: 10 Prisma Clients are already running

So we've got a little bit of extra work to do to avoid this development time problem.

Note that this isn't a remix-only problem. Any time you have "live reload" of server code, you're going to have to either disconnect and reconnect to databases (which can be slow) or do the workaround I'm about to show you.

💿 Copy this into a new file called `app/utils/db.server.ts`

```ts filename=app/utils/db.server.ts
import { PrismaClient } from "@prisma/client";

let db: PrismaClient;

declare global {
  var __db: PrismaClient | undefined;
}

// this is needed because in development we don't want to restart
// the server with every change, but we want to make sure we don't
// create a new connection to the DB with every change either.
if (process.env.NODE_ENV === "production") {
  db = new PrismaClient();
  db.$connect();
} else {
  if (!global.__db) {
    global.__db = new PrismaClient();
    global.__db.$connect();
  }
  db = global.__db;
}

export { db };
```

I'll leave analysis of this code as an exercise for the reader because again, this has nothing to do with Remix directly.

The one thing that I will call out is the file name convention. The `.server` part of the filename informs Remix that this code should never end up in the browser. This is optional, because Remix does a good job of ensuring server code doesn't end up in the client. But sometimes some server-only dependencies are difficult to treeshake, so adding the `.server` to the filename is a hint to the compiler to not worry about this module or its imports when bundling for the browser. The `.server` acts as a sort of boundary for the compiler.

### Read from the database in a Remix loader

Ok, ready to get back to writing Remix code? Me too!

Our goal is to put a list of jokes on the `/jokes` route so we can have a list of links to jokes people can choose from. In Remix, each route module is responsible for getting its own data. So if we want data on the `/jokes` route, then we'll be updating the `app/routes/jokes.tsx` file.

To _load_ data in a Remix route module, you use a [`loader`](../api/conventions#loader). This is simply an `async` function you export that returns a response, and is accessed on the component through the [`useLoaderData`](../api/remix#useloaderdata) hook. Here's a quick example:

```tsx nocopy
// this is just an example. No need to copy/paste this 😄
import type { LoaderFunction } from "remix";
import { useLoaderData } from "remix";
import type { User } from "@prisma/client";

import { db } from "~/utils/db.server";

type LoaderData = { users: Array<User> };
export let loader: LoaderFunction = async () => {
  const data: LoaderData = {
    users: await db.user.findMany(),
  };
  return data;
};

export default function Users() {
  const data = useLoaderData<LoaderData>();
  return (
    <ul>
<<<<<<< HEAD
      {data.users.map(user => (
=======
      {data.users.map((user) => (
>>>>>>> b8757bc7
        <li key={user.id}>{user.name}</li>
      ))}
    </ul>
  );
}
```

Does that give you a good idea of what to do here? If not, you can take a look at my solution in the `<details>` below 😄

<docs-info>

Remix and the `tsconfig.json` you get from the starter template are configured to allow imports from the `app/` directory via `~` as demonstrated above so you don't have `../../` all over the place.

</docs-info>

💿 Update the `app/routes/jokes.tsx` route module to load jokes from our database and render a list of links to the jokes.

<details>

<summary>app/routes/jokes.tsx</summary>

```tsx filename=app/routes/jokes.tsx lines=[1-2,4,11-13,15-20,23,47-51]
import type { LinksFunction, LoaderFunction } from "remix";
import { Link, Outlet, useLoaderData } from "remix";

import { db } from "~/utils/db.server";
import stylesUrl from "~/styles/jokes.css";

export const links: LinksFunction = () => {
  return [{ rel: "stylesheet", href: stylesUrl }];
};

type LoaderData = {
  jokeListItems: Array<{ id: string; name: string }>;
};

export const loader: LoaderFunction = async () => {
  const data: LoaderData = {
    jokeListItems: await db.joke.findMany(),
  };
  return data;
};

export default function JokesRoute() {
  const data = useLoaderData<LoaderData>();

  return (
    <div className="jokes-layout">
      <header className="jokes-header">
        <div className="container">
          <h1 className="home-link">
            <Link
              to="/"
              title="Remix Jokes"
              aria-label="Remix Jokes"
            >
              <span className="logo">🤪</span>
              <span className="logo-medium">J🤪KES</span>
            </Link>
          </h1>
        </div>
      </header>
      <main className="jokes-main">
        <div className="container">
          <div className="jokes-list">
            <Link to=".">Get a random joke</Link>
            <p>Here are a few more jokes to check out:</p>
            <ul>
              {data.jokeListItems.map((joke) => (
                <li key={joke.id}>
                  <Link to={joke.id}>{joke.name}</Link>
                </li>
              ))}
            </ul>
            <Link to="new" className="button">
              Add your own
            </Link>
          </div>
          <div className="jokes-outlet">
            <Outlet />
          </div>
        </div>
      </main>
    </div>
  );
}
```

</details>

And here's what we have with that now:

![List of links to jokes](/jokes-tutorial/img/jokes-loaded.png)

### Data overfetching

I want to call out something specific in my solution. Here's my loader:

```tsx lines=[8-10]
type LoaderData = {
  jokeListItems: Array<{ id: string; name: string }>;
};

export const loader: LoaderFunction = async () => {
  const data: LoaderData = {
    jokeListItems: await db.joke.findMany({
      take: 5,
      select: { id: true, name: true },
      orderBy: { createdAt: "desc" },
    }),
  };
  return data;
};
```

Notice that all I need for this page is the joke `id` and `name`. I don't need to bother getting the `content`. I'm also limiting to a total of 5 items and ordering by creation date so we get the latest jokes. So with `prisma`, I can change my query to be exactly what I need and avoid sending too much data to the client! That makes my app faster and more responsive for my users.

And to make it even cooler, you don't necessarily need prisma or direct database access to do this. You've got a graphql backend you're hitting? Sweet, use your regular graphql stuff in your loader. It's even better than doing it on the client because you don't need to worry about shipping a [huge graphql client](https://bundlephobia.com/package/graphql@16.0.1) to the client. Keep that on your server and filter down to what you want.

Oh, you've just got REST endpoints you hit? That's fine too! You can easily filter out the extra data before sending it off in your loader. Because it all happens on the server, you can save your user's download size easily without having to convince your backend engineers to change their entire API. Neat!

### Network Type Safety

In our code we're using the `useLoaderData`'s type generic and specifying our `LoaderData` so we can get nice auto-complete, but it's not _really_ getting us type safety because the `loader` and the `useLoaderData` are running in completely different environments. Remix ensures we get what the server sent, but who really knows? Maybe in a fit of rage, your co-worker set up your server to automatically remove references to dogs (they prefer cats).

So the only way to really be 100% positive that your data is correct, you should use [assertion functions](https://www.typescriptlang.org/docs/handbook/release-notes/typescript-3-7.html#assertion-functions) on the `data` you get back from `useLoaderData`. That's outside the scope of this tutorial, but we're fans of [zod](https://npm.im/zod) which can aid in this.

### Wrap up database queries

Before we get to the `/jokes/:jokeId` route, here's a quick example of how you can access params (like `:jokeId`) in your loader.

```tsx nocopy
export const loader: LoaderFunction = async ({
  params,
}) => {
  console.log(params); // <-- {jokeId: "123"}
};
```

And here's how you get the joke from prisma:

```tsx nocopy
const joke = await db.joke.findUnique({
  where: { id: jokeId },
});
```

<docs-warning>Remember, when we're referencing the URL route, it's `/jokes/:jokeId`, and when we talk about the file system it's `/app/routes/jokes/$jokeId.tsx`.</docs-warning>

💿 Great! Now you know everything you need to continue and connect the `/jokes/:jokeId` route in `app/routes/jokes/$jokeId.tsx`.

<details>

<summary>app/routes/jokes/$jokeId.tsx</summary>

```tsx filename=app/routes/jokes/$jokeId.tsx lines=[3,5,7,9-18,21]
import type { LoaderFunction } from "remix";
import { Link, useLoaderData } from "remix";
import type { Joke } from "@prisma/client";

import { db } from "~/utils/db.server";

type LoaderData = { joke: Joke };

export const loader: LoaderFunction = async ({
  params,
}) => {
  const joke = await db.joke.findUnique({
    where: { id: params.jokeId },
  });
  if (!joke) throw new Error("Joke not found");
  const data: LoaderData = { joke };
  return data;
};

export default function JokeRoute() {
  const data = useLoaderData<LoaderData>();

  return (
    <div>
      <p>Here's your hilarious joke:</p>
      <p>{data.joke.content}</p>
      <Link to=".">{data.joke.name} Permalink</Link>
    </div>
  );
}
```

</details>

With that you should be able to go to [`/jokes`](http://localhost:3000/jokes) and click on a link to get the joke:

![Jokes page showing a unique joke](/jokes-tutorial/img/joke-page.png)

We'll handle the case where someone tries to access a joke that doesn't exist in the database in the next section.

Next, let's handle the `/jokes` index route in `app/routes/jokes/index.tsx` that shows a random joke.

Here's how you get a random joke from prisma:

```tsx
const count = await db.joke.count();
const randomRowNumber = Math.floor(Math.random() * count);
const [randomJoke] = await db.joke.findMany({
  take: 1,
  skip: randomRowNumber,
});
```

💿 You should be able to get the loader working from there.

<details>

<summary>app/routes/jokes/index.tsx</summary>

```tsx filename=app/routes/jokes/index.tsx lines=[3,5,7,9-18,21]
import type { LoaderFunction } from "remix";
import { useLoaderData, Link } from "remix";
import type { Joke } from "@prisma/client";

import { db } from "~/utils/db.server";

type LoaderData = { randomJoke: Joke };

export const loader: LoaderFunction = async () => {
  const count = await db.joke.count();
  const randomRowNumber = Math.floor(Math.random() * count);
  const [randomJoke] = await db.joke.findMany({
    take: 1,
    skip: randomRowNumber,
  });
  const data: LoaderData = { randomJoke };
  return data;
};

export default function JokesIndexRoute() {
  const data = useLoaderData<LoaderData>();

  return (
    <div>
      <p>Here's a random joke:</p>
      <p>{data.randomJoke.content}</p>
      <Link to={data.randomJoke.id}>
        "{data.randomJoke.name}" Permalink
      </Link>
    </div>
  );
}
```

</details>

With that your [`/jokes`](http://localhost:3000/jokes) route should display a list of links to jokes as well as a random joke:

![Jokes page showing a random joke](/jokes-tutorial/img/random-joke-loaded.png)

## Mutations

We've got ourselves a `/jokes/new` route, but that form doesn't do anything yet. Let's wire it up! As a reminder here's what that code should look like right now (the `method="post"` is important so make sure yours has it):

```tsx filename=app/routes/jokes/new.tsx
export default function NewJokeRoute() {
  return (
    <div>
      <p>Add your own hilarious joke</p>
      <form method="post">
        <div>
          <label>
            Name: <input type="text" name="name" />
          </label>
        </div>
        <div>
          <label>
            Content: <textarea name="content" />
          </label>
        </div>
        <div>
          <button type="submit" className="button">
            Add
          </button>
        </div>
      </form>
    </div>
  );
}
```

Not much there. Just a form. What if I told you that you could make that form work with a single export to the route module? Well you can! It's the [`action`](../api/conventions#action) function export! Read up on that a bit.

Here's the prisma code you'll need:

```tsx
const joke = await db.joke.create({
  data: { name, content },
});
```

💿 Create an `action` in `app/routes/jokes/new.tsx`.

<details>

<summary>app/routes/jokes/new.tsx</summary>

```tsx filename=app/routes/jokes/new.tsx lines=[1-2,4,6-25]
import type { ActionFunction } from "remix";
import { redirect } from "remix";

import { db } from "~/utils/db.server";

export const action: ActionFunction = async ({
  request,
}) => {
  const form = await request.formData();
  const name = form.get("name");
  const content = form.get("content");
  // we do this type check to be extra sure and to make TypeScript happy
  // we'll explore validation next!
  if (
    typeof name !== "string" ||
    typeof content !== "string"
  ) {
    throw new Error(`Form not submitted correctly.`);
  }

  const fields = { name, content };

  const joke = await db.joke.create({ data: fields });
  return redirect(`/jokes/${joke.id}`);
};

export default function NewJokeRoute() {
  return (
    <div>
      <p>Add your own hilarious joke</p>
      <form method="post">
        <div>
          <label>
            Name: <input type="text" name="name" />
          </label>
        </div>
        <div>
          <label>
            Content: <textarea name="content" />
          </label>
        </div>
        <div>
          <button type="submit" className="button">
            Add
          </button>
        </div>
      </form>
    </div>
  );
}
```

</details>

If you've got that working, you should be able to create new jokes and be redirected to the new joke's page.

<docs-info>

The `redirect` utility is a simple utility in Remix for creating a [`Response`](https://developer.mozilla.org/en-US/docs/Web/API/Response) object that has the right headers/status codes to redirect the user.

</docs-info>

![Create new joke form filled out](/jokes-tutorial/img/creating-new-joke.png)

![Newly created joke displayed](/jokes-tutorial/img/new-joke-created.png)

Hooray! How cool is that? No `useEffect` or `useAnything` hooks. Just a form, and an async function to process the submission. Pretty cool. You can definitely still do all that stuff if you wanted to, but why would you? This is really nice.

Another thing you'll notice is that when we were redirected to the joke's new page, it was there! But we didn't have to think about updating the cache at all. Remix handles invalidating the cache for us automatically. You don't have to think about it. _That_ is cool 😎

Why don't we add some validation? We could definitely do the typical React validation approach. Wiring up `useState` with `onChange` handlers and such. And sometimes that's nice to get some real-time validation as the user's typing. But even if you do all that work, you're still going to want to do validation on the server.

Before I set you off on this one, there's one more thing you need to know about route module `action` functions. The return value is expected to be the same as the `loader` function: A response, or (as a convenience) a serializable JavaScript object. Normally you want to `redirect` when the action is successful to avoid the annoying "confirm resubmission" dialog you might have seen on some websites.

<!-- TODO: add a page about why `redirect`ing is better for successful actions and link it here. -->

But if there's an error, you can return an object with the error messages and then the component can get those values from [`useActionData`](../api/remix#useactiondata) and display them to the user.

💿 Go ahead and validate that the `name` and `content` fields are long enough. I'd say the name should be at least 2 characters long and the content should be at least 10 characters long. Do this validation server-side.

<details>

<summary>app/routes/jokes/new.tsx</summary>

```tsx filename=app/routes/jokes/new.tsx lines=[2,6-10,12-16,18-28,30-31,43-45,48-51,53-55,62,73,75-83,86-94,100,102-110,113-121]
import type { ActionFunction } from "remix";
import { useActionData, redirect, json } from "remix";

import { db } from "~/utils/db.server";

function validateJokeContent(content: string) {
  if (content.length < 10) {
    return `That joke is too short`;
  }
}

function validateJokeName(name: string) {
  if (name.length < 3) {
    return `That joke's name is too short`;
  }
}

type ActionData = {
  formError?: string;
  fieldErrors?: {
    name: string | undefined;
    content: string | undefined;
  };
  fields?: {
    name: string;
    content: string;
  };
};

const badRequest = (data: ActionData) =>
  json(data, { status: 400 });

export const action: ActionFunction = async ({
  request,
}) => {
  const form = await request.formData();
  const name = form.get("name");
  const content = form.get("content");
  if (
    typeof name !== "string" ||
    typeof content !== "string"
  ) {
    return badRequest({
      formError: `Form not submitted correctly.`,
    });
  }

  const fieldErrors = {
    name: validateJokeName(name),
    content: validateJokeContent(content),
  };
  const fields = { name, content };
  if (Object.values(fieldErrors).some(Boolean)) {
    return badRequest({ fieldErrors, fields });
  }

  const joke = await db.joke.create({ data: fields });
  return redirect(`/jokes/${joke.id}`);
};

export default function NewJokeRoute() {
  const actionData = useActionData<ActionData>();

  return (
    <div>
      <p>Add your own hilarious joke</p>
      <form method="post">
        <div>
          <label>
            Name:{" "}
            <input
              type="text"
              defaultValue={actionData?.fields?.name}
              name="name"
              aria-invalid={
                Boolean(actionData?.fieldErrors?.name) ||
                undefined
              }
              aria-errormessage={
                actionData?.fieldErrors?.name
                  ? "name-error"
                  : undefined
              }
            />
          </label>
          {actionData?.fieldErrors?.name ? (
            <p
              className="form-validation-error"
              role="alert"
              id="name-error"
            >
              {actionData.fieldErrors.name}
            </p>
          ) : null}
        </div>
        <div>
          <label>
            Content:{" "}
            <textarea
              defaultValue={actionData?.fields?.content}
              name="content"
              aria-invalid={
                Boolean(actionData?.fieldErrors?.content) ||
                undefined
              }
              aria-errormessage={
                actionData?.fieldErrors?.content
                  ? "content-error"
                  : undefined
              }
            />
          </label>
          {actionData?.fieldErrors?.content ? (
            <p
              className="form-validation-error"
              role="alert"
              id="content-error"
            >
              {actionData.fieldErrors.content}
            </p>
          ) : null}
        </div>
        <div>
          <button type="submit" className="button">
            Add
          </button>
        </div>
      </form>
    </div>
  );
}
```

</details>

Great! You should now have a form that validates the fields on the server and displays those errors on the client:

![New joke form with validation errors](/jokes-tutorial/img/new-joke-form-with-errors.png)

Why don't you pop open my code example for a second. I want to show you a few things about the way I'm doing this.

First I want you to notice that I've added an `ActionData` type so we could get some type safety. Keep in mind that `useActionData` can return `undefined` if the action hasn't been called yet, so we've got a bit of defensive programming going on there.

You may also notice that I return the fields as well. This is so that the form can be re-rendered with the values from the server in the event that JavaScript fails to load for some reason. That's what the `defaultValue` stuff is all about as well.

The `badRequest` helper function is important because it gives us typechecking that ensures our return value is of type `ActionData`, while still returning the accurate HTTP status, [`400 Bad Request`](https://developer.mozilla.org/en-US/docs/Web/HTTP/Status/400), to the client. If we just return the `ActionData` value, that would result in a `200 OK` response, which isn't suitable since the form submission had errors.

Another thing I want to call out is how all of this is just so nice and declarative. You don't have to think about state at all here. Your action gets some data, you process it and return a value. The component consumes the action data and renders based on that value. No managing state here. No thinking about race conditions. Nothing.

Oh, and if you _do_ want to have client-side validation (for while the user is typing), you can simply call the `validateJokeContent` and `validateJokeName` functions that the action is using. You can _actually_ seamlessly share code between the client and server! Now _that_ is cool!

## Authentication

It's the moment we've all been waiting for! We're going to add authentication to our little application. The reason we want to add authentication is so jokes can be associated to the users who created them.

One thing that would be good to understand for this section is how [HTTP cookies](https://developer.mozilla.org/en-US/docs/Web/HTTP/Cookies) work on the web.

We're going to handroll our own authentication from scratch. Don't worry, I promise it's not as scary as it sounds.

### Preparing the database

<docs-warning>Remember, if your database gets messed up, you can always delete the `prisma/dev.db` file and run `npx prisma db push` again.</docs-warning>

Let's start by showing you our updated `prisma/schema.prisma` file. 💿 Go ahead and update your `prisma/schema.prisma` file to look like this:

```prisma filename=prisma/schema.prisma lines=[13-20,24-25]
// This is your Prisma schema file,
// learn more about it in the docs: https://pris.ly/d/prisma-schema

generator client {
  provider = "prisma-client-js"
}

datasource db {
  provider = "sqlite"
  url      = env("DATABASE_URL")
}

model User {
  id           String   @id @default(uuid())
  createdAt    DateTime @default(now())
  updatedAt    DateTime @updatedAt
  username     String   @unique
  passwordHash String
  jokes        Joke[]
}

model Joke {
  id         String   @id @default(uuid())
  jokesterId String
  jokester   User     @relation(fields: [jokesterId], references: [id], onDelete: Cascade)
  createdAt  DateTime @default(now())
  updatedAt  DateTime @updatedAt
  name       String
  content    String
}
```

With that updated, let's go ahead and reset our database to this schema:

💿 Run this:

```sh
npx prisma db push
```

It will prompt you to reset the database, hit "y" to confirm.

That will give you this output:

```
Environment variables loaded from .env
Prisma schema loaded from prisma/schema.prisma
Datasource "db": SQLite database "dev.db" at "file:./dev.db"


⚠️ We found changes that cannot be executed:

  • Added the required column `jokesterId` to the `Joke` table without a default value. There are 9 rows in this table, it is not possible to execute this step.


✔ To apply this change we need to reset the database, do you want to continue? All data will be lost. … yes
The SQLite database "dev.db" from "file:./dev.db" was successfully reset.

🚀  Your database is now in sync with your schema. Done in 1.56s

✔ Generated Prisma Client (3.5.0) to ./node_modules/@prisma/
client in 34ms
```

With this change, we're going to start experiencing some TypeScript errors in our project because you can no longer create a `joke` without a `jokesterId` value.

💿 Let's start by fixing our `prisma/seed.ts` file.

```ts filename=prisma/seed.ts lines=[5-12,15-16]
import { PrismaClient } from "@prisma/client";
const db = new PrismaClient();

async function seed() {
  const kody = await db.user.create({
    data: {
      username: "kody",
      // this is a hashed version of "twixrox"
      passwordHash:
        "$2b$10$K7L1OJ45/4Y2nIvhRVpCe.FSmhDdWoXehVzJptJ/op0lSsvqNu/1u",
    },
  });
  await Promise.all(
    getJokes().map((joke) => {
      const data = { jokesterId: kody.id, ...joke };
      return db.joke.create({ data });
    })
  );
}

seed();

function getJokes() {
  // shout-out to https://icanhazdadjoke.com/

  return [
    {
      name: "Road worker",
      content: `I never wanted to believe that my Dad was stealing from his job as a road worker. But when I got home, all the signs were there.`,
    },
    {
      name: "Frisbee",
      content: `I was wondering why the frisbee was getting bigger, then it hit me.`,
    },
    {
      name: "Trees",
      content: `Why do trees seem suspicious on sunny days? Dunno, they're just a bit shady.`,
    },
    {
      name: "Skeletons",
      content: `Why don't skeletons ride roller coasters? They don't have the stomach for it.`,
    },
    {
      name: "Hippos",
      content: `Why don't you find hippopotamuses hiding in trees? They're really good at it.`,
    },
    {
      name: "Dinner",
      content: `What did one plate say to the other plate? Dinner is on me!`,
    },
    {
      name: "Elevator",
      content: `My first time using an elevator was an uplifting experience. The second time let me down.`,
    },
  ];
}
```

💿 Great, now run the seed again:

```sh
npx prisma db seed
```

And that outputs:

```
Environment variables loaded from .env
Running seed command `node --require esbuild-register prisma/seed.ts` ...

🌱  The seed command has been executed.
```

Great! Our database is now ready to go.

### Auth Flow Overview

So our authentication will be of the traditional username/password variety. We'll be using [`bcryptjs`](https://npm.im/bcryptjs) to hash our passwords so nobody will be able to reasonably brute-force their way into an account.

💿 Go ahead and get that installed right now so we don't forget:

```sh
npm install bcryptjs
```

💿 The `bcryptjs` library has TypeScript definitions in DefinitelyTyped, so let's install those as well:

```sh
npm install --save-dev @types/bcryptjs
```

Let me give you a quick diagram of the flow of things:

![Excalidraw Authentication diagram](/jokes-tutorial/img/auth-flow.png)

Here's that written out:

- On the `/login` route.
- User submits login form.
- Form data is validated.
  - If the form data is invalid, return the form with the errors.
- Login type is "register"
  - Check whether the username is available
    - If the username is not available, return the form with an error.
  - Hash the password
  - Create a new user
- Login type is "login"
  - Check whether the user exists
    - If the user doesn't exist, return the form with an error.
  - Check whether the password hash matches
    - If the password hash doesn't match, return the form with an error.
- Create a new session
- Redirect to the `/jokes` route with the `Set-Cookie` header.

### Build the login form

Alright, enough high-level stuff. Let's start writing some Remix code!

We're going to create a login page, and I've got some CSS for you to use on that page:

<details>

<summary>💿 Copy this CSS into `app/styles/login.css`</summary>

```css
/*
 * when the user visits this page, this style will apply, when they leave, it
 * will get unloaded, so don't worry so much about conflicting styles between
 * pages!
 */

body {
  background-image: var(--gradient-background);
}

.container {
  min-height: inherit;
}

.container,
.content {
  display: flex;
  flex-direction: column;
  justify-content: center;
  align-items: center;
}

.content {
  padding: 1rem;
  background-color: hsl(0, 0%, 100%);
  border-radius: 5px;
  box-shadow: 0 0.2rem 1rem rgba(0, 0, 0, 0.5);
  width: 400px;
  max-width: 100%;
}

@media print, (min-width: 640px) {
  .content {
    padding: 2rem;
    border-radius: 8px;
  }
}

h1 {
  margin-top: 0;
}

fieldset {
  display: flex;
  justify-content: center;
}

fieldset > :not(:last-child) {
  margin-right: 2rem;
}

.links ul {
  margin-top: 1rem;
  padding: 0;
  list-style: none;
  display: flex;
  gap: 1.5rem;
  align-items: center;
}

.links a:hover {
  text-decoration-style: wavy;
  text-decoration-thickness: 1px;
}
```

</details>

💿 Create a `/login` route by adding a `app/routes/login.tsx` file.

<details>

<summary>app/routes/login.tsx</summary>

```tsx filename=app/routes/login.tsx
import type { LinksFunction } from "remix";
import { Link, useSearchParams } from "remix";

import stylesUrl from "../styles/login.css";

export const links: LinksFunction = () => {
  return [{ rel: "stylesheet", href: stylesUrl }];
};

export default function Login() {
  const [searchParams] = useSearchParams();
  return (
    <div className="container">
      <div className="content" data-light="">
        <h1>Login</h1>
        <form method="post">
          <input
            type="hidden"
            name="redirectTo"
            value={
              searchParams.get("redirectTo") ?? undefined
            }
          />
          <fieldset>
            <legend className="sr-only">
              Login or Register?
            </legend>
            <label>
              <input
                type="radio"
                name="loginType"
                value="login"
                defaultChecked
              />{" "}
              Login
            </label>
            <label>
              <input
                type="radio"
                name="loginType"
                value="register"
              />{" "}
              Register
            </label>
          </fieldset>
          <div>
            <label htmlFor="username-input">Username</label>
            <input
              type="text"
              id="username-input"
              name="username"
            />
          </div>
          <div>
            <label htmlFor="password-input">Password</label>
            <input
              id="password-input"
              name="password"
              type="password"
            />
          </div>
          <button type="submit" className="button">
            Submit
          </button>
        </form>
      </div>
      <div className="links">
        <ul>
          <li>
            <Link to="/">Home</Link>
          </li>
          <li>
            <Link to="/jokes">Jokes</Link>
          </li>
        </ul>
      </div>
    </div>
  );
}
```

</details>

This should look something like this:

![A login form with a login/register radio button and username/password fields and a submit button](/jokes-tutorial/img/login-route.png)

Notice in my solution I'm using `useSearchParams` to get the `redirectTo` query parameter and putting that in a hidden input. This way our `action` can know where to redirect the user. This will be useful later when we redirect a user to the login page.

Great, now that we've got the UI looking nice, let's add some logic. This will be very similar to the sort of thing we did in the `/jokes/new` route. Fill in as much as you can (validation and stuff) and we'll just leave comments for the parts of the logic we don't have implemented yet (like _actually_ registering/logging in).

💿 Implement validation with an `action` in `app/routes/login.tsx`

<details>

<summary>app/routes/login.tsx</summary>

```tsx filename=app/routes/login.tsx
import type { ActionFunction, LinksFunction } from "remix";
import {
  useActionData,
  json,
  Link,
  useSearchParams,
} from "remix";

import { db } from "~/utils/db.server";
import stylesUrl from "~/styles/login.css";

export const links: LinksFunction = () => {
  return [{ rel: "stylesheet", href: stylesUrl }];
};

function validateUsername(username: unknown) {
  if (typeof username !== "string" || username.length < 3) {
    return `Usernames must be at least 3 characters long`;
  }
}

function validatePassword(password: unknown) {
  if (typeof password !== "string" || password.length < 6) {
    return `Passwords must be at least 6 characters long`;
  }
}

type ActionData = {
  formError?: string;
  fieldErrors?: {
    username: string | undefined;
    password: string | undefined;
  };
  fields?: {
    loginType: string;
    username: string;
    password: string;
  };
};

const badRequest = (data: ActionData) =>
  json(data, { status: 400 });

export const action: ActionFunction = async ({
  request,
}) => {
  const form = await request.formData();
  const loginType = form.get("loginType");
  const username = form.get("username");
  const password = form.get("password");
  const redirectTo = form.get("redirectTo") || "/jokes";
  if (
    typeof loginType !== "string" ||
    typeof username !== "string" ||
    typeof password !== "string" ||
    typeof redirectTo !== "string"
  ) {
    return badRequest({
      formError: `Form not submitted correctly.`,
    });
  }

  const fields = { loginType, username, password };
  const fieldErrors = {
    username: validateUsername(username),
    password: validatePassword(password),
  };
  if (Object.values(fieldErrors).some(Boolean))
    return badRequest({ fieldErrors, fields });

  switch (loginType) {
    case "login": {
      // login to get the user
      // if there's no user, return the fields and a formError
      // if there is a user, create their session and redirect to /jokes
      return badRequest({
        fields,
        formError: "Not implemented",
      });
    }
    case "register": {
      const userExists = await db.user.findFirst({
        where: { username },
      });
      if (userExists) {
        return badRequest({
          fields,
          formError: `User with username ${username} already exists`,
        });
      }
      // create the user
      // create their session and redirect to /jokes
      return badRequest({
        fields,
        formError: "Not implemented",
      });
    }
    default: {
      return badRequest({
        fields,
        formError: `Login type invalid`,
      });
    }
  }
};

export default function Login() {
  const actionData = useActionData<ActionData>();
  const [searchParams] = useSearchParams();
  return (
    <div className="container">
      <div className="content" data-light="">
        <h1>Login</h1>
        <form method="post">
          <input
            type="hidden"
            name="redirectTo"
            value={
              searchParams.get("redirectTo") ?? undefined
            }
          />
          <fieldset>
            <legend className="sr-only">
              Login or Register?
            </legend>
            <label>
              <input
                type="radio"
                name="loginType"
                value="login"
                defaultChecked={
                  !actionData?.fields?.loginType ||
                  actionData?.fields?.loginType === "login"
                }
              />{" "}
              Login
            </label>
            <label>
              <input
                type="radio"
                name="loginType"
                value="register"
                defaultChecked={
                  actionData?.fields?.loginType ===
                  "register"
                }
              />{" "}
              Register
            </label>
          </fieldset>
          <div>
            <label htmlFor="username-input">Username</label>
            <input
              type="text"
              id="username-input"
              name="username"
              defaultValue={actionData?.fields?.username}
              aria-invalid={Boolean(
                actionData?.fieldErrors?.username
              )}
              aria-errormessage={
                actionData?.fieldErrors?.username
                  ? "username-error"
                  : undefined
              }
            />
            {actionData?.fieldErrors?.username ? (
              <p
                className="form-validation-error"
                role="alert"
                id="username-error"
              >
                {actionData.fieldErrors.username}
              </p>
            ) : null}
          </div>
          <div>
            <label htmlFor="password-input">Password</label>
            <input
              id="password-input"
              name="password"
              defaultValue={actionData?.fields?.password}
              type="password"
              aria-invalid={
                Boolean(
                  actionData?.fieldErrors?.password
                ) || undefined
              }
              aria-errormessage={
                actionData?.fieldErrors?.password
                  ? "password-error"
                  : undefined
              }
            />
            {actionData?.fieldErrors?.password ? (
              <p
                className="form-validation-error"
                role="alert"
                id="password-error"
              >
                {actionData.fieldErrors.password}
              </p>
            ) : null}
          </div>
          <div id="form-error-message">
            {actionData?.formError ? (
              <p
                className="form-validation-error"
                role="alert"
              >
                {actionData.formError}
              </p>
            ) : null}
          </div>
          <button type="submit" className="button">
            Submit
          </button>
        </form>
      </div>
      <div className="links">
        <ul>
          <li>
            <Link to="/">Home</Link>
          </li>
          <li>
            <Link to="/jokes">Jokes</Link>
          </li>
        </ul>
      </div>
    </div>
  );
}
```

</details>

Once you've got that done, your form should look something like this:

![Login form with errors](/jokes-tutorial/img/login-form-with-errors.png)

Sweet! Now it's time for the juicy stuff. Let's start with the `login` side of things. We seed in a user with the username "kody" and the password (hashed) is "twixrox". So we want to implement enough logic that will allow us to login as that user. We're going to put this logic in a separate file called `app/utils/session.server.ts`.

Here's what we need in that file to get started:

- Export a function called `login` that accepts the `username` and `password`
- Queries prisma for a user with the `username`
- If there is no user, return `null`
- Use `bcrypt.compare` to compare the given `password` to the user's `passwordHash`
- If the passwords don't match, return `null`
- If the passwords match, return the user

💿 Create a file called `app/utils/session.server.ts` and implement the above requirements.

<details>

<summary>app/utils/session.server.ts</summary>

```ts filename=app/utils/session.server.ts
import bcrypt from "bcryptjs";

import { db } from "./db.server";

type LoginForm = {
  username: string;
  password: string;
};

export async function login({
  username,
  password,
}: LoginForm) {
  const user = await db.user.findUnique({
    where: { username },
  });
  if (!user) return null;

  const isCorrectPassword = await bcrypt.compare(
    password,
    user.passwordHash
  );
  if (!isCorrectPassword) return null;

  return { id: user.id, username };
}
```

</details>

Great, with that in place, now we can update `app/routes/login.tsx` to use it:

<details>

<summary>app/routes/login.tsx</summary>

```tsx filename=app/routes/login.tsx lines=[4,15-22] nocopy
// ...

import { db } from "~/utils/db.server";
import { login } from "~/utils/session.server";
import stylesUrl from "~/styles/login.css";

// ...

export const action: ActionFunction = async ({
  request,
}) => {
  // ...
  switch (loginType) {
    case "login": {
      const user = await login({ username, password });
      console.log({ user });
      if (!user) {
        return badRequest({
          fields,
          formError: `Username/Password combination is incorrect`,
        });
      }
      // if there is a user, create their session and redirect to /jokes
      return badRequest({
        fields,
        formError: "Not implemented",
      });
    }
    // ...
  }
};

export default function Login() {
  // ...
}
```

</details>

To check our work, I added a `console.log` to `app/routes/login.tsx` after the `login` call.

<docs-info>Remember, `actions` and `loaders` run on the server, so `console.log` calls you put in those you can't see in the browser console. Those will show up in the terminal window you're running your server in.</docs-info>

💿 With that in place, try to login with the username "kody" and the password "twixrox" and check the terminal output. Here's what I get:

```
{
  user: {
    id: '1dc45f54-4061-4d9e-8a6d-28d6df6a8d7f',
    username: 'kody'
  }
}
```

<docs-warning>If you're having trouble, run `npx prisma studio` to see the database in the browser. It's possible you don't have any data because you forgot to run `npx prisma db seed` (like I did when I was writing this 😅).</docs-warning>

Wahoo! We got the user! Now we need to put that user's ID into the session. We're going to do this in `app/utils/session.server.ts`. Remix has a built-in abstraction to help us with managing several types of storage mechanisms for sessions ([here are the docs](../api/remix#sessions)). We'll be using [`createCookieSessionStorage`](../api/remix#createcookiesessionstorage) as it's the simplest and scales quite well.

💿 Write a `createUserSession` function in `app/utils/session.server.ts` that accepts a user ID and a route to redirect to. It should do the following:

- creates a new session (via the cookie storage `getSession` function)
- sets the `userId` field on the session
- redirects to the given route setting the `Set-Cookie` header (via the cookie storage `commitSession` function)

Note: If you need a hand, there's a small example of how the whole basic flow goes in [the session docs](../api/remix#sessions). Once you have that, you'll want to use it in `app/routes/login.tsx` to set the session and redirect to the `/jokes` route.

<details>

<summary>app/utils/session.server.ts</summary>

```ts filename=app/utils/session.server.ts lines=[3,30-33,35-48,50-61]
import bcrypt from "bcryptjs";
import {
  createCookieSessionStorage,
  redirect,
} from "remix";

import { db } from "./db.server";

type LoginForm = {
  username: string;
  password: string;
};

export async function login({
  username,
  password,
}: LoginForm) {
  const user = await db.user.findUnique({
    where: { username },
  });
  if (!user) return null;
  const isCorrectPassword = await bcrypt.compare(
    password,
    user.passwordHash
  );
  if (!isCorrectPassword) return null;
  return { id: user.id, username };
}

const sessionSecret = process.env.SESSION_SECRET;
if (!sessionSecret) {
  throw new Error("SESSION_SECRET must be set");
}

const storage = createCookieSessionStorage({
  cookie: {
    name: "RJ_session",
    // normally you want this to be `secure: true`
    // but that doesn't work on localhost for Safari
    // https://web.dev/when-to-use-local-https/
    secure: process.env.NODE_ENV === "production",
    secrets: [sessionSecret],
    sameSite: "lax",
    path: "/",
    maxAge: 60 * 60 * 24 * 30,
    httpOnly: true,
  },
});

export async function createUserSession(
  userId: string,
  redirectTo: string
) {
  const session = await storage.getSession();
  session.set("userId", userId);
  return redirect(redirectTo, {
    headers: {
      "Set-Cookie": await storage.commitSession(session),
    },
  });
}
```

</details>

<details>

<summary>app/routes/login.tsx</summary>

```tsx filename=app/routes/login.tsx nocopy
// ...

export const action: ActionFunction = async ({
  request,
}) => {
  // ...

  switch (loginType) {
    case "login": {
      const user = await login({ username, password });

      if (!user) {
        return badRequest({
          fields,
          formError: `Username/Password combination is incorrect`,
        });
      }
      return createUserSession(user.id, redirectTo);
    }

    // ...
  }
};

// ...
```

</details>

I want to call out the `SESSION_SECRET` environment variable I'm using really quick. The value of the `secrets` option is not the sort of thing you want in your code because the baddies could use it for their nefarious purposes. So instead we are going to read the value from the environment. This means you'll need to set the environment variable in your `.env` file. Incidentally, prisma loads that file for us automatically so all we need to do is make sure we set that value when we deploy to production (alternatively, during development we could use [dotenv](https://npm.im/dotenv) to load that when our app boots up).

💿 Update .env file with SESSION_SECRET (with any value you like).

With that, pop open your [Network tab](https://developer.chrome.com/docs/devtools/network/reference/), go to [`/login`](http://localhost:3000/login) and enter `kody` and `twixrox` and check the response headers in the network tab. Should look something like this:

![DevTools Network tab showing a "Set-Cookie" header on the POST response](/jokes-tutorial/img/network-tab-set-cookie.png)

And if you check the cookies section of the [Application tab](https://developer.chrome.com/docs/devtools/storage/cookies/) then you should have the cookie set in there as well.

![DevTools Application tab showing ](/jokes-tutorial/img/application-tab-cookies.png)

And now every request the browser makes to our server will include that cookie (we don't have to do anything on the client, [this is how cookies work](https://developer.mozilla.org/en-US/docs/Web/HTTP/Cookies)):

![Request headers showing the Cookie](/jokes-tutorial/img/cookie-header-on-request.png)

So we can now check whether the user is authenticated on the server by reading that header to get the `userId` we had set into it. To test this out, let's fix the `/jokes/new` route by adding the `jokesterId` field to `db.joke.create` call.

<docs-info>Remember to check [the docs](../api/remix#sessions) to learn how to get the session from the request</docs-info>

💿 Update `app/utils/session.server.ts` to get the `userId` from the session. In my solution I create three functions: `getUserSession(request: Request)`, `getUserId(request: Request)` and `requireUserId(request: Request, redirectTo: string)`.

<details>

<summary>app/utils/session.server.ts</summary>

```ts filename=app/utils/session.server.ts lines=[50-52,54-59,61-74]
import bcrypt from "bcryptjs";
import {
  createCookieSessionStorage,
  redirect,
} from "remix";

import { db } from "./db.server";

type LoginForm = {
  username: string;
  password: string;
};

export async function login({
  username,
  password,
}: LoginForm) {
  const user = await db.user.findUnique({
    where: { username },
  });
  if (!user) return null;
  const isCorrectPassword = await bcrypt.compare(
    password,
    user.passwordHash
  );
  if (!isCorrectPassword) return null;
  return { id: user.id, username };
}

const sessionSecret = process.env.SESSION_SECRET;
if (!sessionSecret) {
  throw new Error("SESSION_SECRET must be set");
}

const storage = createCookieSessionStorage({
  cookie: {
    name: "RJ_session",
    // normally you want this to be `secure: true`
    // but that doesn't work on localhost for Safari
    // https://web.dev/when-to-use-local-https/
    secure: process.env.NODE_ENV === "production",
    secrets: [sessionSecret],
    sameSite: "lax",
    path: "/",
    maxAge: 60 * 60 * 24 * 30,
    httpOnly: true,
  },
});

function getUserSession(request: Request) {
  return storage.getSession(request.headers.get("Cookie"));
}

export async function getUserId(request: Request) {
  const session = await getUserSession(request);
  const userId = session.get("userId");
  if (!userId || typeof userId !== "string") return null;
  return userId;
}

export async function requireUserId(
  request: Request,
  redirectTo: string = new URL(request.url).pathname
) {
  const session = await getUserSession(request);
  const userId = session.get("userId");
  if (!userId || typeof userId !== "string") {
    const searchParams = new URLSearchParams([
      ["redirectTo", redirectTo],
    ]);
    throw redirect(`/login?${searchParams}`);
  }
  return userId;
}

export async function createUserSession(
  userId: string,
  redirectTo: string
) {
  const session = await storage.getSession();
  session.set("userId", userId);
  return redirect(redirectTo, {
    headers: {
      "Set-Cookie": await storage.commitSession(session),
    },
  });
}
```

</details>

<docs-info>Did you notice in my example that we're `throw`ing a `Response`?!</docs-info>

In my example, I created a `requireUserId` which will throw a `redirect`. Remember `redirect` is a utility function that returns a [`Response`](https://developer.mozilla.org/en-US/docs/Web/API/Response) object. Remix will catch that thrown response and send it back to the client. It's a great way to "exit early" in abstractions like this so users of our `requireUserId` function can just assume that the return will always give us the `userId` and don't need to worry about what happens if there isn't a `userId` because the response is thrown which stops their code execution!

We'll cover this more in the error handling sections later.

You may also notice that our solution makes use of the `login` route's `redirectTo` feature we had earlier.

💿 Now update `app/routes/jokes/new.tsx` to use that function to get the userId and pass it to the `db.joke.create` call.

<details>

<summary>app/routes/jokes/new.tsx</summary>

```tsx filename=app/routes/jokes/new.tsx lines=[5,37,60]
import type { ActionFunction } from "remix";
import { useActionData, redirect, json } from "remix";

import { db } from "~/utils/db.server";
import { requireUserId } from "~/utils/session.server";

function validateJokeContent(content: string) {
  if (content.length < 10) {
    return `That joke is too short`;
  }
}

function validateJokeName(name: string) {
  if (name.length < 3) {
    return `That joke's name is too short`;
  }
}

type ActionData = {
  formError?: string;
  fieldErrors?: {
    name: string | undefined;
    content: string | undefined;
  };
  fields?: {
    name: string;
    content: string;
  };
};

const badRequest = (data: ActionData) =>
  json(data, { status: 400 });

export const action: ActionFunction = async ({
  request,
}) => {
  const userId = await requireUserId(request);
  const form = await request.formData();
  const name = form.get("name");
  const content = form.get("content");
  if (
    typeof name !== "string" ||
    typeof content !== "string"
  ) {
    return badRequest({
      formError: `Form not submitted correctly.`,
    });
  }

  const fieldErrors = {
    name: validateJokeName(name),
    content: validateJokeContent(content),
  };
  const fields = { name, content };
  if (Object.values(fieldErrors).some(Boolean)) {
    return badRequest({ fieldErrors, fields });
  }

  const joke = await db.joke.create({
    data: { ...fields, jokesterId: userId },
  });
  return redirect(`/jokes/${joke.id}`);
};

export default function NewJokeRoute() {
  const actionData = useActionData<ActionData>();

  return (
    <div>
      <p>Add your own hilarious joke</p>
      <form method="post">
        <div>
          <label>
            Name:{" "}
            <input
              type="text"
              defaultValue={actionData?.fields?.name}
              name="name"
              aria-invalid={
                Boolean(actionData?.fieldErrors?.name) ||
                undefined
              }
              aria-errormessage={
                actionData?.fieldErrors?.name
                  ? "name-error"
                  : undefined
              }
            />
          </label>
          {actionData?.fieldErrors?.name ? (
            <p
              className="form-validation-error"
              role="alert"
              id="name-error"
            >
              {actionData.fieldErrors.name}
            </p>
          ) : null}
        </div>
        <div>
          <label>
            Content:{" "}
            <textarea
              defaultValue={actionData?.fields?.content}
              name="content"
              aria-invalid={
                Boolean(actionData?.fieldErrors?.content) ||
                undefined
              }
              aria-errormessage={
                actionData?.fieldErrors?.content
                  ? "content-error"
                  : undefined
              }
            />
          </label>
          {actionData?.fieldErrors?.content ? (
            <p
              className="form-validation-error"
              role="alert"
              id="content-error"
            >
              {actionData.fieldErrors.content}
            </p>
          ) : null}
        </div>
        <div>
          <button type="submit" className="button">
            Add
          </button>
        </div>
      </form>
    </div>
  );
}
```

</details>

Super! So now if a user attempts to create a new joke, they'll be redirected to the login page because a `userId` is required to create a new joke.

### Build Logout Action

We should probably give people the ability to see that they're logged in and a way to log out right? Yeah, I think so. Let's implement that.

💿 Update `app/utils/session.server.ts` to add a `getUser` function that gets the user from prisma and a `logout` function that uses [`destroySession`](../api/remix#using-sessions) to log the user out.

<details>

<summary>app/utils/session.server.ts</summary>

```ts filename=app/utils/session.server.ts lines=[75-90,92-99]
import bcrypt from "bcryptjs";
import {
  createCookieSessionStorage,
  redirect,
} from "remix";

import { db } from "./db.server";

type LoginForm = {
  username: string;
  password: string;
};

export async function login({
  username,
  password,
}: LoginForm) {
  const user = await db.user.findUnique({
    where: { username },
  });
  if (!user) return null;
  const isCorrectPassword = await bcrypt.compare(
    password,
    user.passwordHash
  );
  if (!isCorrectPassword) return null;
  return { id: user.id, username };
}

const sessionSecret = process.env.SESSION_SECRET;
if (!sessionSecret) {
  throw new Error("SESSION_SECRET must be set");
}

const storage = createCookieSessionStorage({
  cookie: {
    name: "RJ_session",
    // normally you want this to be `secure: true`
    // but that doesn't work on localhost for Safari
    // https://web.dev/when-to-use-local-https/
    secure: process.env.NODE_ENV === "production",
    secrets: [sessionSecret],
    sameSite: "lax",
    path: "/",
    maxAge: 60 * 60 * 24 * 30,
    httpOnly: true,
  },
});

function getUserSession(request: Request) {
  return storage.getSession(request.headers.get("Cookie"));
}

export async function getUserId(request: Request) {
  const session = await getUserSession(request);
  const userId = session.get("userId");
  if (!userId || typeof userId !== "string") return null;
  return userId;
}

export async function requireUserId(
  request: Request,
  redirectTo: string = new URL(request.url).pathname
) {
  const session = await getUserSession(request);
  const userId = session.get("userId");
  if (!userId || typeof userId !== "string") {
    const searchParams = new URLSearchParams([
      ["redirectTo", redirectTo],
    ]);
    throw redirect(`/login?${searchParams}`);
  }
  return userId;
}

export async function getUser(request: Request) {
  const userId = await getUserId(request);
  if (typeof userId !== "string") {
    return null;
  }

  try {
    const user = await db.user.findUnique({
      where: { id: userId },
      select: { id: true, username: true },
    });
    return user;
  } catch {
    throw logout(request);
  }
}

export async function logout(request: Request) {
  const session = await getUserSession(request);
  return redirect("/login", {
    headers: {
      "Set-Cookie": await storage.destroySession(session),
    },
  });
}

export async function createUserSession(
  userId: string,
  redirectTo: string
) {
  const session = await storage.getSession();
  session.set("userId", userId);
  return redirect(redirectTo, {
    headers: {
      "Set-Cookie": await storage.commitSession(session),
    },
  });
}
```

</details>

💿 Great, now we're going to update the `app/routes/jokes.tsx` route so we can display a login link if the user isn't logged in. If they are logged in then we'll display their username and a logout form. I'm also going to clean up the UI a bit to match the class names we've got as well, so feel free to copy/paste the example when you're ready.

<details>

<summary>app/routes/jokes.tsx</summary>

```tsx filename=app/routes/jokes.tsx lines=[6,14,30,52-63]
import type { User } from "@prisma/client";
import type { LinksFunction, LoaderFunction } from "remix";
import { Link, Outlet, useLoaderData } from "remix";

import { db } from "~/utils/db.server";
import { getUser } from "~/utils/session.server";
import stylesUrl from "~/styles/jokes.css";

export const links: LinksFunction = () => {
  return [{ rel: "stylesheet", href: stylesUrl }];
};

type LoaderData = {
  user: Awaited<ReturnType<typeof getUser>>;
  jokeListItems: Array<{ id: string; name: string }>;
};

export const loader: LoaderFunction = async ({
  request,
}) => {
  const jokeListItems = await db.joke.findMany({
    take: 5,
    orderBy: { createdAt: "desc" },
    select: { id: true, name: true },
  });
  const user = await getUser(request);

  const data: LoaderData = {
    jokeListItems,
    user,
  };
  return data;
};

export default function JokesRoute() {
  const data = useLoaderData<LoaderData>();

  return (
    <div className="jokes-layout">
      <header className="jokes-header">
        <div className="container">
          <h1 className="home-link">
            <Link
              to="/"
              title="Remix Jokes"
              aria-label="Remix Jokes"
            >
              <span className="logo">🤪</span>
              <span className="logo-medium">J🤪KES</span>
            </Link>
          </h1>
          {data.user ? (
            <div className="user-info">
              <span>{`Hi ${data.user.username}`}</span>
              <form action="/logout" method="post">
                <button type="submit" className="button">
                  Logout
                </button>
              </form>
            </div>
          ) : (
            <Link to="/login">Login</Link>
          )}
        </div>
      </header>
      <main className="jokes-main">
        <div className="container">
          <div className="jokes-list">
            <Link to=".">Get a random joke</Link>
            <p>Here are a few more jokes to check out:</p>
            <ul>
              {data.jokeListItems.map((joke) => (
                <li key={joke.id}>
                  <Link to={joke.id}>{joke.name}</Link>
                </li>
              ))}
            </ul>
            <Link to="new" className="button">
              Add your own
            </Link>
          </div>
          <div className="jokes-outlet">
            <Outlet />
          </div>
        </div>
      </main>
    </div>
  );
}
```

</details>

<details>

<summary>app/routes/logout.tsx</summary>

```tsx filename=app/routes/logout.tsx
import type { ActionFunction, LoaderFunction } from "remix";
import { redirect } from "remix";

import { logout } from "~/utils/session.server";

export const action: ActionFunction = async ({
  request,
}) => {
  return logout(request);
};

export const loader: LoaderFunction = async () => {
  return redirect("/");
};
```

</details>

Hopefully getting the user in the loader and rendering them in the component was pretty straightforward. There are a few things I want to call out about other parts of my version of the code before we continue.

First, the new `logout` route is just there to make it easy for us to logout. The reason that we're using an action (rather than a loader) is because we want to avoid [CSRF](https://developer.mozilla.org/en-US/docs/Glossary/CSRF) problems by using a POST request rather than a GET request. This is why the logout button is a form and not a link. Additionally, Remix will only re-call our loaders when we perform an `action`, so if we used a `loader` then the cache would not get invalidated. The `loader` is just there in case someone somehow lands on that page, we'll just redirect them back home.

```tsx
<Link to="new" className="button">
  Add your own
</Link>
```

Notice that the `to` prop is set to "new" without any `/`. This is the benefit of nested routing. You don't have to construct the entire URL. It can be relative. This is the same thing for the `<Link to=".">Get a random joke</Link>` link which will effectively tell Remix to reload the data for the current route.

Terrific, now our app looks like this:

![Jokes page nice and designed](/jokes-tutorial/img/random-joke-designed.png)

![New Joke form designed](/jokes-tutorial/img/new-joke-designed.png)

### User Registration

I suppose now would be a good time to add support for user registration! Did you forget like I did? 😅 Well, let's get that bit added before moving on.

Luckily, all we need to do to support this is to update `app/utils/session.server.ts` with a `register` function that's pretty similar to our `login` function. The difference here is that we need to use `bcrypt.hash` to hash the password before we store it in the database. Then update the `register` case in our `app/routes/login.tsx` route to handle the registration.

💿 Update both `app/utils/session.server.ts` and `app/routes/login.tsx` to handle user registration.

<details>

<summary>app/utils/session.server.ts</summary>

```tsx filename=app/utils/session.server.ts lines=[14-23]
import bcrypt from "bcryptjs";
import {
  createCookieSessionStorage,
  redirect,
} from "remix";

import { db } from "./db.server";

type LoginForm = {
  username: string;
  password: string;
};

export async function register({
  username,
  password,
}: LoginForm) {
  const passwordHash = await bcrypt.hash(password, 10);
  const user = await db.user.create({
    data: { username, passwordHash },
  });
  return { id: user.id, username };
}

export async function login({
  username,
  password,
}: LoginForm) {
  const user = await db.user.findUnique({
    where: { username },
  });
  if (!user) return null;
  const isCorrectPassword = await bcrypt.compare(
    password,
    user.passwordHash
  );
  if (!isCorrectPassword) return null;
  return { id: user.id, username };
}

const sessionSecret = process.env.SESSION_SECRET;
if (!sessionSecret) {
  throw new Error("SESSION_SECRET must be set");
}

const storage = createCookieSessionStorage({
  cookie: {
    name: "RJ_session",
    // normally you want this to be `secure: true`
    // but that doesn't work on localhost for Safari
    // https://web.dev/when-to-use-local-https/
    secure: process.env.NODE_ENV === "production",
    secrets: [sessionSecret],
    sameSite: "lax",
    path: "/",
    maxAge: 60 * 60 * 24 * 30,
    httpOnly: true,
  },
});

function getUserSession(request: Request) {
  return storage.getSession(request.headers.get("Cookie"));
}

export async function getUserId(request: Request) {
  const session = await getUserSession(request);
  const userId = session.get("userId");
  if (!userId || typeof userId !== "string") return null;
  return userId;
}

export async function requireUserId(
  request: Request,
  redirectTo: string = new URL(request.url).pathname
) {
  const session = await getUserSession(request);
  const userId = session.get("userId");
  if (!userId || typeof userId !== "string") {
    const searchParams = new URLSearchParams([
      ["redirectTo", redirectTo],
    ]);
    throw redirect(`/login?${searchParams}`);
  }
  return userId;
}

export async function getUser(request: Request) {
  const userId = await getUserId(request);
  if (typeof userId !== "string") {
    return null;
  }

  try {
    const user = await db.user.findUnique({
      where: { id: userId },
      select: { id: true, username: true },
    });
    return user;
  } catch {
    throw logout(request);
  }
}

export async function logout(request: Request) {
  const session = await getUserSession(request);
  return redirect("/login", {
    headers: {
      "Set-Cookie": await storage.destroySession(session),
    },
  });
}

export async function createUserSession(
  userId: string,
  redirectTo: string
) {
  const session = await storage.getSession();
  session.set("userId", userId);
  return redirect(redirectTo, {
    headers: {
      "Set-Cookie": await storage.commitSession(session),
    },
  });
}
```

</details>

<details>

<summary>app/routes/login.tsx</summary>

```tsx filename=app/routes/login.tsx lines=[13,97-103]
import type { ActionFunction, LinksFunction } from "remix";
import {
  useActionData,
  json,
  useSearchParams,
  Link,
} from "remix";

import { db } from "~/utils/db.server";
import {
  createUserSession,
  login,
  register,
} from "~/utils/session.server";
import stylesUrl from "~/styles/login.css";

export const links: LinksFunction = () => {
  return [{ rel: "stylesheet", href: stylesUrl }];
};

function validateUsername(username: unknown) {
  if (typeof username !== "string" || username.length < 3) {
    return `Usernames must be at least 3 characters long`;
  }
}

function validatePassword(password: unknown) {
  if (typeof password !== "string" || password.length < 6) {
    return `Passwords must be at least 6 characters long`;
  }
}

type ActionData = {
  formError?: string;
  fieldErrors?: {
    username: string | undefined;
    password: string | undefined;
  };
  fields?: {
    loginType: string;
    username: string;
    password: string;
  };
};

const badRequest = (data: ActionData) =>
  json(data, { status: 400 });

export const action: ActionFunction = async ({
  request,
}) => {
  const form = await request.formData();
  const loginType = form.get("loginType");
  const username = form.get("username");
  const password = form.get("password");
  const redirectTo = form.get("redirectTo") || "/jokes";
  if (
    typeof loginType !== "string" ||
    typeof username !== "string" ||
    typeof password !== "string" ||
    typeof redirectTo !== "string"
  ) {
    return badRequest({
      formError: `Form not submitted correctly.`,
    });
  }

  const fields = { loginType, username, password };
  const fieldErrors = {
    username: validateUsername(username),
    password: validatePassword(password),
  };
  if (Object.values(fieldErrors).some(Boolean))
    return badRequest({ fieldErrors, fields });

  switch (loginType) {
    case "login": {
      const user = await login({ username, password });
      if (!user) {
        return badRequest({
          fields,
          formError: `Username/Password combination is incorrect`,
        });
      }
      return createUserSession(user.id, redirectTo);
    }
    case "register": {
      const userExists = await db.user.findFirst({
        where: { username },
      });
      if (userExists) {
        return badRequest({
          fields,
          formError: `User with username ${username} already exists`,
        });
      }
      const user = await register({ username, password });
      if (!user) {
        return badRequest({
          fields,
          formError: `Something went wrong trying to create a new user.`,
        });
      }
      return createUserSession(user.id, redirectTo);
    }
    default: {
      return badRequest({
        fields,
        formError: `Login type invalid`,
      });
    }
  }
};

export default function Login() {
  const actionData = useActionData<ActionData>();
  const [searchParams] = useSearchParams();
  return (
    <div className="container">
      <div className="content" data-light="">
        <h1>Login</h1>
        <form method="post">
          <input
            type="hidden"
            name="redirectTo"
            value={
              searchParams.get("redirectTo") ?? undefined
            }
          />
          <fieldset>
            <legend className="sr-only">
              Login or Register?
            </legend>
            <label>
              <input
                type="radio"
                name="loginType"
                value="login"
                defaultChecked={
                  !actionData?.fields?.loginType ||
                  actionData?.fields?.loginType === "login"
                }
              />{" "}
              Login
            </label>
            <label>
              <input
                type="radio"
                name="loginType"
                value="register"
                defaultChecked={
                  actionData?.fields?.loginType ===
                  "register"
                }
              />{" "}
              Register
            </label>
          </fieldset>
          <div>
            <label htmlFor="username-input">Username</label>
            <input
              type="text"
              id="username-input"
              name="username"
              defaultValue={actionData?.fields?.username}
              aria-invalid={Boolean(
                actionData?.fieldErrors?.username
              )}
              aria-errormessage={
                actionData?.fieldErrors?.username
                  ? "username-error"
                  : undefined
              }
            />
            {actionData?.fieldErrors?.username ? (
              <p
                className="form-validation-error"
                role="alert"
                id="username-error"
              >
                {actionData.fieldErrors.username}
              </p>
            ) : null}
          </div>
          <div>
            <label htmlFor="password-input">Password</label>
            <input
              id="password-input"
              name="password"
              defaultValue={actionData?.fields?.password}
              type="password"
              aria-invalid={
                Boolean(
                  actionData?.fieldErrors?.password
                ) || undefined
              }
              aria-errormessage={
                actionData?.fieldErrors?.password
                  ? "password-error"
                  : undefined
              }
            />
            {actionData?.fieldErrors?.password ? (
              <p
                className="form-validation-error"
                role="alert"
                id="password-error"
              >
                {actionData.fieldErrors.password}
              </p>
            ) : null}
          </div>
          <div id="form-error-message">
            {actionData?.formError ? (
              <p
                className="form-validation-error"
                role="alert"
              >
                {actionData.formError}
              </p>
            ) : null}
          </div>
          <button type="submit" className="button">
            Submit
          </button>
        </form>
      </div>
      <div className="links">
        <ul>
          <li>
            <Link to="/">Home</Link>
          </li>
          <li>
            <Link to="/jokes">Jokes</Link>
          </li>
        </ul>
      </div>
    </div>
  );
}
```

</details>

Phew, there we go. Now users can register for a new account!

## Unexpected errors

I'm sorry, but there's no way you'll be able to avoid errors at some point. Servers fall over, co-workers use `// @ts-ignore`, and so on. So we need to just embrace the possibility of unexpected errors and deal with them.

Luckily, error handling in Remix is stellar. You may have used React's [Error Boundary feature](https://reactjs.org/docs/error-boundaries.html#gatsby-focus-wrapper). With Remix, your route modules can export an [`ErrorBoundary` component](../api/conventions#errorboundary) and it will be used. But it's even cooler because it works on the server too! Not only that, but it'll handle errors in `loader`s and `action`s too! Wowza! So let's get to it!

We're going to add four Error Boundaries in our app. One in each of the child routes in `app/routes/jokes/*` in case there's an error reading or processing stuff with the jokes, and one in `app/root.tsx` to handle errors for everything else.

<docs-info>The `app/root.tsx` ErrorBoundary is a bit more complicated</docs-info>

Remember that the `app/root.tsx` module is responsible for rendering our `<html>` element. When the `ErrorBoundary` is rendered, it's rendered _in place_ of the default export. That means the `app/root.tsx` module should render the `<html>` element along with the `<Link />` elements, etc.

💿 Add a simple ErrorBoundary to each of those files.

<details>

<summary>app/root.tsx</summary>

```tsx filename=app/root.tsx lines=[57-67]
import type { LinksFunction } from "remix";
import { Links, LiveReload, Outlet } from "remix";

import globalStylesUrl from "./styles/global.css";
import globalMediumStylesUrl from "./styles/global-medium.css";
import globalLargeStylesUrl from "./styles/global-large.css";

export const links: LinksFunction = () => {
  return [
    {
      rel: "stylesheet",
      href: globalStylesUrl,
    },
    {
      rel: "stylesheet",
      href: globalMediumStylesUrl,
      media: "print, (min-width: 640px)",
    },
    {
      rel: "stylesheet",
      href: globalLargeStylesUrl,
      media: "screen and (min-width: 1024px)",
    },
  ];
};

function Document({
  children,
  title = `Remix: So great, it's funny!`,
}: {
  children: React.ReactNode;
  title?: string;
}) {
  return (
    <html lang="en">
      <head>
        <meta charSet="utf-8" />
        <title>{title}</title>
        <Links />
      </head>
      <body>
        {children}
        <LiveReload />
      </body>
    </html>
  );
}

export default function App() {
  return (
    <Document>
      <Outlet />
    </Document>
  );
}

export function ErrorBoundary({ error }: { error: Error }) {
  return (
    <Document title="Uh-oh!">
      <div className="error-container">
        <h1>App Error</h1>
        <pre>{error.message}</pre>
      </div>
    </Document>
  );
}
```

</details>

<details>

<summary>app/routes/jokes/$jokeId.tsx</summary>

```tsx filename=app/routes/jokes/$jokeId.tsx nocopy
// ...

import { Link, useLoaderData, useParams } from "remix";

// ...

export function ErrorBoundary() {
  const { jokeId } = useParams();
  return (
    <div className="error-container">{`There was an error loading joke by the id ${jokeId}. Sorry.`}</div>
  );
}
```

</details>

<details>

<summary>app/routes/jokes/new.tsx</summary>

```tsx filename=app/routes/jokes/new.tsx nocopy
// ...

export function ErrorBoundary() {
  return (
    <div className="error-container">
      Something unexpected went wrong. Sorry about that.
    </div>
  );
}
```

</details>

<details>

<summary>app/routes/jokes/index.tsx</summary>

```tsx filename=app/routes/jokes/index.tsx nocopy
// ...

export function ErrorBoundary() {
  return (
    <div className="error-container">
      I did a whoopsies.
    </div>
  );
}
```

</details>

Ok great, with those in place, let's check what happens when there's an error. Go ahead and just add this to the default component, loader, or action of each of the routes. Here's what I get:

![App error](/jokes-tutorial/img/app-level-error.png)

![Joke Page Error](/jokes-tutorial/img/joke-id-error.png)

![Joke Index Page Error](/jokes-tutorial/img/jokes-index-error.png)

![New Joke Page Error](/jokes-tutorial/img/new-joke-error.png)

What I love about this is that in the case of the children routes, the only unusable part of the app is the part that actually broke. The rest of the app is completely interactive. There's another point for the user's experience!

## Expected errors

Sometimes users do things we can anticipate. I'm not talking about validation necessarily. I'm talking about things like whether the user's authenticated (status `401`) or authorized (status `403`) to do what they're trying to do. Or maybe they're looking for something that isn't there (status `404`).

It might help to think of the unexpected errors as 500-level errors ([server errors](https://developer.mozilla.org/en-US/docs/Web/HTTP/Status#server_error_responses)) and the expected errors as 400-level errors ([client errors](https://developer.mozilla.org/en-US/docs/Web/HTTP/Status#client_error_responses)).

For client error responses, Remix offers something similar to Error Boundaries. It's called [`Catch Boundaries`](../api/conventions#catchboundary) and it works almost exactly the same. In this case, when your server code detects a problem, it'll throw a [`Response`](https://developer.mozilla.org/en-US/docs/Web/API/Response) object. Remix then catches that thrown response and renders your `CatchBoundary`. Just like the `useLoaderData` hook to get data from the `loader` and the `useActionData` hook to get data from the `action`, the `CatchBoundary` gets its data from the `useCatch` hook. This will return the `Response` that was thrown.

One last thing, this isn't for form validations and stuff. We already discussed that earlier with `useActionData`. This is just for situations where the user did something that means we can't reasonably render our default component so we want to render something else instead.

<docs-info>`ErrorBoundary` and `CatchBoundary` allow our default exports to represent the "happy path" and not worry about errors. If the default component is rendered, then we can assume all is right with the world.</docs-info>

With that understanding, we're going to add a `CatchBoundary` component to the following routes:

- `app/root.tsx` - Just as a last resort fallback.
- `app/routes/jokes/$jokeId.tsx` - When a user tries to access a joke that doesn't exist (404).
- `app/routes/jokes/new.tsx` - When a user tries to go to this page without being authenticated (401). Right now they'll just get redirected to the login if they try to submit it without authenticating. That would be super annoying to spend time writing a joke only to get redirected. Rather than inexplicably redirecting them, we could render a message that says they need to authenticate first.
- `app/routes/jokes/index.tsx` - If there are no jokes in the database then a random joke is 404-not found. (simulate this by deleting the `prisma/dev.db` and running `npx prisma db push`. Don't forget to run `npx prisma db seed` afterwards to get your seed data back.)

💿 Let's add these CatchBoundaries to the routes.

<details>

<summary>app/root.tsx</summary>

```tsx filename=app/root.tsx lines=[2,57-71]
import type { LinksFunction } from "remix";
import { Links, LiveReload, Outlet, useCatch } from "remix";

import globalStylesUrl from "./styles/global.css";
import globalMediumStylesUrl from "./styles/global-medium.css";
import globalLargeStylesUrl from "./styles/global-large.css";

export const links: LinksFunction = () => {
  return [
    {
      rel: "stylesheet",
      href: globalStylesUrl,
    },
    {
      rel: "stylesheet",
      href: globalMediumStylesUrl,
      media: "print, (min-width: 640px)",
    },
    {
      rel: "stylesheet",
      href: globalLargeStylesUrl,
      media: "screen and (min-width: 1024px)",
    },
  ];
};

function Document({
  children,
  title = `Remix: So great, it's funny!`,
}: {
  children: React.ReactNode;
  title?: string;
}) {
  return (
    <html lang="en">
      <head>
        <meta charSet="utf-8" />
        <title>{title}</title>
        <Links />
      </head>
      <body>
        {children}
        <LiveReload />
      </body>
    </html>
  );
}

export default function App() {
  return (
    <Document>
      <Outlet />
    </Document>
  );
}

export function CatchBoundary() {
  const caught = useCatch();

  return (
    <Document
      title={`${caught.status} ${caught.statusText}`}
    >
      <div className="error-container">
        <h1>
          {caught.status} {caught.statusText}
        </h1>
      </div>
    </Document>
  );
}

export function ErrorBoundary({ error }: { error: Error }) {
  return (
    <Document title="Uh-oh!">
      <div className="error-container">
        <h1>App Error</h1>
        <pre>{error.message}</pre>
      </div>
    </Document>
  );
}
```

</details>

<details>

<summary>app/routes/jokes/$jokeId.tsx</summary>

```tsx filename=app/routes/jokes/$jokeId.tsx lines=[5,20-24,41-52]
import type { LoaderFunction } from "remix";
import {
  Link,
  useLoaderData,
  useCatch,
  useParams,
} from "remix";
import type { Joke } from "@prisma/client";

import { db } from "~/utils/db.server";

type LoaderData = { joke: Joke };

export const loader: LoaderFunction = async ({
  params,
}) => {
  const joke = await db.joke.findUnique({
    where: { id: params.jokeId },
  });
  if (!joke) {
    throw new Response("What a joke! Not found.", {
      status: 404,
    });
  }
  const data: LoaderData = { joke };
  return data;
};

export default function JokeRoute() {
  const data = useLoaderData<LoaderData>();

  return (
    <div>
      <p>Here's your hilarious joke:</p>
      <p>{data.joke.content}</p>
      <Link to=".">{data.joke.name} Permalink</Link>
    </div>
  );
}

export function CatchBoundary() {
  const caught = useCatch();
  const params = useParams();
  if (caught.status === 404) {
    return (
      <div className="error-container">
        Huh? What the heck is "{params.jokeId}"?
      </div>
    );
  }
  throw new Error(`Unhandled error: ${caught.status}`);
}

export function ErrorBoundary() {
  const { jokeId } = useParams();
  return (
    <div className="error-container">{`There was an error loading joke by the id ${jokeId}. Sorry.`}</div>
  );
}
```

</details>

<details>

<summary>app/routes/jokes/index.tsx</summary>

```tsx filename=app/routes/jokes/index.tsx lines=[2,16-20,39-52]
import type { LoaderFunction } from "remix";
import { useLoaderData, Link, useCatch } from "remix";
import type { Joke } from "@prisma/client";

import { db } from "~/utils/db.server";

type LoaderData = { randomJoke: Joke };

export const loader: LoaderFunction = async () => {
  const count = await db.joke.count();
  const randomRowNumber = Math.floor(Math.random() * count);
  const [randomJoke] = await db.joke.findMany({
    take: 1,
    skip: randomRowNumber,
  });
  if (!randomJoke) {
    throw new Response("No random joke found", {
      status: 404,
    });
  }
  const data: LoaderData = { randomJoke };
  return data;
};

export default function JokesIndexRoute() {
  const data = useLoaderData<LoaderData>();

  return (
    <div>
      <p>Here's a random joke:</p>
      <p>{data.randomJoke.content}</p>
      <Link to={data.randomJoke.id}>
        "{data.randomJoke.name}" Permalink
      </Link>
    </div>
  );
}

export function CatchBoundary() {
  const caught = useCatch();

  if (caught.status === 404) {
    return (
      <div className="error-container">
        There are no jokes to display.
      </div>
    );
  }
  throw new Error(
    `Unexpected caught response with status: ${caught.status}`
  );
}

export function ErrorBoundary() {
  return (
    <div className="error-container">
      I did a whoopsies.
    </div>
  );
}
```

</details>

<details>

<summary>app/routes/jokes/new.tsx</summary>

```tsx filename=app/routes/jokes/new.tsx lines=[6,16-24,156-167]
import type { ActionFunction, LoaderFunction } from "remix";
import {
  useActionData,
  redirect,
  json,
  useCatch,
  Link,
} from "remix";

import { db } from "~/utils/db.server";
import {
  requireUserId,
  getUserId,
} from "~/utils/session.server";

export const loader: LoaderFunction = async ({
  request,
}) => {
  const userId = await getUserId(request);
  if (!userId) {
    throw new Response("Unauthorized", { status: 401 });
  }
  return {};
};

function validateJokeContent(content: string) {
  if (content.length < 10) {
    return `That joke is too short`;
  }
}

function validateJokeName(name: string) {
  if (name.length < 3) {
    return `That joke's name is too short`;
  }
}

type ActionData = {
  formError?: string;
  fieldErrors?: {
    name: string | undefined;
    content: string | undefined;
  };
  fields?: {
    name: string;
    content: string;
  };
};

const badRequest = (data: ActionData) =>
  json(data, { status: 400 });

export const action: ActionFunction = async ({
  request,
}) => {
  const userId = await requireUserId(request);
  const form = await request.formData();
  const name = form.get("name");
  const content = form.get("content");
  if (
    typeof name !== "string" ||
    typeof content !== "string"
  ) {
    return badRequest({
      formError: `Form not submitted correctly.`,
    });
  }

  const fieldErrors = {
    name: validateJokeName(name),
    content: validateJokeContent(content),
  };
  const fields = { name, content };
  if (Object.values(fieldErrors).some(Boolean)) {
    return badRequest({ fieldErrors, fields });
  }

  const joke = await db.joke.create({
    data: { ...fields, jokesterId: userId },
  });
  return redirect(`/jokes/${joke.id}`);
};

export default function NewJokeRoute() {
  const actionData = useActionData<ActionData>();

  return (
    <div>
      <p>Add your own hilarious joke</p>
      <form method="post">
        <div>
          <label>
            Name:{" "}
            <input
              type="text"
              defaultValue={actionData?.fields?.name}
              name="name"
              aria-invalid={
                Boolean(actionData?.fieldErrors?.name) ||
                undefined
              }
              aria-errormessage={
                actionData?.fieldErrors?.name
                  ? "name-error"
                  : undefined
              }
            />
          </label>
          {actionData?.fieldErrors?.name ? (
            <p
              className="form-validation-error"
              role="alert"
              id="name-error"
            >
              {actionData.fieldErrors.name}
            </p>
          ) : null}
        </div>
        <div>
          <label>
            Content:{" "}
            <textarea
              defaultValue={actionData?.fields?.content}
              name="content"
              aria-invalid={
                Boolean(actionData?.fieldErrors?.content) ||
                undefined
              }
              aria-errormessage={
                actionData?.fieldErrors?.content
                  ? "content-error"
                  : undefined
              }
            />
          </label>
          {actionData?.fieldErrors?.content ? (
            <p
              className="form-validation-error"
              role="alert"
              id="content-error"
            >
              {actionData.fieldErrors.content}
            </p>
          ) : null}
        </div>
        <div>
          <button type="submit" className="button">
            Add
          </button>
        </div>
      </form>
    </div>
  );
}

export function CatchBoundary() {
  const caught = useCatch();

  if (caught.status === 401) {
    return (
      <div className="error-container">
        <p>You must be logged in to create a joke.</p>
        <Link to="/login">Login</Link>
      </div>
    );
  }
}

export function ErrorBoundary() {
  return (
    <div className="error-container">
      Something unexpected went wrong. Sorry about that.
    </div>
  );
}
```

</details>

Here's what I've got with that:

![App 400 Bad Request](/jokes-tutorial/img/app-400.png)

![A 404 on the joke page](/jokes-tutorial/img/joke-404.png)

![A 404 on the random joke page](/jokes-tutorial/img/jokes-404.png)

![A 401 on the new joke page](/jokes-tutorial/img/new-joke-401.png)

Awesome! We're ready to handle errors and it didn't complicate our happy path one bit! 🎉

Oh, and don't you love how just like with the `ErrorBoundary`, it's all contextual? So the rest of the app continues to function just as well. Another point for user experience 💪

You know what, while we're adding catch boundaries. Why don't we improve the `app/routes/jokes/$jokeId.tsx` route a bit by allowing users to delete the joke if they own it. If they don't, we can give them a 401 error in the catch boundary.

One thing to keep in mind with `delete` is that HTML forms only support `method="get"` and `method="post"`. They don't support `method="delete"`. So to make sure our form will work with and without JavaScript, it's a good idea to do something like this:

```tsx
<form method="post">
  <input type="hidden" name="_method" value="delete" />
  <button type="submit">Delete</button>
</form>
```

And then the `action` can determine whether the intention is to delete based on the `request.formData().get('_method')`.

💿 Add a delete capability to `app/routes/jokes/$jokeId.tsx` route.

<details>

<summary>app/routes/jokes/$jokeId.tsx</summary>

```tsx filename=app/routes/jokes/$jokeId.tsx lines=[2,7,12,31-61,71-80,89-95,103-109]
import type { Joke } from "@prisma/client";
import type { ActionFunction, LoaderFunction } from "remix";
import {
  Link,
  useLoaderData,
  useCatch,
  redirect,
  useParams,
} from "remix";

import { db } from "~/utils/db.server";
import { requireUserId } from "~/utils/session.server";

type LoaderData = { joke: Joke };

export const loader: LoaderFunction = async ({
  params,
}) => {
  const joke = await db.joke.findUnique({
    where: { id: params.jokeId },
  });
  if (!joke) {
    throw new Response("What a joke! Not found.", {
      status: 404,
    });
  }
  const data: LoaderData = { joke };
  return data;
};

export const action: ActionFunction = async ({
  request,
  params,
}) => {
  const form = await request.formData();
  if (form.get("_method") !== "delete") {
    throw new Response(
      `The _method ${form.get("_method")} is not supported`,
      { status: 400 }
    );
  }
  const userId = await requireUserId(request);
  const joke = await db.joke.findUnique({
    where: { id: params.jokeId },
  });
  if (!joke) {
    throw new Response("Can't delete what does not exist", {
      status: 404,
    });
  }
  if (joke.jokesterId !== userId) {
    throw new Response(
      "Pssh, nice try. That's not your joke",
      {
        status: 401,
      }
    );
  }
  await db.joke.delete({ where: { id: params.jokeId } });
  return redirect("/jokes");
};

export default function JokeRoute() {
  const data = useLoaderData<LoaderData>();

  return (
    <div>
      <p>Here's your hilarious joke:</p>
      <p>{data.joke.content}</p>
      <Link to=".">{data.joke.name} Permalink</Link>
      <form method="post">
        <input
          type="hidden"
          name="_method"
          value="delete"
        />
        <button type="submit" className="button">
          Delete
        </button>
      </form>
    </div>
  );
}

export function CatchBoundary() {
  const caught = useCatch();
  const params = useParams();
  switch (caught.status) {
    case 400: {
      return (
        <div className="error-container">
          What you're trying to do is not allowed.
        </div>
      );
    }
    case 404: {
      return (
        <div className="error-container">
          Huh? What the heck is {params.jokeId}?
        </div>
      );
    }
    case 401: {
      return (
        <div className="error-container">
          Sorry, but {params.jokeId} is not your joke.
        </div>
      );
    }
    default: {
      throw new Error(`Unhandled error: ${caught.status}`);
    }
  }
}

export function ErrorBoundary({ error }: { error: Error }) {
  console.error(error);
  const { jokeId } = useParams();
  return (
    <div className="error-container">{`There was an error loading joke by the id ${jokeId}. Sorry.`}</div>
  );
}
```

</details>

Now that people will get a proper error message if they try to delete a joke that is not theirs, maybe we could also simply hide the delete button if the user doesn't own the joke.

<details>

<summary>app/routes/jokes/$jokeId.tsx</summary>

```tsx filename=app/routes/jokes/$jokeId.tsx lines=[13,17,23,34,79-90]
import type { Joke } from "@prisma/client";
import type { ActionFunction, LoaderFunction } from "remix";
import {
  Link,
  useLoaderData,
  useCatch,
  redirect,
  useParams,
} from "remix";

import { db } from "~/utils/db.server";
import {
  getUserId,
  requireUserId,
} from "~/utils/session.server";

type LoaderData = { joke: Joke; isOwner: boolean };

export const loader: LoaderFunction = async ({
  request,
  params,
}) => {
  const userId = await getUserId(request);
  const joke = await db.joke.findUnique({
    where: { id: params.jokeId },
  });
  if (!joke) {
    throw new Response("What a joke! Not found.", {
      status: 404,
    });
  }
  const data: LoaderData = {
    joke,
    isOwner: userId === joke.jokesterId,
  };
  return data;
};

export const action: ActionFunction = async ({
  request,
  params,
}) => {
  const form = await request.formData();
  if (form.get("_method") !== "delete") {
    throw new Response(
      `The _method ${form.get("_method")} is not supported`,
      { status: 400 }
    );
  }
  const userId = await requireUserId(request);
  const joke = await db.joke.findUnique({
    where: { id: params.jokeId },
  });
  if (!joke) {
    throw new Response("Can't delete what does not exist", {
      status: 404,
    });
  }
  if (joke.jokesterId !== userId) {
    throw new Response(
      "Pssh, nice try. That's not your joke",
      {
        status: 401,
      }
    );
  }
  await db.joke.delete({ where: { id: params.jokeId } });
  return redirect("/jokes");
};

export default function JokeRoute() {
  const data = useLoaderData<LoaderData>();

  return (
    <div>
      <p>Here's your hilarious joke:</p>
      <p>{data.joke.content}</p>
      <Link to=".">{data.joke.name} Permalink</Link>
      {data.isOwner ? (
        <form method="post">
          <input
            type="hidden"
            name="_method"
            value="delete"
          />
          <button type="submit" className="button">
            Delete
          </button>
        </form>
      ) : null}
    </div>
  );
}

export function CatchBoundary() {
  const caught = useCatch();
  const params = useParams();
  switch (caught.status) {
    case 400: {
      return (
        <div className="error-container">
          What you're trying to do is not allowed.
        </div>
      );
    }
    case 404: {
      return (
        <div className="error-container">
          Huh? What the heck is {params.jokeId}?
        </div>
      );
    }
    case 401: {
      return (
        <div className="error-container">
          Sorry, but {params.jokeId} is not your joke.
        </div>
      );
    }
    default: {
      throw new Error(`Unhandled error: ${caught.status}`);
    }
  }
}

export function ErrorBoundary({ error }: { error: Error }) {
  console.error(error);

  const { jokeId } = useParams();
  return (
    <div className="error-container">{`There was an error loading joke by the id ${jokeId}. Sorry.`}</div>
  );
}
```

</details>

## SEO with Meta tags

Meta tags are useful for SEO and social media. The tricky bit is that often the part of the code that has access to the data you need is in components that request/use the data.

This is why Remix has the [`meta`](../api/conventions#meta) export. Why don't you go through and add a useful few meta tags to the following routes:

- `app/routes/index.tsx`
- `app/routes/login.tsx`
- `app/routes/jokes/$jokeId.tsx` - (this one you can reference the joke's name in the title which is fun)

But before you get started, remember that we're in charge of rendering everything from the `<html>` to the `</html>` which means we need to make sure these `meta` tags are rendered in the `<head>` of the `<html>`. This is why Remix gives us a [`<Meta />` component](../api/remix#meta-links-scripts).

💿 Add the `<Meta />` component to `app/root.tsx`, and add the `meta` export to the routes mentioned above. The `<Meta />` component needs to be placed above the existing `<title>` tag to be able to overwrite it when provided.

<details>

<summary>app/root.tsx</summary>

```tsx filename=app/root.tsx lines=[1,7,33-45,58]
import type { LinksFunction, MetaFunction } from "remix";
import {
  Links,
  LiveReload,
  Outlet,
  useCatch,
  Meta,
} from "remix";

import globalStylesUrl from "./styles/global.css";
import globalMediumStylesUrl from "./styles/global-medium.css";
import globalLargeStylesUrl from "./styles/global-large.css";

export const links: LinksFunction = () => {
  return [
    {
      rel: "stylesheet",
      href: globalStylesUrl,
    },
    {
      rel: "stylesheet",
      href: globalMediumStylesUrl,
      media: "print, (min-width: 640px)",
    },
    {
      rel: "stylesheet",
      href: globalLargeStylesUrl,
      media: "screen and (min-width: 1024px)",
    },
  ];
};

export const meta: MetaFunction = () => {
  const description = `Learn Remix and laugh at the same time!`;
  return {
    description,
    keywords: "Remix,jokes",
    "twitter:image": "https://remix-jokes.lol/social.png",
    "twitter:card": "summary_large_image",
    "twitter:creator": "@remix_run",
    "twitter:site": "@remix_run",
    "twitter:title": "Remix Jokes",
    "twitter:description": description,
  };
};

function Document({
  children,
  title = `Remix: So great, it's funny!`,
}: {
  children: React.ReactNode;
  title?: string;
}) {
  return (
    <html lang="en">
      <head>
        <meta charSet="utf-8" />
        <Meta />
        <title>{title}</title>
        <Links />
      </head>
      <body>
        {children}
        <LiveReload />
      </body>
    </html>
  );
}

export default function App() {
  return (
    <Document>
      <Outlet />
    </Document>
  );
}

export function CatchBoundary() {
  const caught = useCatch();

  return (
    <Document
      title={`${caught.status} ${caught.statusText}`}
    >
      <div className="error-container">
        <h1>
          {caught.status} {caught.statusText}
        </h1>
      </div>
    </Document>
  );
}

export function ErrorBoundary({ error }: { error: Error }) {
  return (
    <Document title="Uh-oh!">
      <div className="error-container">
        <h1>App Error</h1>
        <pre>{error.message}</pre>
      </div>
    </Document>
  );
}
```

</details>

<details>

<summary>app/routes/index.tsx</summary>

```tsx filename=app/routes/index.tsx lines=[1,10-14]
import type { LinksFunction, MetaFunction } from "remix";
import { Link } from "remix";

import stylesUrl from "~/styles/index.css";

export const links: LinksFunction = () => {
  return [{ rel: "stylesheet", href: stylesUrl }];
};

export const meta: MetaFunction = () => ({
  title: "Remix: So great, it's funny!",
  description:
    "Remix jokes app. Learn Remix and laugh at the same time!",
});

export default function Index() {
  return (
    <div className="container">
      <div className="content">
        <h1>
          Remix <span>Jokes!</span>
        </h1>
        <nav>
          <ul>
            <li>
              <Link to="jokes">Read Jokes</Link>
            </li>
          </ul>
        </nav>
      </div>
    </div>
  );
}
```

</details>

<details>

<summary>app/routes/login.tsx</summary>

```tsx filename=app/routes/login.tsx lines=[4,25-31]
import type {
  ActionFunction,
  LinksFunction,
  MetaFunction,
} from "remix";
import {
  useActionData,
  json,
  useSearchParams,
  Link,
} from "remix";

import { db } from "~/utils/db.server";
import {
  createUserSession,
  login,
  register,
} from "~/utils/session.server";
import stylesUrl from "~/styles/login.css";

export const links: LinksFunction = () => {
  return [{ rel: "stylesheet", href: stylesUrl }];
};

export const meta: MetaFunction = () => {
  return {
    title: "Remix Jokes | Login",
    description:
      "Login to submit your own jokes to Remix Jokes!",
  };
};

function validateUsername(username: unknown) {
  if (typeof username !== "string" || username.length < 3) {
    return `Usernames must be at least 3 characters long`;
  }
}

function validatePassword(password: unknown) {
  if (typeof password !== "string" || password.length < 6) {
    return `Passwords must be at least 6 characters long`;
  }
}

type ActionData = {
  formError?: string;
  fieldErrors?: {
    username: string | undefined;
    password: string | undefined;
  };
  fields?: {
    loginType: string;
    username: string;
    password: string;
  };
};

const badRequest = (data: ActionData) =>
  json(data, { status: 400 });

export const action: ActionFunction = async ({
  request,
}) => {
  const form = await request.formData();
  const loginType = form.get("loginType");
  const username = form.get("username");
  const password = form.get("password");
  const redirectTo = form.get("redirectTo") || "/jokes";
  if (
    typeof loginType !== "string" ||
    typeof username !== "string" ||
    typeof password !== "string" ||
    typeof redirectTo !== "string"
  ) {
    return badRequest({
      formError: `Form not submitted correctly.`,
    });
  }

  const fields = { loginType, username, password };
  const fieldErrors = {
    username: validateUsername(username),
    password: validatePassword(password),
  };
  if (Object.values(fieldErrors).some(Boolean))
    return badRequest({ fieldErrors, fields });

  switch (loginType) {
    case "login": {
      const user = await login({ username, password });
      if (!user) {
        return badRequest({
          fields,
          formError: `Username/Password combination is incorrect`,
        });
      }
      return createUserSession(user.id, redirectTo);
    }
    case "register": {
      const userExists = await db.user.findFirst({
        where: { username },
      });
      if (userExists) {
        return badRequest({
          fields,
          formError: `User with username ${username} already exists`,
        });
      }
      const user = await register({ username, password });
      if (!user) {
        return badRequest({
          fields,
          formError: `Something went wrong trying to create a new user.`,
        });
      }
      return createUserSession(user.id, redirectTo);
    }
    default: {
      return badRequest({
        fields,
        formError: `Login type invalid`,
      });
    }
  }
};

export default function Login() {
  const actionData = useActionData<ActionData>();
  const [searchParams] = useSearchParams();
  return (
    <div className="container">
      <div className="content" data-light="">
        <h1>Login</h1>
        <form method="post">
          <input
            type="hidden"
            name="redirectTo"
            value={
              searchParams.get("redirectTo") ?? undefined
            }
          />
          <fieldset>
            <legend className="sr-only">
              Login or Register?
            </legend>
            <label>
              <input
                type="radio"
                name="loginType"
                value="login"
                defaultChecked={
                  !actionData?.fields?.loginType ||
                  actionData?.fields?.loginType === "login"
                }
              />{" "}
              Login
            </label>
            <label>
              <input
                type="radio"
                name="loginType"
                value="register"
                defaultChecked={
                  actionData?.fields?.loginType ===
                  "register"
                }
              />{" "}
              Register
            </label>
          </fieldset>
          <div>
            <label htmlFor="username-input">Username</label>
            <input
              type="text"
              id="username-input"
              name="username"
              defaultValue={actionData?.fields?.username}
              aria-invalid={Boolean(
                actionData?.fieldErrors?.username
              )}
              aria-errormessage={
                actionData?.fieldErrors?.username
                  ? "username-error"
                  : undefined
              }
            />
            {actionData?.fieldErrors?.username ? (
              <p
                className="form-validation-error"
                role="alert"
                id="username-error"
              >
                {actionData.fieldErrors.username}
              </p>
            ) : null}
          </div>
          <div>
            <label htmlFor="password-input">Password</label>
            <input
              id="password-input"
              name="password"
              defaultValue={actionData?.fields?.password}
              type="password"
              aria-invalid={
                Boolean(
                  actionData?.fieldErrors?.password
                ) || undefined
              }
              aria-errormessage={
                actionData?.fieldErrors?.password
                  ? "password-error"
                  : undefined
              }
            />
            {actionData?.fieldErrors?.password ? (
              <p
                className="form-validation-error"
                role="alert"
                id="password-error"
              >
                {actionData.fieldErrors.password}
              </p>
            ) : null}
          </div>
          <div id="form-error-message">
            {actionData?.formError ? (
              <p
                className="form-validation-error"
                role="alert"
              >
                {actionData.formError}
              </p>
            ) : null}
          </div>
          <button type="submit" className="button">
            Submit
          </button>
        </form>
      </div>
      <div className="links">
        <ul>
          <li>
            <Link to="/">Home</Link>
          </li>
          <li>
            <Link to="/jokes">Jokes</Link>
          </li>
        </ul>
      </div>
    </div>
  );
}
```

</details>

<details>

<summary>app/routes/jokes/$jokeId.tsx</summary>

```tsx filename=app/routes/jokes/$jokeId.tsx lines=[4,21-36]
import type {
  ActionFunction,
  LoaderFunction,
  MetaFunction,
} from "remix";
import {
  Link,
  useLoaderData,
  useCatch,
  redirect,
  useParams,
} from "remix";
import type { Joke } from "@prisma/client";

import { db } from "~/utils/db.server";
import {
  getUserId,
  requireUserId,
} from "~/utils/session.server";

export const meta: MetaFunction = ({
  data,
}: {
  data: LoaderData | undefined;
}) => {
  if (!data) {
    return {
      title: "No joke",
      description: "No joke found",
    };
  }
  return {
    title: `"${data.joke.name}" joke`,
    description: `Enjoy the "${data.joke.name}" joke and much more`,
  };
};

type LoaderData = { joke: Joke; isOwner: boolean };

export const loader: LoaderFunction = async ({
  request,
  params,
}) => {
  const userId = await getUserId(request);
  const joke = await db.joke.findUnique({
    where: { id: params.jokeId },
  });
  if (!joke) {
    throw new Response("What a joke! Not found.", {
      status: 404,
    });
  }
  const data: LoaderData = {
    joke,
    isOwner: userId === joke.jokesterId,
  };
  return data;
};

export const action: ActionFunction = async ({
  request,
  params,
}) => {
  const form = await request.formData();
  if (form.get("_method") !== "delete") {
    throw new Response(
      `The _method ${form.get("_method")} is not supported`,
      { status: 400 }
    );
  }
  const userId = await requireUserId(request);
  const joke = await db.joke.findUnique({
    where: { id: params.jokeId },
  });
  if (!joke) {
    throw new Response("Can't delete what does not exist", {
      status: 404,
    });
  }
  if (joke.jokesterId !== userId) {
    throw new Response(
      "Pssh, nice try. That's not your joke",
      {
        status: 401,
      }
    );
  }
  await db.joke.delete({ where: { id: params.jokeId } });
  return redirect("/jokes");
};

export default function JokeRoute() {
  const data = useLoaderData<LoaderData>();

  return (
    <div>
      <p>Here's your hilarious joke:</p>
      <p>{data.joke.content}</p>
      <Link to=".">{data.joke.name} Permalink</Link>
      {data.isOwner ? (
        <form method="post">
          <input
            type="hidden"
            name="_method"
            value="delete"
          />
          <button type="submit" className="button">
            Delete
          </button>
        </form>
      ) : null}
    </div>
  );
}

export function CatchBoundary() {
  const caught = useCatch();
  const params = useParams();
  switch (caught.status) {
    case 400: {
      return (
        <div className="error-container">
          What you're trying to do is not allowed.
        </div>
      );
    }
    case 404: {
      return (
        <div className="error-container">
          Huh? What the heck is {params.jokeId}?
        </div>
      );
    }
    case 401: {
      return (
        <div className="error-container">
          Sorry, but {params.jokeId} is not your joke.
        </div>
      );
    }
    default: {
      throw new Error(`Unhandled error: ${caught.status}`);
    }
  }
}

export function ErrorBoundary() {
  const { jokeId } = useParams();
  return (
    <div className="error-container">{`There was an error loading joke by the id ${jokeId}. Sorry.`}</div>
  );
}
```

</details>

Sweet! Now search engines and social media platforms will like our site a bit better.

## Resource Routes

Sometimes we want our routes to render something other than an HTML document. For example, maybe you have an endpoint that generates your social image for a blog post, or the image for a product, or the CSV data for a report, or an RSS feed, or sitemap, or maybe you want to implement API routes for your mobile app, or anything else.

This is what [Resource Routes](../guides/resource-routes) are for. I think it'd be cool to have an RSS feed of all our jokes. I think it would make sense to be at the URL `/jokes.rss`. For that to work, you'll need to escape the `.` because that character has special meaning in Remix route filenames. Learn more about [escaping special characters here](../api/conventions#escaping-special-characters).

<docs-info>Believe it or not, you've actually already made one of these. Check out your logout route! No UI necessary because it's just there to handle mutations and redirect lost souls.</docs-info>

For this one, you'll probably want to at least peek at the example unless you want to go read up on the RSS spec 😅.

💿 Make a `/jokes.rss` route.

<details>

<summary>app/routes/jokes[.]rss.tsx</summary>

```tsx filename=app/routes/jokes[.]rss.tsx
import type { LoaderFunction } from "remix";

import { db } from "~/utils/db.server";

function escapeCdata(s: string) {
  return s.replace(/\]\]>/g, "]]]]><![CDATA[>");
}

function escapeHtml(s: string) {
  return s
    .replace(/&/g, "&amp;")
    .replace(/</g, "&lt;")
    .replace(/>/g, "&gt;")
    .replace(/"/g, "&quot;")
    .replace(/'/g, "&#039;");
}

export const loader: LoaderFunction = async ({
  request,
}) => {
  const jokes = await db.joke.findMany({
    take: 100,
    orderBy: { createdAt: "desc" },
    include: { jokester: { select: { username: true } } },
  });

  const host =
    request.headers.get("X-Forwarded-Host") ??
    request.headers.get("host");
  if (!host) {
    throw new Error("Could not determine domain URL.");
  }
  const protocol = host.includes("localhost")
    ? "http"
    : "https";
  const domain = `${protocol}://${host}`;
  const jokesUrl = `${domain}/jokes`;

  const rssString = `
    <rss xmlns:blogChannel="${jokesUrl}" version="2.0">
      <channel>
        <title>Remix Jokes</title>
        <link>${jokesUrl}</link>
        <description>Some funny jokes</description>
        <language>en-us</language>
        <generator>Kody the Koala</generator>
        <ttl>40</ttl>
        ${jokes
          .map((joke) =>
            `
            <item>
              <title><![CDATA[${escapeCdata(
                joke.name
              )}]]></title>
              <description><![CDATA[A funny joke called ${escapeHtml(
                joke.name
              )}]]></description>
              <author><![CDATA[${escapeCdata(
                joke.jokester.username
              )}]]></author>
              <pubDate>${joke.createdAt.toUTCString()}</pubDate>
              <link>${jokesUrl}/${joke.id}</link>
              <guid>${jokesUrl}/${joke.id}</guid>
            </item>
          `.trim()
          )
          .join("\n")}
      </channel>
    </rss>
  `.trim();

  return new Response(rssString, {
    headers: {
      "Cache-Control": `public, max-age=${
        60 * 10
      }, s-maxage=${60 * 60 * 24}`,
      "Content-Type": "application/xml",
      "Content-Length": String(
        Buffer.byteLength(rssString)
      ),
    },
  });
};
```

</details>

![XML document for RSS feed](/jokes-tutorial/img/jokes-rss-feed.png)

Wahoo! You can seriously do anything you can imagine with this API. You could even make a JSON API for a native version of your app if you wanted to. Lots of power here.

💿 Feel free to throw a link to that RSS feed on `app/routes/index.tsx` and `app/routes/jokes.tsx` pages. Note that if you use `<Link />` you'll want to use the `reloadDocument` prop because you can't do a client-side transition to a URL that's not technically part of the React app.

## JavaScript...

Maybe we should actually include JavaScript on our JavaScript app. 😂

Seriously, pull up your network tab and navigate to our app.

![Network tab indicating no JavaScript is loaded](/jokes-tutorial/img/no-javascript.png)

Did you notice that our app isn't loading any JavaScript before now? 😆 This actually is pretty significant. Our entire app can work without JavaScript on the page at all. This is because Remix leverages the platform so well for us.

Why does it matter that our app works without JavaScript? Is it because we're worried about the 0.002% of users who run around with JS disabled? Not really. It's because not everyone's connected to your app on a lightning-fast connection and sometimes JavaScript takes some time to load or fails to load at all. Making your app functional without JavaScript means that when that happens, your app _still works_ for your users even before the JavaScript finishes loading.

Another point for user experience!

There are reasons to include JavaScript on the page. For example, some common UI experiences can't be accessible without JavaScript (focus management in particular is not great when you have full-page reloads all over the place). And we can make an even nicer user experience with optimistic UI (coming soon) when we have JavaScript on the page. But we thought it'd be cool to show you how far you can get with Remix without JavaScript for your users on poor network connections. 💪

Ok, so let's load JavaScript on this page now 😆

💿 Use Remix's [`<Scripts />` component](../api/remix#meta-links-scripts) component to load all the JavaScript files in `app/root.tsx`.

<details>

<summary>app/root.tsx</summary>

```tsx filename=app/root.tsx lines=[8,65,97]
import type { LinksFunction, MetaFunction } from "remix";
import {
  Links,
  LiveReload,
  Outlet,
  useCatch,
  Meta,
  Scripts,
} from "remix";

import globalStylesUrl from "./styles/global.css";
import globalMediumStylesUrl from "./styles/global-medium.css";
import globalLargeStylesUrl from "./styles/global-large.css";

export const links: LinksFunction = () => {
  return [
    {
      rel: "stylesheet",
      href: globalStylesUrl,
    },
    {
      rel: "stylesheet",
      href: globalMediumStylesUrl,
      media: "print, (min-width: 640px)",
    },
    {
      rel: "stylesheet",
      href: globalLargeStylesUrl,
      media: "screen and (min-width: 1024px)",
    },
  ];
};

export const meta: MetaFunction = () => {
  const description = `Learn Remix and laugh at the same time!`;
  return {
    description,
    keywords: "Remix,jokes",
    "twitter:image": "https://remix-jokes.lol/social.png",
    "twitter:card": "summary_large_image",
    "twitter:creator": "@remix_run",
    "twitter:site": "@remix_run",
    "twitter:title": "Remix Jokes",
    "twitter:description": description,
  };
};

function Document({
  children,
  title = `Remix: So great, it's funny!`,
}: {
  children: React.ReactNode;
  title?: string;
}) {
  return (
    <html lang="en">
      <head>
        <meta charSet="utf-8" />
        <Meta />
        <title>{title}</title>
        <Links />
      </head>
      <body>
        {children}
        <Scripts />
        <LiveReload />
      </body>
    </html>
  );
}

export default function App() {
  return (
    <Document>
      <Outlet />
    </Document>
  );
}

export function CatchBoundary() {
  const caught = useCatch();

  return (
    <Document
      title={`${caught.status} ${caught.statusText}`}
    >
      <div className="error-container">
        <h1>
          {caught.status} {caught.statusText}
        </h1>
      </div>
    </Document>
  );
}

export function ErrorBoundary({ error }: { error: Error }) {
  console.error(error);

  return (
    <Document title="Uh-oh!">
      <div className="error-container">
        <h1>App Error</h1>
        <pre>{error.message}</pre>
      </div>
    </Document>
  );
}
```

</details>

![Network tab showing JavaScript loaded](/jokes-tutorial/img/yes-javascript.png)

💿 Another thing we can do now is you can accept the `error` prop in all your `ErrorBoundary` components and `console.error(error);` and you'll get even server-side errors logged in the browser's console. 🤯

![Browser console showing the log of a server-side error](/jokes-tutorial/img/server-side-error-in-browser.png)

### Forms

Remix has its own [`<Form />`](../api/remix#form) component. When JavaScript is not yet loaded, it works the same way as a regular form, but when JavaScript is enabled, it's "progressively enhanced" to make a `fetch` request instead so we don't do a full-page reload.

💿 Find all `<form />` elements and change them to the Remix `<Form />` component.

### Prefetching

If a user focuses or mouses-over a link, it's likely they want to go there. So we can prefetch the page that they're going to. And this is all it takes to enable that for a specific link:

```
<Link prefetch="intent" to="somewhere/neat">Somewhere Neat</Link>
```

💿 Add `prefetch="intent"` to the list of Joke links in `app/routes/jokes.tsx`.

## Optimistic UI

Now that we have JavaScript on the page, we can benefit from _progressive enhancement_ and make our site _even better_ with JavaScript by adding some _optimistic UI_ to our app.

Even though our app is quite fast (especially locally 😅), some users may have a poor connection to our app. This means that they're going to submit their jokes, but then they'll have to wait for a while before they see anything. We could add a loading spinner somewhere, but it'd be a much better user experience to be optimistic about the success of the request and render what the user would see.

We have a pretty in depth [guide on Optimistic UI](../guides/optimistic-ui), so go give that a read

💿 Add Optimistic UI to the `app/routes/jokes/new.tsx` route.

Note, you'll probably want to create a new file in `app/components/` called `joke.tsx` so you can reuse that UI in both routes.

<details>

<summary>app/components/joke.tsx</summary>

```tsx filename=app/components/joke.tsx
import { Link, Form } from "remix";
import type { Joke } from "@prisma/client";

export function JokeDisplay({
  joke,
  isOwner,
  canDelete = true,
}: {
  joke: Pick<Joke, "content" | "name">;
  isOwner: boolean;
  canDelete?: boolean;
}) {
  return (
    <div>
      <p>Here's your hilarious joke:</p>
      <p>{joke.content}</p>
      <Link to=".">{joke.name} Permalink</Link>
      {isOwner ? (
        <Form method="post">
          <input
            type="hidden"
            name="_method"
            value="delete"
          />
          <button
            type="submit"
            className="button"
            disabled={!canDelete}
          >
            Delete
          </button>
        </Form>
      ) : null}
    </div>
  );
}
```

</details>

<details>

<summary>app/routes/jokes/$jokeId.tsx</summary>

```tsx filename=app/routes/jokes/$jokeId.tsx lines=[19,97]
import type {
  LoaderFunction,
  ActionFunction,
  MetaFunction,
} from "remix";
import {
  useLoaderData,
  useCatch,
  redirect,
  useParams,
} from "remix";
import type { Joke } from "@prisma/client";

import { db } from "~/utils/db.server";
import {
  getUserId,
  requireUserId,
} from "~/utils/session.server";
import { JokeDisplay } from "~/components/joke";

export const meta: MetaFunction = ({
  data,
}: {
  data: LoaderData | undefined;
}) => {
  if (!data) {
    return {
      title: "No joke",
      description: "No joke found",
    };
  }
  return {
    title: `"${data.joke.name}" joke`,
    description: `Enjoy the "${data.joke.name}" joke and much more`,
  };
};

type LoaderData = { joke: Joke; isOwner: boolean };

export const loader: LoaderFunction = async ({
  request,
  params,
}) => {
  const userId = await getUserId(request);

  const joke = await db.joke.findUnique({
    where: { id: params.jokeId },
  });
  if (!joke) {
    throw new Response("What a joke! Not found.", {
      status: 404,
    });
  }
  const data: LoaderData = {
    joke,
    isOwner: userId === joke.jokesterId,
  };
  return data;
};

export const action: ActionFunction = async ({
  request,
  params,
}) => {
  const form = await request.formData();
  if (form.get("_method") !== "delete") {
    throw new Response(
      `The _method ${form.get("_method")} is not supported`,
      { status: 400 }
    );
  }
  const userId = await requireUserId(request);
  const joke = await db.joke.findUnique({
    where: { id: params.jokeId },
  });
  if (!joke) {
    throw new Response("Can't delete what does not exist", {
      status: 404,
    });
  }
  if (joke.jokesterId !== userId) {
    throw new Response(
      "Pssh, nice try. That's not your joke",
      {
        status: 401,
      }
    );
  }
  await db.joke.delete({ where: { id: params.jokeId } });
  return redirect("/jokes");
};

export default function JokeRoute() {
  const data = useLoaderData<LoaderData>();

  return (
    <JokeDisplay joke={data.joke} isOwner={data.isOwner} />
  );
}

export function CatchBoundary() {
  const caught = useCatch();
  const params = useParams();
  switch (caught.status) {
    case 400: {
      return (
        <div className="error-container">
          What you're trying to do is not allowed.
        </div>
      );
    }
    case 404: {
      return (
        <div className="error-container">
          Huh? What the heck is {params.jokeId}?
        </div>
      );
    }
    case 401: {
      return (
        <div className="error-container">
          Sorry, but {params.jokeId} is not your joke.
        </div>
      );
    }
    default: {
      throw new Error(`Unhandled error: ${caught.status}`);
    }
  }
}

export function ErrorBoundary({ error }: { error: Error }) {
  console.error(error);

  const { jokeId } = useParams();
  return (
    <div className="error-container">{`There was an error loading joke by the id ${jokeId}. Sorry.`}</div>
  );
}
```

</details>

<details>

<summary>app/routes/jokes/new.tsx</summary>

```tsx filename=app/routes/jokes/new.tsx lines=[9,12,89-109]
import type { ActionFunction, LoaderFunction } from "remix";
import {
  useActionData,
  redirect,
  json,
  useCatch,
  Link,
  Form,
  useTransition,
} from "remix";

import { JokeDisplay } from "~/components/joke";
import { db } from "~/utils/db.server";
import {
  requireUserId,
  getUserId,
} from "~/utils/session.server";

export const loader: LoaderFunction = async ({
  request,
}) => {
  const userId = await getUserId(request);
  if (!userId) {
    throw new Response("Unauthorized", { status: 401 });
  }
  return {};
};

function validateJokeContent(content: string) {
  if (content.length < 10) {
    return `That joke is too short`;
  }
}

function validateJokeName(name: string) {
  if (name.length < 3) {
    return `That joke's name is too short`;
  }
}

type ActionData = {
  formError?: string;
  fieldErrors?: {
    name: string | undefined;
    content: string | undefined;
  };
  fields?: {
    name: string;
    content: string;
  };
};

const badRequest = (data: ActionData) =>
  json(data, { status: 400 });

export const action: ActionFunction = async ({
  request,
}) => {
  const userId = await requireUserId(request);
  const form = await request.formData();
  const name = form.get("name");
  const content = form.get("content");
  if (
    typeof name !== "string" ||
    typeof content !== "string"
  ) {
    return badRequest({
      formError: `Form not submitted correctly.`,
    });
  }

  const fieldErrors = {
    name: validateJokeName(name),
    content: validateJokeContent(content),
  };
  const fields = { name, content };
  if (Object.values(fieldErrors).some(Boolean)) {
    return badRequest({ fieldErrors, fields });
  }

  const joke = await db.joke.create({
    data: { ...fields, jokesterId: userId },
  });
  return redirect(`/jokes/${joke.id}`);
};

export default function NewJokeRoute() {
  const actionData = useActionData<ActionData>();
  const transition = useTransition();

  if (transition.submission) {
    const name = transition.submission.formData.get("name");
    const content =
      transition.submission.formData.get("content");
    if (
      typeof name === "string" &&
      typeof content === "string" &&
      !validateJokeContent(content) &&
      !validateJokeName(name)
    ) {
      return (
        <JokeDisplay
          joke={{ name, content }}
          isOwner={true}
          canDelete={false}
        />
      );
    }
  }

  return (
    <div>
      <p>Add your own hilarious joke</p>
      <Form method="post">
        <div>
          <label>
            Name:{" "}
            <input
              type="text"
              defaultValue={actionData?.fields?.name}
              name="name"
              aria-invalid={
                Boolean(actionData?.fieldErrors?.name) ||
                undefined
              }
              aria-errormessage={
                actionData?.fieldErrors?.name
                  ? "name-error"
                  : undefined
              }
            />
          </label>
          {actionData?.fieldErrors?.name ? (
            <p
              className="form-validation-error"
              role="alert"
              id="name-error"
            >
              {actionData.fieldErrors.name}
            </p>
          ) : null}
        </div>
        <div>
          <label>
            Content:{" "}
            <textarea
              defaultValue={actionData?.fields?.content}
              name="content"
              aria-invalid={
                Boolean(actionData?.fieldErrors?.content) ||
                undefined
              }
              aria-errormessage={
                actionData?.fieldErrors?.content
                  ? "content-error"
                  : undefined
              }
            />
          </label>
          {actionData?.fieldErrors?.content ? (
            <p
              className="form-validation-error"
              role="alert"
              id="content-error"
            >
              {actionData.fieldErrors.content}
            </p>
          ) : null}
        </div>
        <div>
          <button type="submit" className="button">
            Add
          </button>
        </div>
      </Form>
    </div>
  );
}

export function CatchBoundary() {
  const caught = useCatch();

  if (caught.status === 401) {
    return (
      <div className="error-container">
        <p>You must be logged in to create a joke.</p>
        <Link to="/login">Login</Link>
      </div>
    );
  }
}

export function ErrorBoundary({ error }: { error: Error }) {
  console.error(error);

  return (
    <div className="error-container">
      Something unexpected went wrong. Sorry about that.
    </div>
  );
}
```

</details>

One thing I like about my example is that it can use the _exact_ same validation functions that the server uses! So if what they submitted will fail server-side validation, we don't even bother rendering the optimistic UI because we know it would fail.

That said, this declarative optimistic UI approach is fantastic because we don't have to worry about error recovery. If the request fails, then our component will be re-rendered, it will no longer be a submission and everything will work as it did before. Nice!

Here's a demonstration of what that experience looks like:

<video src="/jokes-tutorial/img/optimistic-ui.mp4" controls muted loop autoplay></video>

## Deployment

I feel pretty great about the user experience we've created here. So let's get this thing deployed! With Remix you have a lot of options for deployment. When you ran `npx create-remix@latest` at the start of this tutorial, there were several options given to you. Because the tutorial we've built relies on Node.js (`prisma`), we're going to deploy to one of our favorite hosting providers: [Fly.io](https://fly.io).

💿 Before proceeding, you're going to need to [install fly](https://fly.io/docs/hands-on/installing/) and [sign up for an account](https://fly.io/docs/hands-on/sign-up/).

<docs-info>Fly.io asks you a credit card number at account creation (see why in [their blog article](https://fly.io/blog/free-postgres/#a-note-about-credit-cards)) but there are free tiers that cover the needs of this app hosted as a simple side project.</docs-info>

💿 Once you've done that, run this command from within your project directory:

```sh
fly launch
```

The folks at fly were kind enough to put together a great setup experience. They'll detect your Remix project and ask you a few questions to get you started. Here's my output/choices:

```
Creating app in /Users/kentcdodds/Desktop/remix-jokes
Scanning source code
Detected a Remix app
? App Name (leave blank to use an auto-generated name): remix-jokes
Automatically selected personal organization: Kent C. Dodds
? Select region: dfw (Dallas, Texas (US))
Created app remix-jokes in organization personal
Created a 1GB volume vol_18l524yj27947zmp in the dfw region
Wrote config file fly.toml

This launch configuration uses SQLite on a single, dedicated volume. It will not scale beyond a single VM. Look into 'fly postgres' for a more robust production database.

? Would you like to deploy now? No
Your app is ready. Deploy with `flyctl deploy`
```

You'll want to choose a different app name because I already took `remix-jokes` (sorry 🙃).

It also allowed you to select a region, I recommend choosing one that's close to you. If you decide to deploy a real app on Fly in the future, you may decide to scale up your fly to multiple regions.

Fly also detected that this project is using sqlite with prisma and created a persistence volume for us.

We don't want to deploy right now because we have an environment variable we need to set! So choose "No".

Fly generated a few files for us:

- `fly.toml` - Fly-specific configuration
- `Dockerfile` - Remix-specific Dockerfile for the app
- `.dockerignore` - It just ignores `node_modules` because we'll run the installation as we build the image.

💿 Now set the `SESSION_SECRET` environment variable by running this command:

```sh
fly secrets set SESSION_SECRET=your-secret-here
```

`your-secret-here` can be whatever you want. It's just a string that's used to encrypt the session cookie. Use a password generator if you like.

One other thing we need to do is get prisma ready to set up our database for the first time. Now that we're happy with our schema, we can create our first migration.

💿 Run this command:

```sh
npx prisma migrate dev
```

This will create a migration file in the `migrations` directory. You may get an error when it tries to run the seed file. You can safely ignore that. It will ask you what you want to call your migration:

```
Environment variables loaded from .env
Prisma schema loaded from prisma/schema.prisma
Datasource "db": SQLite database "dev.db" at "file:./dev.db"

SQLite database dev.db created at file:./dev.db

✔ Enter a name for the new migration: … init
```

💿 I called mine "init". Then you'll get the rest of the output:

```
Applying migration `20211121111251_init`

The following migration(s) have been created and applied from new schema changes:

migrations/
  └─ 20211121111251_init/
    └─ migration.sql

Your database is now in sync with your schema.

✔ Generated Prisma Client (3.5.0) to ./node_modules/@prisma/client in 52ms
```

💿 If you did get an error when running the seed, you can run it manually now:

```sh
npx prisma db seed
```

With that done, you're ready to deploy.

💿 Run this command:

```sh
fly deploy
```

This will build the docker image and deploy it on Fly in the region you selected. It will take a little while. While you wait, you can think of someone you haven't talked to in a while and shoot them a message telling them why you appreciate them.

Great! We're done and you made someone's day! Success!

Your app is now live at `https://<your-app-name>.fly.dev`! You can find that URL in your fly account online as well: [fly.io/apps](https://fly.io/apps).

Any time you make a change, simply run `fly deploy` again to redeploy.

## Conclusion

Phew! And there we have it. If you made it through this whole thing then I'm really impressed ([tweet your success](https://twitter.com/intent/tweet?text=I%20went%20through%20the%20whole%20remix.run%20jokes%20tutorial!%20%F0%9F%92%BF%20And%20now%20I%20love%20@remix_run!&url=https://remix.run/tutorials/jokes))! There's a lot to Remix and we've only gotten you started. Good luck on the rest of your Remix journey!<|MERGE_RESOLUTION|>--- conflicted
+++ resolved
@@ -1595,11 +1595,7 @@
   const data = useLoaderData<LoaderData>();
   return (
     <ul>
-<<<<<<< HEAD
-      {data.users.map(user => (
-=======
       {data.users.map((user) => (
->>>>>>> b8757bc7
         <li key={user.id}>{user.name}</li>
       ))}
     </ul>
