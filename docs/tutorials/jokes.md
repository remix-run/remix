--- conflicted
+++ resolved
@@ -147,12 +147,8 @@
 │   └── styles
 │       ├── dark.css
 │       ├── demos
-<<<<<<< HEAD
-│       │   ├── about.css
 │       │   └── remix.css
-=======
 │       │   └── about.css
->>>>>>> 0f8082ae
 │       └── global.css
 ├── package-lock.json
 ├── package.json
