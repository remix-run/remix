--- conflicted
+++ resolved
@@ -1611,11 +1611,7 @@
 
 type LoaderData = { users: Array<User> };
 export let loader: LoaderFunction = async () => {
-<<<<<<< HEAD
-  let data: LoaderData = {
-=======
   const data: LoaderData = {
->>>>>>> 5ec79991
     users: await db.user.findMany()
   };
   return { data };
