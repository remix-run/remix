--- conflicted
+++ resolved
@@ -34,13 +34,9 @@
 
 We're going to make a new route to render at the "/posts" URL. Before we do that, let's link to it.
 
-<<<<<<< HEAD
-There's a bit going on in the file. For now, find the `Layout` component and right after the link to "Home", add a new link to "/posts"
-=======
 💿 First, go to `app/root.tsx`
 
-There's a bit going on in the file `app/root.tsx`. Find the `Layout` component, and right after the link to "Home", add a new link to "/posts"
->>>>>>> 461448d3
+There's a bit going on in the file. For now, find the `Layout` component and right after the link to "Home", add a new link to "/posts".
 
 💿 Add a link to posts in `app/root.tsx`
 
