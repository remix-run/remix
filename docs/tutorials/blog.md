---
title: Developer Blog
order: 1
---

# Quickstart

We're going to be short on words and quick on code in this quickstart. If you're looking to see what Remix is all about in 15 minutes, this is it.

<docs-info>💿 Hey I'm Derrick the Remix Compact Disc 👋 Whenever you're supposed to _do_ something you'll see me</docs-info>

This uses TypeScript, but we always pepper the types on after we write the code. This isn't our normal workflow, but some of you aren't using TypeScript so we didn't want to clutter up the code for you. Normally we create the type as we write the code so that we get it right the first time (measure twice, cut once!).

## Creating the project

💿 Initialize a new Remix project

```sh
npx create-remix@latest
# choose Remix App Server
cd [whatever you named the project]
npm run dev
```

<docs-error>It is important that you pick Remix App Server</docs-error>

We're going to be doing some work with the file system and not all setups are compatible with the code in this tutorial.

Open up [https://localhost:3000](https://localhost:3000), the app should be running. If you want, take a minute and poke around the starter template, there's a lot of information in there.

If your application is not running properly at [https://localhost:3000](https://localhost:3000) refer to the README.md in the generated project files to see if additional set up is required for your deployment target.

## Your First Route

We're going to make a new route to render at the "/posts" URL. Before we do that, let's link to it.

There's a bit going on in the file, find into the `Layout` component and right after the link to "Home", add a new link to "/posts"

💿 Add a link to posts in `app/root.tsx`

```tsx
<li>
  <Link to="/posts">Posts</Link>
</li>
```

Back in the browser you should see your new link in the header. Go ahead and click it, you should see a 404 page. Let's create the route now:

💿 Create a new file in `app/routes/posts/index.tsx`

```sh
mkdir app/routes/posts
touch app/routes/posts/index.tsx
```

<docs-info>Any time you see terminal commands to create files or folders, you can of course do that however you'd like, but using `mkdir` and `touch` is just a way for us to make it clear which files you should be creating.</docs-info>

We could have named it just `posts.tsx` but we'll have another route soon and it'll be nice to put them by each other. An index route will render at the folder's path (just like index.html on a web server).

You'll probably see the screen just go blank with `null`. You've got a route but there's nothing there yet. Let's add a component and export it as the default:

💿 Make the posts component

```tsx filename=app/routes/posts/index.tsx
export default function Posts() {
  return (
    <div>
      <h1>Posts</h1>
    </div>
  );
}
```

You might need to refresh the browser to see our new, bare-bones posts route.

## Loading Data

Data loading is built in to Remix.

If your web dev background is primarily in the last few years you're probably used to creating two things here: an API route to provide data and a frontend component that consumes it. In Remix your frontend component is also it's own API route and it already knows how to talk to itself on the server from the browser. That is, you don't have to fetch it.

If your background is a bit farther back than that with Rails, PHP, etc. Then you can think of your Remix routes as backend views using React for templating, but then they know how to seamlessly hydrate in the browser to add some flair. It's progressive enhacement realized in its fullest.

So let's get to it and provide some data to our component.

💿 Make the posts route "loader"

```tsx filename=app/routes/posts/index.tsx lines=[1,3-14,17-18]
import { useLoaderData } from "remix";

export let loader = () => {
  return [
    {
      slug: "my-first-post",
      title: "My First Post"
    },
    {
      slug: "90s-mixtape",
      title: "A Mixtape I Made Just For You"
    }
  ];
};

export default function Posts() {
  let posts = useLoaderData();
  console.log(posts);
  return (
    <div>
      <h1>Posts</h1>
    </div>
  );
}
```

Loaders are the backend "API" for their component and it's already wired up for you through `useLoaderData`. It's a little wild how blurry the line is between the client and the server in a Remix route. If you have your server and browser consoles both open, you'll note that they both logged our post data. That's because Remix rendered on the server to send a full HTML document like a traditional web framework, but it also hydrated in the client and logged there too.
<<<<<<< HEAD
=======

<docs-info>We use <code>let</code> because it is only three letters, you can use <code>const</code> if you want 🙂</docs-info>
>>>>>>> b8844ff4

💿 Render links to our posts

```tsx filename=app/routes/posts/index.tsx lines=[9-15]
import { Link, useLoaderData } from "remix";

// ...
export default function Posts() {
  let posts = useLoaderData();
  return (
    <div>
      <h1>Posts</h1>
      <ul>
        {posts.map(post => (
          <li key={post.slug}>
            <Link to={post.slug}>{post.title}</Link>
          </li>
        ))}
      </ul>
    </div>
  );
}
```

TypeScript is mad, so let's help it out:

💿 Add the Post type and generic for `useLoaderData`

```tsx filename=app/routes/posts/index.tsx lines=[3-6,9,19,23]
import { Link, useLoaderData } from "remix";

type Post = {
  slug: string;
  title: string;
};

export let loader = () => {
  let posts: Post[] = [
    {
      slug: "my-first-post",
      title: "My First Post"
    },
    {
      slug: "90s-mixtape",
      title: "A Mixtape I Made Just For You"
    }
  ];
  return posts;
};

export default function Posts() {
  let posts = useLoaderData<Post[]>();
  return (
    <div>
      <h1>Posts</h1>
      <ul>
        {posts.map(post => (
          <li key={post.slug}>
            <Link to={post.slug}>{post.title}</Link>
          </li>
        ))}
      </ul>
    </div>
  );
}
```

Hey, that's pretty cool. We get a pretty solid degree of type safety even over a network request because it's all defined in the same file. Unless the network blows up while Remix fetches the data, you've got type safety in this component and it's API (remember, the component is already its own API route).

## A little refactoring

A solid practice is to create a module that deals with a particular concern. In our case it's going to be reading and writing posts. Let's set that up now and add a `getPosts` export to our module.

💿 Create `app/post.ts`

```sh
touch app/post.ts
```

We're mostly gonna copy/paste it from our route:

```tsx filename=app/post.ts
export type Post = {
  slug: string;
  title: string;
};

export function getPosts() {
  let posts: Post[] = [
    {
      slug: "my-first-post",
      title: "My First Post"
    },
    {
      slug: "90s-mixtape",
      title: "A Mixtape I Made Just For You"
    }
  ];
  return posts;
}
```

💿 Update the posts route to use our new posts module

```tsx filename=app/routes/posts/index.tsx
import { Link, useLoaderData } from "remix";
import { getPosts } from "~/post";
import type { Post } from "~/post";

export let loader = () => {
  return getPosts();
};

// ...
```

## Pulling from a data source

If we were building this for real, we'd want to store our posts in a database somewhere like Postgres, FaunaDB, Supabase, etc. This is a quickstart, so we're just going to use the file system.

Instead of hard-coding our links, we'll read them from the file system.

💿 Create a "posts/" folder in the root of the project, not in the app directory, but next to it.

```sh
mkdir posts
```

Now add some posts:

```sh
touch posts/my-first-post.md
touch posts/90s-mixtape.md
```

Put whatever you want in them, but make sure they've got some "front matter" attributes in them with a title

```md filename=posts/my-first-post.md
---
title: My First Post
---

# This is my first post

Isn't it great?
```

```md filename=posts/90s-mix-cdr.md
---
title: 90s Mixtape
---

# 90s Mixtape

- I wish (Skee-Lo)
- This Is How We Do It (Montell Jordan)
- Everlong (Foo Fighters)
- Ms. Jackson (Outkast)
- Interstate Love Song (Stone Temple Pilots)
- Killing Me Softly With His Song (Fugees, Ms. Lauryn Hill)
- Just a Friend (Biz Markie)
- The Man Who Sold The World (Nirvana)
- Semi-Charmed Life (Third Eye Blind)
- ...Baby One More Time (Britney Spears)
- Better Man (Pearl Jam)
- It's All Coming Back to Me Now (Céline Dion)
- This Kiss (Faith Hill)
- Fly Away (Lenny Kravits)
- Scar Tissue (Red Hot Chili Peppers)
- Santa Monica (Everclear)
- C'mon N' Ride it (Quad City DJ's)
```

💿 Update `getPosts` to read from the file system

We'll need a node module for this:

```sh
npm add front-matter
```

```tsx filename=app/post.ts lines=[1-3,11,13-28]
import path from "path";
import fs from "fs/promises";
import parseFrontMatter from "front-matter";

export type Post = {
  slug: string;
  title: string;
};

// relative to the server output not the source!
let postsPath = path.join(__dirname, "..", "posts");

export async function getPosts() {
  let dir = await fs.readdir(postsPath);
  return Promise.all(
    dir.map(async filename => {
      let file = await fs.readFile(
        path.join(postsPath, filename)
      );
      let { attributes } = parseFrontMatter(
        file.toString()
      );
      return {
        slug: filename.replace(/\.md$/, ""),
        title: attributes.title
      };
    })
  );
}
```

This isn't a Node file system tutorial, so you'll just have to trust us on that code. As mentioned before, you could pull this markdown from a database somewhere (which we will show you in a later tutorial).

<docs-error>If you did not use the Remix App Server you'll probably need to add an extra ".." on the path. Also note that you can't deploy this demo anywhere that doesn't have a persistent file system.</docs-error>

TypeScript is gonna be mad at that code, let's make it happy.

Since we're reading in a file, the type system has no idea what's in there, so we need a runtime check, for that we'll want an `invariant` method to make runtime checks like this easy.

💿 Ensure our posts have the proper meta data and get type safety

```sh
npm add tiny-invariant
```

```tsx filename=app/post.ts lines=[4,11-13,17-21,33-36]
import path from "path";
import fs from "fs/promises";
import parseFrontMatter from "front-matter";
import invariant from "tiny-invariant";

export type Post = {
  slug: string;
  title: string;
};

export type PostMarkdownAttributes = {
  title: string;
};

let postsPath = path.join(__dirname, "..", "posts");

function isValidPostAttributes(
  attributes: any
): attributes is PostMarkdownAttributes {
  return attributes?.title;
}

export async function getPosts() {
  let dir = await fs.readdir(postsPath);
  return Promise.all(
    dir.map(async filename => {
      let file = await fs.readFile(
        path.join(postsPath, filename)
      );
      let { attributes } = parseFrontMatter(
        file.toString()
      );
      invariant(
        isValidPostAttributes(attributes),
        `${filename} has bad meta data!`
      );
      return {
        slug: filename.replace(/\.md$/, ""),
        title: attributes.title
      };
    })
  );
}
```

Even if you aren't using TypeScript you're going to want that `invariant` check so you know what's wrong, too.

Okay! Back in the UI we should see our list of posts. Feel free to add some more posts, refresh, and watch the list grow.

## Dynamic Route Params

Now let's make a route to actually view the post. We want these URLs to work:

```
/posts/my-first-post
/posts/90s-mix-cdr
```

Instead of creating a route for every single one of our posts, we can use a "dynamic segment" in the url. Remix will parse and pass to us so we can look up the post dynamically.

💿 Create a dynamic route at "app/routes/posts/$slug.tsx"

```sh
touch app/routes/posts/\$slug.tsx
```

```tsx filename=app/routes/posts/$slug.tsx
export default function PostSlug() {
  return (
    <div>
      <h1>Some Post</h1>
    </div>
  );
}
```

You can click one of your posts and should see the new page.

💿 Add a loader to access the params

```tsx filename=app/routes/posts/$slug.tsx lines=[1,3-5,8,11]
import { useLoaderData } from "remix";

export let loader = async ({ params }) => {
  return params.slug;
};

export default function PostSlug() {
  let slug = useLoaderData();
  return (
    <div>
      <h1>Some Post: {slug}</h1>
    </div>
  );
}
```

The part of the filename attached to the `$` becomes a named key on the `params` object that comes into your loader. This is how we'll look up our blog post.

💿 Let's get some help from TypeScript for the loader function signature.

```tsx filename=app/routes/posts/$slug.tsx lines=[2,4]
import { useLoaderData } from "remix";
import type { LoaderFunction } from "remix";

export let loader: LoaderFunction = async ({ params }) => {
  return params.slug;
};
```

Now let's actually read the post from the file system.

💿 Add a `getPost` function to our post module

Put this function anywhere in the `app/post.ts` module:

```tsx filename=app/post.ts lines=[2,4]
// ...
export async function getPost(slug: string) {
  let filepath = path.join(postsPath, slug + ".md");
  let file = await fs.readFile(filepath);
  let { attributes } = parseFrontMatter(file.toString());
  invariant(
    isValidPostAttributes(attributes),
    `Post ${filepath} is missing attributes`
  );
  return { slug, title: attributes.title };
}
```

💿 Use the new `getPost` function in the route

```tsx filename=app/routes/posts/$slug.tsx lines=[3,4,7,8,15]
import { useLoaderData } from "remix";
import type { LoaderFunction } from "remix";
import { getPost } from "~/post";
import invariant from "tiny-invariant";

export let loader: LoaderFunction = async ({ params }) => {
  invariant(params.slug, "expected params.slug");
  return getPost(params.slug);
};

export default function PostSlug() {
  let post = useLoaderData();
  return (
    <div>
      <h1>{post.title}</h1>
    </div>
  );
}
```

Check that out! We're now pulling our posts from a data source instead of including it all in the browser as JavaScript.

Quick note on that `invariant`. Because `params` comes from the URL, we can't be totally sure that `params.slug` will be defined--maybe you change the name of the file to `$postId.ts`! It's good practice to validate that stuff with `invariant`, and it makes TypeScript happy too.

There are a lot of markdown parsers, we'll use "marked" for this tutorial because it's really easy to get working.

💿 Parse the markdown into HTML

```sh
npm add marked
# if using typescript
npm add @types/marked
```

```tsx filename=app/post.ts lines=[5,11,18,19]
import path from "path";
import fs from "fs/promises";
import parseFrontMatter from "front-matter";
import invariant from "tiny-invariant";
import { marked } from "marked";

//...
export async function getPost(slug: string) {
  let filepath = path.join(postsPath, slug + ".md");
  let file = await fs.readFile(filepath);
  let { attributes, body } = parseFrontMatter(
    file.toString()
  );
  invariant(
    isValidPostAttributes(attributes),
    `Post ${filepath} is missing attributes`
  );
  let html = marked(body);
  return { slug, html, title: attributes.title };
}
```

💿 Render the HTML in the route

```tsx filename=app/routes/posts/$slug.tsx lines=[5]
// ...
export default function PostSlug() {
  let post = useLoaderData();
  return (
    <div dangerouslySetInnerHTML={{ __html: post.html }} />
  );
}
```

Holy smokes, you did it. You have a blog.

## Creating Blog Posts

Right now our blog posts (and typo fixes) are tied to deploys. Thats gross. The idea here is that your posts would be backed by a database, so we need a way to create a new blog post. We're going to be using actions for that.

Let's make a new "admin" section of the app.

💿 Create an admin route

```sh
touch app/routes/admin.tsx
```

```tsx filename=app/routes/admin.tsx
import { Link, useLoaderData } from "remix";
import { getPosts } from "~/post";
import type { Post } from "~/post";

export let loader = () => {
  return getPosts();
};

export default function Admin() {
  let posts = useLoaderData<Post[]>();
  return (
    <div className="admin">
      <nav>
        <h1>Admin</h1>
        <ul>
          {posts.map(post => (
            <li key={post.slug}>
              <Link to={post.slug}>{post.title}</Link>
            </li>
          ))}
        </ul>
      </nav>
      <main>...</main>
    </div>
  );
}
```

You should recognize a lot of that code from the posts route. We set up some extra HTML structure cause we're going to style this real quick.

💿 Create an admin stylesheet

```sh
touch app/styles/admin.css
```

```css filename=app/styles/admin.css
.admin {
  display: flex;
}

.admin > nav {
  padding-right: 2rem;
}

.admin > main {
  flex: 1;
  border-left: solid 1px #ccc;
  padding-left: 2rem;
}

em {
  color: red;
}
```

💿 Link to the stylesheet in the admin route

```tsx filename=app/routes/admin.tsx lines=[4,6-8]
import { Link, useLoaderData } from "remix";
import { getPosts } from "~/post";
import type { Post } from "~/post";
import adminStyles from "~/styles/admin.css";

export let links = () => {
  return [{ rel: "stylesheet", href: adminStyles }];
};

// ...
```

Each route can export a `links` function that returns array of `<link>` tags, except in object form instead of HTML. So we use `{ rel: "stylesheet", href: adminStyles}` instead of `<link rel="stylesheet" href="..." />`. This allows Remix to merge all of your rendered routes links together and render them in the `<Links/>` element at the top of your document. You can see it in `root.tsx` if you're curious.

Alright, you should have a a decent looking page with the posts on the left and a placeholder on the right.

## Index Routes

Let's fill in that placeholder with an index route for admin. Hang with us, we're introducing "nested routes" here where your route file nesting becomes UI component nesting.

💿 Create a folder for `admin.tsx`'s child routes, with an index inside

```sh
mkdir app/routes/admin
touch app/routes/admin/index.tsx
```

```tsx filename=app/routes/admin/index.tsx
import { Link } from "remix";

export default function AdminIndex() {
  return (
    <p>
      <Link to="new">Create a New Post</Link>
    </p>
  );
}
```

If you refresh you're not going to see it yet. Every route inside of `app/routes/admin/` can now render _inside_ of `app/routes/admin.tsx` when their URL matches. You get to control which part of the `admin.tsx` layout the child routes render.

💿 Add an outlet to the admin page

```tsx filename=app/routes/admin.tsx lines=[19]
import { Outlet, Link, useLoaderData } from "remix";

//...
export default function Admin() {
  let posts = useLoaderData<Post[]>();
  return (
    <div className="admin">
      <nav>
        <h1>Admin</h1>
        <ul>
          {posts.map(post => (
            <li key={post.slug}>
              <Link to={post.slug}>{post.title}</Link>
            </li>
          ))}
        </ul>
      </nav>
      <main>
        <Outlet />
      </main>
    </div>
  );
}
```

Hang with us for a minute, index routes can be confusing at first. Just know that when the URL matches the parent route's path, the index will render inside the outlet.

Maybe this will help, let's add the "/admin/new" route and see what happens when we click the link.

💿 Create the `app/routes/admin/new.tsx` route

```sh
touch app/routes/admin/new.tsx
```

```tsx filename=app/routes/admin/new.tsx
export default function NewPost() {
  return <h2>New Post</h2>;
}
```

Now click the link from the index route and watch the `<Outlet/>` automatically swap out the index route for the "new" route!

## Actions

We're gonna get serious now. Let's build a form to create a new post in the our new "new" route.

💿 Add a form to the new route

```tsx filename=app/routes/admin/new.tsx lines=[1,5-22]
import { Form } from "remix";

export default function NewPost() {
  return (
    <Form method="post">
      <p>
        <label>
          Post Title: <input type="text" name="title" />
        </label>
      </p>
      <p>
        <label>
          Post Slug: <input type="text" name="slug" />
        </label>
      </p>
      <p>
        <label htmlFor="markdown">Markdown</label>
        <br />
        <textarea rows={20} name="markdown" />
      </p>
      <p>
        <button type="submit">Create Post</button>
      </p>
    </Form>
  );
}
```

If you love HTML like us, you should be getting pretty excited. If you've been doing a lot of `<form onSubmit>` and `<button onClick>` you're about to have your mind blown by HTML.

All you really need for a feature like this is a form to get data from the user and a backend action to handle it. And in Remix, that's all you have to.

Let's create the essential code that knows how to save a post first in our `post.ts` module.

💿 Add `createPost` anywhere inside of `app/post.ts`

```tsx filename=app/post.ts
// ...
export async function createPost(post) {
  let md = `---\ntitle: ${post.title}\n---\n\n${post.markdown}`;
  await fs.writeFile(
    path.join(postsPath, post.slug + ".md"),
    md
  );
  return getPost(post.slug);
}
```

💿 Call `createPost` from the new post route's action

```tsx filename=app/routes/admin/new.tsx lines=[1,2,4-14]
import { redirect, Form } from "remix";
import { createPost } from "~/post";

export let action = async ({ request }) => {
  let formData = await request.formData();

  let title = formData.get("title");
  let slug = formData.get("slug");
  let markdown = formData.get("markdown");

  await createPost({ title, slug, markdown });

  return redirect("/admin");
};

export default function NewPost() {
  // ...
}
```

That's it. Remix (and the browser) will take of the rest. Click the submit button and watch the sidebar that lists our posts update automatically.

In HTML an input's `name` attribute is sent over the network and available by the same name on the request's `formData`.

TypeScript is mad again, let's add some types.

💿 Add the types to both files we changed

```tsx filename=app/post.ts lines=[2-6,8]
// ...
type NewPost = {
  title: string;
  slug: string;
  markdown: string;
};

export async function createPost(post: NewPost) {
  let md = `---\ntitle: ${post.title}\n---\n\n${post.markdown}`;
  await fs.writeFile(
    path.join(postsPath, post.slug + ".md"),
    md
  );
  return getPost(post.slug);
}

//...
```

```tsx filename=app/routes/admin/new.tsx lines=[2,5]
import { Form, redirect } from "remix";
import type { ActionFunction } from "remix";
import { createPost } from "~/post";

export let action: ActionFunction = async ({ request }) => {
  let formData = await request.formData();

  let title = formData.get("title");
  let slug = formData.get("slug");
  let markdown = formData.get("markdown");

  await createPost({ title, slug, markdown });

  return redirect("/admin");
};
```

Whether you're using TypeScript or not, we've got a problem when the user doesn't provide values on some of these fields (and TS is still mad about that call to `createPost`).

Let's add some validation before we create the post.

💿 Validate if the form data contains what we need, and return the errors if not

```tsx filename=app/routes/admin/new.tsx lines=[11-14,16-18]
//...
import invariant from "tiny-invariant";

export let action: ActionFunction = async ({ request }) => {
  let formData = await request.formData();

  let title = formData.get("title");
  let slug = formData.get("slug");
  let markdown = formData.get("markdown");

  let errors = {};
  if (!title) errors.title = true;
  if (!slug) errors.slug = true;
  if (!markdown) errors.markdown = true;

  if (Object.keys(errors).length) {
    return errors;
  }

  await createPost({ title, slug, markdown });

  return redirect("/admin");
};
```

Notice we don't return a redirect this time, we actually return the errors. These errors are available to the component via `useActionData`. It's just like `useLoaderData` but the data comes from the action after a form POST.

💿 Add validation messages to the UI

```tsx filename=app/routes/admin/new.tsx lines=[1,12-13,19-20,25-26]
import { useActionData, Form, redirect } from "remix";

// ...

export default function NewPost() {
  let errors = useActionData();

  return (
    <Form method="post">
      <p>
        <label>
          Post Title:{" "}
          {errors?.title && <em>Title is required</em>}
          <input type="text" name="title" />
        </label>
      </p>
      <p>
        <label>
          Post Slug:{" "}
          {errors?.slug && <em>Slug is required</em>}
          <input type="text" name="slug" />
        </label>
      </p>
      <p>
        <label htmlFor="markdown">Markdown:</label>{" "}
        {errors?.markdown && <em>Markdown is required</em>}
        <br />
        <textarea rows={20} name="markdown" />
      </p>
      <p>
        <button type="submit">Create Post</button>
      </p>
    </Form>
  );
}
```

TypeScript is still mad, so let's add some invariants to make it happy.

```tsx filename=app/routes/admin/new.tsx lines=[11-14,16-18]
//...
import invariant from "tiny-invariant";

export let action: ActionFunction = async ({ request }) => {
  // ...

  if (Object.keys(errors).length) {
    return errors;
  }

  invariant(typeof title === "string");
  invariant(typeof slug === "string");
  invariant(typeof markdown === "string");
  await createPost({ title, slug, markdown });

  return redirect("/admin");
};
```

For some real fun, disable JavaScript in your dev tools and try it out. Because Remix is built on the fundamentals of HTTP and HTML, this whole thing works without JavaScript in the browser. But that's not the point. Let's slow this down and add some "pending UI" to our form.

💿 Slow down our action with a fake delay

```tsx filename=app/routes/admin/new.tsx lines=[3]
// ...
export let action: ActionFunction = async ({ request }) => {
  await new Promise(res => setTimeout(res, 1000));
  let formData = await request.formData();
  let title = formData.get("title");
  let slug = formData.get("slug");
  let markdown = formData.get("markdown");
  // ...
};
//...
```

💿 Add some pending UI with `useTransition`

```tsx filename=app/routes/admin/new.tsx lines=[2,12,20-22]
import {
  useTransition,
  useActionData,
  Form,
  redirect
} from "remix";

// ...

export default function NewPost() {
  let errors = useActionData();
  let transition = useTransition();

  return (
    <Form method="post">
      {/* ... */}

      <p>
        <button type="submit">
          {transition.submission
            ? "Creating..."
            : "Create Post"}
        </button>
      </p>
    </Form>
  );
}
```

Now the user gets an enhanced experience than if we had just done this without JavaScript in the browser at all. Some other things that you could do to make it better is automatically slugify the title into the slug field or let the user override it (maybe we'll add that later).

That's it for today! You're homework is to make an `/admin/edit` page for your posts. The links are already there in the sidebar but they 404! Create a new route that reads the post, puts them into the fields. All the code you need is already in `app/routes/posts/$slug.ts` and `app/routes/posts/new.ts`. You just gotta put it together.

We hope you love Remix!<|MERGE_RESOLUTION|>--- conflicted
+++ resolved
@@ -113,11 +113,8 @@
 ```
 
 Loaders are the backend "API" for their component and it's already wired up for you through `useLoaderData`. It's a little wild how blurry the line is between the client and the server in a Remix route. If you have your server and browser consoles both open, you'll note that they both logged our post data. That's because Remix rendered on the server to send a full HTML document like a traditional web framework, but it also hydrated in the client and logged there too.
-<<<<<<< HEAD
-=======
 
 <docs-info>We use <code>let</code> because it is only three letters, you can use <code>const</code> if you want 🙂</docs-info>
->>>>>>> b8844ff4
 
 💿 Render links to our posts
 
