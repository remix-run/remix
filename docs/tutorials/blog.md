--- conflicted
+++ resolved
@@ -1018,10 +1018,6 @@
 
 Now the user gets an enhanced experience than if we had just done this without JavaScript in the browser at all. Some other things that you could do to make it better is automatically slugify the title into the slug field or let the user override it (maybe we'll add that later).
 
-<<<<<<< HEAD
 That's it for today! Your homework is to make an `/admin/edit` page for your posts. The links are already there in the sidebar but they 404! Create a new route that reads the post, puts them into the fields. All the code you need is already in `app/routes/posts/$slug.ts` and `app/routes/posts/new.ts`. You just gotta put it together.
-=======
-That's it for today! Your homework is to make an `/admin/edit` page for your posts. The links are already there in the sidebar but they return 404! Create a new route that reads the posts, and puts them into the fields. All the code you need is already in `app/routes/posts/$slug.ts` and `app/routes/posts/new.ts`. You just gotta put it together.
->>>>>>> 264e3f88
 
 We hope you love Remix!