--- conflicted
+++ resolved
@@ -89,11 +89,7 @@
 
 If your web dev background is primarily in the last few years, you're probably used to creating two things here: an API route to provide data and a frontend component that consumes it. In Remix your frontend component is also its own API route and it already knows how to talk to itself on the server from the browser. That is, you don't have to fetch it.
 
-<<<<<<< HEAD
-If your background is a bit farther back than that with Rails, PHP, etc. Then you can think of your Remix routes as backend views using React for templating, but then they know how to seamlessly hydrate in the browser to add some flair. It's progressive enhancement realized in its fullest.
-=======
 If your background is a bit farther back than that with MVC web frameworks like Rails, then you can think of your Remix routes as backend views using React for templating, but then they know how to seamlessly hydrate in the browser to add some flair instead of writing detached jQuery code to dress up the user interactions. It's progressive enhancement realized in its fullest. Additionally, your routes are their own controller.
->>>>>>> 63a5b72a
 
 So let's get to it and provide some data to our component.
 
@@ -691,7 +687,9 @@
         <ul>
           {posts.map(post => (
             <li key={post.slug}>
-              <Link to={`/posts/${post.slug}`}>{post.title}</Link>
+              <Link to={`/posts/${post.slug}`}>
+                {post.title}
+              </Link>
             </li>
           ))}
         </ul>
@@ -890,7 +888,7 @@
   Form,
   redirect,
   ActionFunction
-} from 'remix';
+} from "remix";
 
 // ...
 
@@ -937,10 +935,10 @@
   title?: boolean;
   slug?: boolean;
   markdown?: boolean;
-}
+};
 
 export const action: ActionFunction = async ({
-  request,
+  request
 }) => {
   // ...
 
