--- conflicted
+++ resolved
@@ -477,11 +477,7 @@
 
 💿 Use the new `getPost` function in the route
 
-<<<<<<< HEAD
-```tsx filename=app/routes/posts/$slug.tsx lines=[3,4,7,8,12,15]
-=======
 ```tsx filename=app/routes/posts/$slug.tsx lines=[3,4,9,10,17]
->>>>>>> ac86b412
 import { useLoaderData } from "remix";
 import type { LoaderFunction } from "remix";
 import { getPost } from "~/post";
