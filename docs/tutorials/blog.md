--- conflicted
+++ resolved
@@ -34,13 +34,9 @@
 
 We're going to make a new route to render at the "/posts" URL. Before we do that, let's link to it.
 
-<<<<<<< HEAD
 💿 First, go to `app/root.tsx`
 
-There's a bit going on in the file, find into the `Layout` component and right after the link to "Home", add a new link to "/posts"
-=======
 There's a bit going on in the file `app/root.tsx`. Find the `Layout` component, and right after the link to "Home", add a new link to "/posts"
->>>>>>> e99b6f99
 
 💿 Add a link to posts in `app/root.tsx`
 
