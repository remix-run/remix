---
title: Styling
---

# Styling

The primary way to style in Remix (and the web) is to add a `<link rel="stylesheet">` to the page. In Remix, you can add these links via the [Route Module `links` export][route-module-links] at route layout boundaries. When the route is active, the stylesheet is added to the page. When the route is no longer active, the stylesheet is removed.

```js
export function links() {
  return [
    {
      rel: "stylesheet",
      href: "https://unpkg.com/modern-css-reset@1.4.0/dist/reset.min.css",
    },
  ];
}
```

Each nested route's `links` are merged (parents first) and rendered as `<link>` tags by the `<Links/>` you rendered in `app/root.js` in the head of the document.

```tsx filename=app/root.js lines=[1,7]
import { Links } from "@remix-run/react";
// ...
export default function Root() {
  return (
    <html>
      <head>
        <Links />
        {/* ... */}
      </head>
      {/* ... */}
    </html>
  );
}
```

You can also import CSS files directly into your modules and Remix will:

1. Copy the file to your browser build directory
2. Fingerprint the file for long-term caching
3. Return the public URL to your module to be used while rendering

```tsx filename=app/root.tsx
// ...
import styles from "~/styles/global.css";
// styles is now something like /build/global-AE33KB2.css

export function links() {
  return [{ rel: "stylesheet", href: styles }];
}
```

## CSS Ecosystem and Performance

<docs-info>We are still researching how best to support, and be supported by, the various styling libraries without sacrificing the user's network tab or creating a maintenance burden for Remix.</docs-info>

In today's ecosystem there are dozens of approaches and frameworks for styling. Remix supports many of them out of the box, but the frameworks that require direct integration with our compiler and expect Remix to automatically inject styles onto the page don't work right now.

We recognize that not being able to use your favorite CSS framework is a bummer. If yours isn't supported right now, we hope you'll find some of the approaches in this document equally as productive. We also recognize that supporting a variety of tools is critical for migration paths to Remix.

Here's some background on where we're at.

In general, stylesheets added to the page with `<link>` tend to provide the best user experience:

- The URL is cacheable in browsers and CDNs
- The URL can be shared across pages in the app
- The stylesheet can be loaded in parallel with the JavaScript bundles
- Remix can prefetch CSS assets when the user is about to visit a page with `<Link rel="prefetch">`.
- Changes to components don't break the cache for the styles
- Changes to the styles don't break the cache for the JavaScript

Therefore, CSS support in Remix boils down to one thing: it needs to create a CSS file you can add to the page with `<link rel="stylesheet">`. This seems like a reasonable request of a CSS framework--to generate a CSS file. Remix isn't against the frameworks that can't do this, it's just too early for us to add extension points to the compiler. Additionally, adding support directly inside of Remix is not tenable with the vast number of libraries out there.

Remix also supports "runtime" frameworks like styled components where styles are evaluated at runtime but don't require any kind of bundler integration--though we would prefer your stylesheets had a URL instead of being injected into style tags.

All this is to say that **we're still researching how best to integrate and work with the frameworks that require compiler integration**. With Remix's unique ability to prefetch, add, and remove CSS for partial UI on the page, we anticipate CSS frameworks will have some new ideas on how to support building actual CSS files to better support Remix and the performance of websites using them.

The two most popular approaches in the Remix community are route-based stylesheets and [Tailwind][tailwind]. Both have exceptional performance characteristics. In this document we'll show how to use these two approaches as well as a few more.

## Regular Stylesheets

Remix makes writing plain CSS a viable option even for apps with a lot of UI. In our experience, writing plain CSS had maintenance issues for a few reasons. It was difficult to know:

- how and when to load CSS, so it was usually all loaded on every page
- if the class names and selectors you were using were accidentally styling other UI in the app
- if some rules weren't even used anymore as the CSS source code grew over time

Remix alleviates these issues with route-based stylesheets. Nested routes can each add their own stylesheets to the page and Remix will automatically prefetch, load, and unload them with the route. When the scope of concern is limited to just the active routes, the risks of these problems are reduced significantly. The only chances for conflicts are with the parent routes' styles (and even then, you will likely see the conflict since the parent route is also rendering).

### Route Styles

Each route can add style links to the page, for example:

```tsx filename=app/routes/dashboard.tsx
import styles from "~/styles/dashboard.css";

export function links() {
  return [{ rel: "stylesheet", href: styles }];
}
```

```tsx filename=app/routes/dashboard/accounts.tsx
import styles from "~/styles/accounts.css";

export function links() {
  return [{ rel: "stylesheet", href: styles }];
}
```

```tsx filename=app/routes/dashboard/sales.tsx
import styles from "~/styles/sales.css";

export function links() {
  return [{ rel: "stylesheet", href: styles }];
}
```

Given these routes, this table shows which CSS will apply at specific URLs:

| URL                 | Stylesheets     |
| ------------------- | --------------- |
| /dashboard          | - dashboard.css |
|                     |                 |
| /dashboard/accounts | - dashboard.css |
|                     | - accounts.css  |
|                     |                 |
| /dashboard/sales    | - dashboard.css |
|                     | - sales.css     |

It's subtle, but this little feature removes a lot of the difficulty when styling your app with plain stylesheets.

### Shared Component Styles

Websites large and small usually have a set of shared components used throughout the rest of the app: buttons, form elements, layouts, etc. When using plain style sheets in Remix there are two approaches we recommend.

#### Shared stylesheet

The first approach is very simple. Put them all in a `shared.css` file included in `app/root.tsx`. That makes it easy for the components themselves to share CSS code (and your editor to provide intellisense for things like [custom properties][custom-properties]), and each component already needs a unique module name in JavaScript anyway, so you can scope the styles to a unique class name or data attribute:

```css filename=app/styles/shared.css
/* scope with class names */
.PrimaryButton {
  /* ... */
}

.TileGrid {
  /* ... */
}

/* or scope with data attributes to avoid concatenating
   className props, but it's really up to you */
[data-primary-button] {
  /* ... */
}

[data-tile-grid] {
  /* ... */
}
```

While this file may become large, it'll be at a single URL that will be shared by all routes in the app.

This also makes it easy for routes to adjust the styles of a component without needing to add an official new variant to the API of that component. You know it won't affect the component anywhere but the `/accounts` routes.

```css filename=app/styles/accounts.css
.PrimaryButton {
  background: blue;
}
```

#### Surfacing Styles

A second approach is to write individual css files per component and then "surface" the styles up to the routes that use them.

Perhaps you have a `<Button>` in `app/components/button/index.js` with styles at `app/components/button/styles.css` as well as a `<PrimaryButton>` that extends it.

Note that these are not routes, but they export `links` functions as if they were. We'll use this to surface their styles to the routes that use them.

```css filename=app/components/button/styles.css
[data-button] {
  border: solid 1px;
  background: white;
  color: #454545;
}
```

```tsx filename=app/components/button/index.js lines=[1,3-5]
import styles from "./styles.css";

export const links = () => [
  { rel: "stylesheet", href: styles },
];

export const Button = React.forwardRef(
  ({ children, ...props }, ref) => {
    return <button {...props} ref={ref} data-button />;
  }
);
Button.displayName = "Button";
```

And then a `<PrimaryButton>` that extends it:

```css filename=app/components/primary-button/styles.css
[data-primary-button] {
  background: blue;
  color: white;
}
```

```tsx filename=app/components/primary-button/index.js lines=[1,5,12]
import { Button, links as buttonLinks } from "../button";
import styles from "./styles.css";

export const links = () => [
  ...buttonLinks(),
  { rel: "stylesheet", href: styles },
];

export const PrimaryButton = React.forwardRef(
  ({ children, ...props }, ref) => {
    return (
      <Button {...props} ref={ref} data-primary-button />
    );
  }
);
PrimaryButton.displayName = "PrimaryButton";
```

Note that the primary button's `links` include the base button's links. This way consumers of `<PrimaryButton>` don't need to know its dependencies (just like JavaScript imports).

Because these buttons are not routes, and therefore not associated with a URL segment, Remix doesn't know when to prefetch, load, or unload the styles. We need to "surface" the links up to the routes that use the components.

Consider that `routes/index.js` uses the primary button component:

```tsx filename=app/routes/index.js lines=[2-5,9]
import styles from "~/styles/index.css";
import {
  PrimaryButton,
  links as primaryButtonLinks,
} from "~/components/primary-button";

export function links() {
  return [
    ...primaryButtonLinks(),
    { rel: "stylesheet", href: styles },
  ];
}
```

Now Remix can prefetch, load, and unload the styles for `button.css`, `primary-button.css`, and the route's `index.css`.

An initial reaction to this is that routes have to know more than you want them to. Keep in mind each component must be imported already, so it's not introducing a new dependency, just some boilerplate to get the assets. For example, consider a product category page like this:

```tsx filename=app/routes/$category.js lines=[5-9,25-32]
import type { LoaderArgs } from "@remix-run/node"; // or cloudflare/deno
import { json } from "@remix-run/node"; // or cloudflare/deno
import { useLoaderData } from "@remix-run/react";

import { TileGrid } from "~/components/tile-grid";
import { ProductTile } from "~/components/product-tile";
import { ProductDetails } from "~/components/product-details";
import { AddFavoriteButton } from "~/components/add-favorite-button";
import styles from "~/styles/$category.css";

export function links() {
  return [{ rel: "stylesheet", href: styles }];
}

export async function loader({ params }: LoaderArgs) {
  return json(
    await getProductsForCategory(params.category)
  );
}

export default function Category() {
  const products = useLoaderData<typeof loader>();
  return (
    <TileGrid>
      {products.map((product) => (
        <ProductTile key={product.id}>
          <ProductDetails product={product} />
          <AddFavoriteButton id={product.id} />
        </ProductTile>
      ))}
    </TileGrid>
  );
}
```

The component imports are already there, we just need to surface the assets:

```js filename=app/routes/$category.js lines=[3,7,11,15,22-25]
import {
  TileGrid,
  links as tileGridLinks,
} from "~/components/tile-grid";
import {
  ProductTile,
  links as productTileLinks,
} from "~/components/product-tile";
import {
  ProductDetails,
  links as productDetailsLinks,
} from "~/components/product-details";
import {
  AddFavoriteButton,
  links as addFavoriteLinks,
} from "~/components/add-favorite-button";
import styles from "~/styles/$category.css";

export function links() {
  return [
    ...tileGridLinks(),
    ...productTileLinks(),
    ...productDetailsLinks(),
    ...addFavoriteLinks(),
    { rel: "stylesheet", href: styles },
  ];
}

// ...
```

While that's a bit of boilerplate it enables a lot:

- You control your network tab, and CSS dependencies are clear in the code
- Co-located styles with your components
- The only CSS ever loaded is the CSS that's used on the current page
- When your components aren't used by a route, their CSS is unloaded from the page
- Remix will prefetch the CSS for the next page with [`<Link prefetch>`][link]
- When one component's styles change, browser and CDN caches for the other components won't break because they are all have their own URLs.
- When a component's JavaScript changes but its styles don't, the cache is not broken for the styles

#### Asset Preloads

Since these are just `<link>` tags, you can do more than stylesheet links, like adding asset preloads for SVG icon backgrounds of your elements:

```css filename=app/components/copy-to-clipboard.css
[data-copy-to-clipboard] {
  background: url("/icons/clipboard.svg");
}
```

```tsx filename=app/components/copy-to-clipboard.jsx lines=[4-9]
import styles from "./styles.css";

export const links = () => [
  {
    rel: "preload",
    href: "/icons/clipboard.svg",
    as: "image",
    type: "image/svg+xml",
  },
  { rel: "stylesheet", href: styles },
];

export const CopyToClipboard = React.forwardRef(
  ({ children, ...props }, ref) => {
    return (
      <Button {...props} ref={ref} data-copy-to-clipboard />
    );
  }
);
CopyToClipboard.displayName = "CopyToClipboard";
```

Not only will this make the asset high priority in the network tab, but Remix will turn that `preload` into a `prefetch` when you link to the page with [`<Link prefetch>`][link], so the SVG background is prefetched, in parallel, with the next route's data, modules, stylesheets, and any other preloads.

### Link Media Queries

Using plain stylesheets and `<link>` tags also opens up the ability to decrease the amount of CSS your user's browser has to process when it paints the screen. Link tags support `media`, so you can do the following:

```tsx lines=[10,15,20]
export function links() {
  return [
    {
      rel: "stylesheet",
      href: mainStyles,
    },
    {
      rel: "stylesheet",
      href: largeStyles,
      media: "(min-width: 1024px)",
    },
    {
      rel: "stylesheet",
      href: xlStyles,
      media: "(min-width: 1280px)",
    },
    {
      rel: "stylesheet",
      href: darkStyles,
      media: "(prefers-color-scheme: dark)",
    },
  ];
}
```

## Tailwind CSS

Perhaps the most popular way to style a Remix application in the community is to use Tailwind CSS. It has the benefits of inline-style collocation for developer ergonomics and is able to generate a CSS file for Remix to import. The generated CSS file generally caps out around 8-10kb, even for large applications. Load that file into the `root.tsx` links and be done with it. If you don't have any CSS opinions, this is a great approach.

First install a couple dev dependencies:

```sh
npm install -D npm-run-all tailwindcss
```

Secondly, initialize a Tailwind config file:

```sh
npx tailwindcss init
```

Now we can tell it which files to generate classes from:

```js filename=tailwind.config.js lines=[3]
/** @type {import('tailwindcss').Config} */
module.exports = {
  content: ["./app/**/*.{ts,tsx,jsx,js}"],
  theme: {
    extend: {},
  },
  plugins: [],
};
```

Update the package scripts to generate the Tailwind file during dev and for the production build

```json filename=package.json lines=[4-10]
{
  // ...
  "scripts": {
    "build": "run-s \"build:*\"",
    "build:css": "npm run generate:css -- --minify",
    "build:remix": "remix build",
    "dev": "run-p \"dev:*\"",
    "dev:css": "npm run generate:css -- --watch",
    "dev:remix": "remix dev",
    "generate:css": "npx tailwindcss -o ./app/tailwind.css",
    "start": "remix-serve build"
  }
  // ...
}
```

Finally, import the generated CSS file into your app:

```tsx filename=app/root.tsx
import type { LinksFunction } from "@remix-run/node"; // or cloudflare/deno

// ...

import styles from "./tailwind.css";

export const links: LinksFunction = () => [
  { rel: "stylesheet", href: styles },
];
```

If you want to use Tailwind's `@apply` method to extract custom classes, create a css file in the root directory, eg `./styles/tailwind.css`:

```css filename=styles/tailwind.css
@tailwind base;
@tailwind components;
@tailwind utilities;

@layer components {
  .custom-class {
    @apply ...;
  }
}
```

Then alter how Tailwind is generating your css:

```json filename=package.json lines=[10]
{
  // ...
  "scripts": {
    "build": "run-s \"build:*\"",
    "build:css": "npm run generate:css -- --minify",
    "build:remix": "remix build",
    "dev": "run-p \"dev:*\"",
    "dev:css": "npm run generate:css -- --watch",
    "dev:remix": "remix dev",
    "generate:css": "npx tailwindcss -i ./styles/tailwind.css -o ./app/tailwind.css",
    "start": "remix-serve build"
  }
  // ...
}
```

It isn't required, but it's recommended to add the generated file to your `.gitignore` list:

```sh filename=.gitignore lines=[8]
node_modules

/.cache
/build
/public/build
.env

/app/tailwind.css
```

If you're using VS Code, it's recommended you install the [Tailwind IntelliSense extension][tailwind-intelli-sense-extension] for the best developer experience.

## Remote Stylesheets

You can load stylesheets from any server, here's an example of loading a modern css reset from unpkg.

```ts filename=app/root.tsx
import type { LinksFunction } from "@remix-run/node"; // or cloudflare/deno

export const links: LinksFunction = () => {
  return [
    {
      rel: "stylesheet",
      href: "https://unpkg.com/modern-css-reset@1.4.0/dist/reset.min.css",
    },
  ];
};
```

## PostCSS

While not built into Remix's compiler, it is straight forward to use PostCSS and add whatever syntax sugar you'd like to your stylesheets, here's the gist of it:

1. Use `postcss` cli directly alongside Remix
2. Build CSS into the Remix app directory from a styles source directory
3. Import your stylesheet to your modules like any other stylesheet

Here's how to set it up:

1. Install the dev dependencies in your app:

   ```sh
   npm install -D postcss-cli postcss autoprefixer
   ```

2. Add `postcss.config.js` in the Remix root.

   ```js filename=postcss.config.js
   module.exports = {
     plugins: {
       autoprefixer: {},
     },
   };
   ```

3. Add stylesheets to a `styles/` folder _next to `app/`_, we'll point postcss at this folder to build _into_ the `app/styles` folder next.

   ```sh
   mkdir styles
   touch styles/app.css
   ```

4. Add some scripts to your `package.json`

   ```json
   {
     "scripts": {
       "dev:css": "postcss styles --base styles --dir app/styles -w",
       "build:css": "postcss styles --base styles --dir app/styles --env production"
     }
   }
   ```

   These commands will process files from `./styles` into `./app/styles` where your Remix modules can import them.

   ```
   .
   ├── app
   │   └── styles (processed files)
   │       ├── app.css
   │       └── routes
   │           └── index.css
   └── styles (source files)
       ├── app.css
       └── routes
           └── index.css
   ```

   We recommend adding `app/styles` to your `.gitignore`.

5. Use it! When you're developing styles, open a terminal tab and run your new watch script:

   ```sh
   npm run dev:css
   ```

   When you're building for production, run

   ```sh
   npm run build:css
   ```

   Then import like any other css file:

   ```tsx filename=root.tsx
   import type { LinksFunction } from "@remix-run/node"; // or cloudflare/deno

   import styles from "./styles/app.css";

   export const links: LinksFunction = () => {
     return [{ rel: "stylesheet", href: styles }];
   };
   ```

You might want to use something like `concurrently` to avoid needing two terminal tabs to watch your CSS and run `remix dev`.

```sh
npm add -D concurrently
```

```json filename=package.json
{
  "scripts": {
    "dev": "concurrently \"npm run dev:css\" \"remix dev\""
  }
}
```

## CSS Preprocessors

You can use CSS preprocessors like LESS and SASS. Doing so requires running an additional build process to convert these files to CSS files. This can be done via the command line tools provided by the preprocessor or any equivalent tool.

Once converted to CSS by the preprocessor, the generated CSS files can be imported into your components via the [Route Module `links` export][route-module-links] function, just like any other CSS file in Remix.

To ease development with CSS preprocessors you can add npm scripts to your `package.json` that generate CSS files from your SASS or LESS files. These scripts can be run in parallel alongside any other npm scripts that you run for developing a Remix application.

An example using SASS.

1. First you'll need to install the tool your preprocess uses to generate CSS files.

```sh
npm add -D sass
```

2. Add an npm script to your `package.json`'s `script` section' that uses the installed tool to generate CSS files.

```json filename="package.json"
{
  // ...
  "scripts": {
    // ...
    "sass": "sass --watch app/:app/"
  }
  // ...
}
```

The above example assumes SASS files will be stored somewhere in the `app` folder.

The `--watch` flag included above will keep `sass` running as an active process, listening for changes to or for any new SASS files. When changes are made to the source file, `sass` will regenerate the CSS file automatically. Generated CSS files will be stored in the same location as their source files.

3. Run the npm script.

```sh
npm run sass
```

This will start the `sass` process. Any new SASS files, or changes to existing SASS files, will be detected by the running process.

You might want to use something like `concurrently` to avoid needing two terminal tabs to generate your CSS files and also run `remix dev`.

```sh
npm add -D concurrently
```

```json filename=package.json
{
  "scripts": {
    "dev": "concurrently \"npm run sass\" \"remix dev\""
  }
}
```

Running `npm run dev` will run the specified commands in parallel in a single terminal window.

## CSS-in-JS libraries

You can use CSS-in-JS libraries like Styled Components. Some of them require a "double render" in order to extract the styles from the component tree during the server render. It's unlikely this will affect performance in a significant way; React is pretty fast.

Here's some sample code to show how you might use Styled Components with Remix (you can also [find a runnable example in the Remix examples repository][styled-components-example]):

1. First you'll need to put a placeholder in your root component to control where the styles are inserted.

   ```tsx filename=app/root.tsx lines=[22-24]
   import type { MetaFunction } from "@remix-run/node"; // or cloudflare/deno
   import {
     Links,
     LiveReload,
     Meta,
     Outlet,
     Scripts,
     ScrollRestoration,
   } from "@remix-run/react";

   export const meta: MetaFunction = () => ({
     charset: "utf-8",
     viewport: "width=device-width,initial-scale=1",
   });

   export default function App() {
     return (
       <html lang="en">
         <head>
           <Meta />
           <Links />
           {typeof document === "undefined"
             ? "__STYLES__"
             : null}
         </head>
         <body>
           <Outlet />
           <ScrollRestoration />
           <Scripts />
           <LiveReload />
         </body>
       </html>
     );
   }
   ```

2. Your `entry.server.tsx` will look something like this:

   ```tsx filename=entry.server.tsx lines=[4,12,15-20,22-23]
   import { renderToString } from "react-dom/server";
   import { RemixServer } from "@remix-run/react";
   import type { EntryContext } from "@remix-run/node"; // or cloudflare/deno
   import { ServerStyleSheet } from "styled-components";

   export default function handleRequest(
     request: Request,
     responseStatusCode: number,
     responseHeaders: Headers,
     remixContext: EntryContext
   ) {
     const sheet = new ServerStyleSheet();

     let markup = renderToString(
       sheet.collectStyles(
         <RemixServer
           context={remixContext}
           url={request.url}
         />
       )
     );
     const styles = sheet.getStyleTags();
     markup = markup.replace("__STYLES__", styles);

     responseHeaders.set("Content-Type", "text/html");

     return new Response("<!DOCTYPE html>" + markup, {
       status: responseStatusCode,
       headers: responseHeaders,
     });
   }
   ```

Other CSS-in-JS libraries will have a similar setup. If you've got a CSS framework working well with Remix, please [contribute an example][examples]!

NOTE: You may run into hydration warnings when using Styled Components. Hopefully [this issue][styled-components-issue] will be fixed soon.

## CSS Bundling

<docs-warning>CSS bundling features are unstable and currently only available behind feature flags. We're confident in the use cases they solve but the API and implementation may change in the future.</docs-warning>

<<<<<<< HEAD
<docs-warning>Since all bundled CSS ends up in a single file at the end of the build, we recommend that you only use these styling approaches for smaller applications, or sparingly within larger applications. If you're concerned about bundle size, you should probably look at [Tailwind](#tailwind-css) or [Regular Stylesheets](#regular-stylesheets) instead.
</docs-warning>

Many common approaches to CSS within the React community are only possible when bundling CSS, meaning that the CSS files you write during development are collected into a separate bundle as part of the build process.

Unlike many other tools in the React ecosystem, insertion of this bundle into the page is not handled for you automatically. Instead, we ensure that you always have control over the link tags on your page. This lets you decide where the CSS bundle is inserted and in what order relative to other style sheets.
=======
To enable [CSS Modules], set the `future.unstable_cssModules` feature flag in `remix.config.js`.

```js filename=remix.config.js
/** @type {import('@remix-run/dev').AppConfig} */
module.exports = {
  future: {
    unstable_cssModules: true,
  },
  // ...
};
```

With this feature flag enabled, the Remix compiler will now generate a single CSS file containing all CSS Modules styles in your application. Note that any [regular stylesheet imports](#regular-stylesheets) will remain as separate files.

Unlike many other tools in the React ecosystem, we do not insert the CSS bundle into the page automatically. Instead, we ensure that you always have control over the link tags on your page. This lets you decide where the CSS file is loaded relative to other stylesheets in your app.
>>>>>>> ea9f2dc2

To get access to the CSS bundle, first install the `@remix-run/css-bundle` package.

```sh
npm install @remix-run/css-bundle
```

Then, import `cssBundleHref` and add it to a link descriptor—most likely in `root.tsx` so that it applies to your entire application.

```tsx filename=root.tsx lines=[2,6]
import type { LinksFunction } from "@remix-run/node"; // or cloudflare/deno
import { cssBundleHref } from "@remix-run/css-bundle";

export const links: LinksFunction = () => {
  return [
    { rel: "stylesheet", href: cssBundleHref },
    // ...
  ];
};
```

<<<<<<< HEAD
With this link tag inserted into the page, you're now ready to start using the various CSS bundling features built into Remix.

### CSS Modules

<docs-warning>This feature is unstable and currently only available behind a feature flag. We're confident in the use cases it solves but the API and implementation may change in the future.</docs-warning>

<docs-warning>Since all CSS Modules styles end up in a single CSS file at the end of the build, we recommend that you only use this styling approach for smaller applications, or sparingly within larger applications. If you're concerned about bundle size, you should probably look at [Tailwind](#tailwind-css) or [Regular Stylesheets](#regular-stylesheets) instead.
</docs-warning>

First, ensure you've set up [CSS bundling](#css-bundling) in your application.

Then, to enable [CSS Modules], set the `future.unstable_cssModules` feature flag in `remix.config.js`.

```js filename=remix.config.js
/** @type {import('@remix-run/dev').AppConfig} */
module.exports = {
  future: {
    unstable_cssModules: true,
  },
  // ...
};
```

With this feature flag enabled, you can now opt into CSS Modules via the `.module.css` file name convention, for example:
=======
You're all set! You can now opt into CSS Modules via the `.module.css` file name convention. For example:
>>>>>>> ea9f2dc2

```css filename=app/components/button/styles.module.css
.root {
  border: solid 1px;
  background: white;
  color: #454545;
}
```

```tsx filename=app/components/button/index.js lines=[1,9]
import styles from "./styles.module.css";

export const Button = React.forwardRef(
  ({ children, ...props }, ref) => {
    return (
      <button
        {...props}
        ref={ref}
        className={styles.root}
      />
    );
  }
);
Button.displayName = "Button";
```

### CSS Side Effects

<docs-warning>This feature is unstable and currently only available behind a feature flag. We're confident in the use cases it solves but the API and implementation may change in the future.</docs-warning>

<docs-warning>Since all CSS side effects end up in a single CSS file at the end of the build, we recommend that you only use this styling approach for smaller applications, or sparingly within larger applications. If you're concerned about bundle size, you should probably look at [Regular Stylesheets](#regular-stylesheets) instead.
</docs-warning>

This feature is primarily designed to support packages that import plain CSS files directly within JS files. For consistency, this is also available within your application code, but we recommend that you avoid it entirely.

In order to use this feature, first ensure you've set up [CSS bundling](#css-bundling) in your application.

Then, set the `future.unstable_cssSideEffects` feature flag in `remix.config.js`.

```js filename=remix.config.js
/** @type {import('@remix-run/dev').AppConfig} */
module.exports = {
  future: {
    unstable_cssSideEffects: true,
  },
  // ...
};
```

Since it's non-standard to import CSS from within JS files, you'll also need to add any relevant packages to the [`serverDependenciesToBundle`][server-dependencies-to-bundle] option in your `remix.config.js` file. For example, to use React Spectrum:

```js filename=remix.config.js
/** @type {import('@remix-run/dev').AppConfig} */
module.exports = {
  serverDependenciesToBundle: [
    /^@adobe\/react-spectrum/,
    /^@react-spectrum/,
    /^@spectrum-icons/,
  ],
  future: {
    unstable_cssSideEffects: true,
  },
  // ...
};
```

[custom-properties]: https://developer.mozilla.org/en-US/docs/Web/CSS/--*
[link]: ../components/link
[route-module-links]: ../route/links
[styled-components-example]: https://github.com/remix-run/examples/tree/main/styled-components
[examples]: https://github.com/remix-run/examples
[styled-components-issue]: https://github.com/styled-components/styled-components/issues/3660
[tailwind]: https://tailwindcss.com
[tailwind-intelli-sense-extension]: https://marketplace.visualstudio.com/items?itemName=bradlc.vscode-tailwindcss
[css modules]: https://github.com/css-modules/css-modules
[server-dependencies-to-bundle]: ../file-conventions/remix-config#serverdependenciestobundle<|MERGE_RESOLUTION|>--- conflicted
+++ resolved
@@ -770,15 +770,39 @@
 
 <docs-warning>CSS bundling features are unstable and currently only available behind feature flags. We're confident in the use cases they solve but the API and implementation may change in the future.</docs-warning>
 
-<<<<<<< HEAD
-<docs-warning>Since all bundled CSS ends up in a single file at the end of the build, we recommend that you only use these styling approaches for smaller applications, or sparingly within larger applications. If you're concerned about bundle size, you should probably look at [Tailwind](#tailwind-css) or [Regular Stylesheets](#regular-stylesheets) instead.
-</docs-warning>
-
 Many common approaches to CSS within the React community are only possible when bundling CSS, meaning that the CSS files you write during development are collected into a separate bundle as part of the build process.
 
-Unlike many other tools in the React ecosystem, insertion of this bundle into the page is not handled for you automatically. Instead, we ensure that you always have control over the link tags on your page. This lets you decide where the CSS bundle is inserted and in what order relative to other style sheets.
-=======
-To enable [CSS Modules], set the `future.unstable_cssModules` feature flag in `remix.config.js`.
+Unlike many other tools in the React ecosystem, we do not insert the CSS bundle into the page automatically. Instead, we ensure that you always have control over the link tags on your page. This lets you decide where the CSS file is loaded relative to other stylesheets in your app.
+
+To get access to the CSS bundle, first install the `@remix-run/css-bundle` package.
+
+```sh
+npm install @remix-run/css-bundle
+```
+
+Then, import `cssBundleHref` and add it to a link descriptor—most likely in `root.tsx` so that it applies to your entire application.
+
+```tsx filename=root.tsx lines=[2,6]
+import type { LinksFunction } from "@remix-run/node"; // or cloudflare/deno
+import { cssBundleHref } from "@remix-run/css-bundle";
+
+export const links: LinksFunction = () => {
+  return [
+    { rel: "stylesheet", href: cssBundleHref },
+    // ...
+  ];
+};
+```
+
+With this link tag inserted into the page, you're now ready to start using the various CSS bundling features built into Remix.
+
+### CSS Modules
+
+<docs-warning>This feature is unstable and currently only available behind a feature flag. We're confident in the use cases it solves but the API and implementation may change in the future.</docs-warning>
+
+First, ensure you've set up [CSS bundling](#css-bundling) in your application.
+
+Then, to enable [CSS Modules], set the `future.unstable_cssModules` feature flag in `remix.config.js`.
 
 ```js filename=remix.config.js
 /** @type {import('@remix-run/dev').AppConfig} */
@@ -790,59 +814,7 @@
 };
 ```
 
-With this feature flag enabled, the Remix compiler will now generate a single CSS file containing all CSS Modules styles in your application. Note that any [regular stylesheet imports](#regular-stylesheets) will remain as separate files.
-
-Unlike many other tools in the React ecosystem, we do not insert the CSS bundle into the page automatically. Instead, we ensure that you always have control over the link tags on your page. This lets you decide where the CSS file is loaded relative to other stylesheets in your app.
->>>>>>> ea9f2dc2
-
-To get access to the CSS bundle, first install the `@remix-run/css-bundle` package.
-
-```sh
-npm install @remix-run/css-bundle
-```
-
-Then, import `cssBundleHref` and add it to a link descriptor—most likely in `root.tsx` so that it applies to your entire application.
-
-```tsx filename=root.tsx lines=[2,6]
-import type { LinksFunction } from "@remix-run/node"; // or cloudflare/deno
-import { cssBundleHref } from "@remix-run/css-bundle";
-
-export const links: LinksFunction = () => {
-  return [
-    { rel: "stylesheet", href: cssBundleHref },
-    // ...
-  ];
-};
-```
-
-<<<<<<< HEAD
-With this link tag inserted into the page, you're now ready to start using the various CSS bundling features built into Remix.
-
-### CSS Modules
-
-<docs-warning>This feature is unstable and currently only available behind a feature flag. We're confident in the use cases it solves but the API and implementation may change in the future.</docs-warning>
-
-<docs-warning>Since all CSS Modules styles end up in a single CSS file at the end of the build, we recommend that you only use this styling approach for smaller applications, or sparingly within larger applications. If you're concerned about bundle size, you should probably look at [Tailwind](#tailwind-css) or [Regular Stylesheets](#regular-stylesheets) instead.
-</docs-warning>
-
-First, ensure you've set up [CSS bundling](#css-bundling) in your application.
-
-Then, to enable [CSS Modules], set the `future.unstable_cssModules` feature flag in `remix.config.js`.
-
-```js filename=remix.config.js
-/** @type {import('@remix-run/dev').AppConfig} */
-module.exports = {
-  future: {
-    unstable_cssModules: true,
-  },
-  // ...
-};
-```
-
-With this feature flag enabled, you can now opt into CSS Modules via the `.module.css` file name convention, for example:
-=======
-You're all set! You can now opt into CSS Modules via the `.module.css` file name convention. For example:
->>>>>>> ea9f2dc2
+With this feature flag enabled, you can now opt into CSS Modules via the `.module.css` file name convention. For example:
 
 ```css filename=app/components/button/styles.module.css
 .root {
