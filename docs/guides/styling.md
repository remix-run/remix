--- conflicted
+++ resolved
@@ -38,13 +38,9 @@
 
 You can also import CSS files directly into your modules and Remix will:
 
-<<<<<<< HEAD
-Remix does not currently support CSS Modules. However, the Remix compiler uses [esbuild](https://esbuild.github.io) which will eventually have direct support for them. When it supports them, Remix will.
-=======
 1. Copy the file to your browser build directory
 2. Fingerprint the file for long-term caching
 3. Return the public URL to your module to be used while rendering
->>>>>>> ec349f0a
 
 ```tsx filename=app/root.tsx
 // ...
@@ -484,11 +480,7 @@
 While not built into Remix's compiler, it is straight forward to use PostCSS and add whatever syntax sugar you'd like to your stylesheets, here's the gist of it:
 
 1. Use `postcss` cli directly alongside Remix
-<<<<<<< HEAD
-2. Build CSS into the Remix app directory
-=======
 2. Build CSS into the Remix app directory from a styles source directory
->>>>>>> ec349f0a
 3. Import your stylesheet to your modules like any other stylesheet
 
 Here's how to set it up:
@@ -562,9 +554,6 @@
    import type { LinksFunction } from "remix";
    import styles from "./styles/app.css";
 
-<<<<<<< HEAD
-1. Styles are embedded into your HTML documents instead of cacheable URLs. Browsers can't cache the styles shared between pages and HTML documents now must expire on your CDN with the styles inside of them.
-=======
    export let links: LinksFunction = () => {
      return [{ rel: "stylesheet", href: styles }];
    };
@@ -583,7 +572,6 @@
   }
 }
 ```
->>>>>>> ec349f0a
 
 ## CSS-in-JS libraries
 
