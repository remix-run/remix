---
title: Styling
---

# Styling

The primary way to style in Remix (and the web) is to add a `<link rel="stylesheet">` to the page. In Remix, you can add these links at route layout boundaries. When the route is active, the stylesheet is added to the page. When the route is no longer active, the stylesheet is removed.

```js
export function links() {
  return [
    {
      rel: "stylesheet",
      href: "https://unpkg.com/modern-css-reset@1.4.0/dist/reset.min.css"
    }
  ];
}
```

Each nested route's `links` are merged (parents first) and rendered as `<link>` tags by the `<Links/>` you rendered in `app/root.js` in the head of the document.

```tsx filename=app/root.js lines=[1,7]
import { Links } from "remix";
// ...
export default function Root() {
  return (
    <html>
      <head>
        <Links />
        {/* ... */}
      </head>
      {/* ... */}
    </html>
  );
}
```

You can also import CSS files directly into your modules and Remix will:

1. Copy the file to your browser build directory
2. Fingerprint the file for long-term caching
3. Return the public URL to your module to be used while rendering

<<<<<<< HEAD
The primary way to style in Remix is to add a `<link>` to the document when a route is active with [Route Module Links]([route-module-links]) export.
=======
```tsx filename=app/root.tsx
// ...
import styles from "~/styles/global.css";
// styles is now something like /build/global-AE33KB2.css
>>>>>>> 000bd47a

export function links() {
  return [{ rel: "stylesheet", href: styles }];
}
```

## CSS Ecosystem and Performance

<docs-info>We are still researching how best to support, and be supported by, the various styling libraries without sacrificing the user's network tab or creating a maintenance burden for Remix.</docs-info>

In today's ecosystem there are dozens of approaches and frameworks for styling. Remix supports many of them out of the box, but the frameworks that require direct integration with our compiler and expect Remix to automatically inject styles onto the page don't work right now.

We recognize that not being able to use your favorite CSS framework is a bummer. If yours isn't supported right now, we hope you'll find some of the approaches in this document equally as productive. We also recognize that supporting a variety of tools is critical for migration paths to Remix.

Here's some background on where we're at.

In general, stylesheets added to the page with `<link>` tend to provide the best user experience:

- The URL is cacheable in browsers and CDNs
- The URL can be shared across pages in the app
- The stylesheet can be loaded in parallel with the JavaScript bundles
- Remix can prefetch CSS assets when the user is about to visit a page with `<Link rel="prefetch">`.
- Changes to components don't break the cache for the styles
- Changes to the styles don't break the cache for the JavaScript

Therefore, CSS support in Remix boils down to one thing: it needs to create a CSS file you can add to the page with `<link rel="stylesheet">`. This seems like a reasonable request of a CSS framework--to generate a CSS file. Remix isn't against the frameworks that can't do this, it's just too early for us to add extension points to the compiler. Aditionally, adding support directly inside of Remix is not tenable with the vast number of libraries out there.

Remix also supports "runtime" frameworks like styled components where styles are evaluated at runtime but don't require any kind of bundler integration--though we would prefer your stylesheets had a URL instead of being injected into style tags.

All this is to say that **we're still researching how best to integrate and work with the frameworks that require compiler integration**. With Remix's unique ability to prefetch, add, and remove CSS for partial UI on the page, we anticipate CSS frameworks will have some new ideas on how to support building actual CSS files to better support Remix and the performance of websites using them.

The two most popular approaches in the Remix community are route-based stylesheets and [Tailwind](https://tailwindcss.com). Both have exceptional performance characteristics. In this document we'll show how to use these two approaches as well as a few more.

## Regular Stylesheets

Remix makes writing plain CSS a viable option even for apps with a lot of UI. In our experience, writing plain CSS had maintenence issues for a few reasons. It was difficult to know:

- how and when to load CSS, so it was usually all loaded on every page
- if the class names and selectors you were using were accidentally styling other UI in the app
- if some rules were even used anymore as the css source code grew over time

Remix alleviates these issues with route-based stylesheets. Nested routes can each add their own stylesheets to the page and Remix will automatically prefetch, load, and unload them with the route. When the scope of concern is limited to just the active routes, the risks of these problems are reduced significantly. The only chances for conflicts are with the parent routes' styles (and even then, you will likely see the conflict since the parent route is also rendering).

### Route Styles

Each route can add style links to the page, for example:

```tsx filename=app/routes/dashboard.tsx
import styles from "~/styles/dashboard.css";

export function links() {
  return [{ rel: stylesheet, href: styles }];
}
```

```tsx filename=app/routes/dashboard/accounts.tsx
import styles from "~/styles/accounts.css";

export function links() {
  return [{ rel: stylesheet, href: styles }];
}
```

```tsx filename=routes/dashboard/sales.tsx
import styles from "~/styles/sales.css";

export function links() {
  return [{ rel: stylesheet, href: styles }];
}
```

Given these routes, this table shows which CSS will apply at specific URLs:

| URL                 | Stylesheets     |
| ------------------- | --------------- |
| /dashboard          | - dashboard.css |
|                     |                 |
| /dashboard/accounts | - dashboard.css |
|                     | - accounts.css  |
|                     |                 |
| /dashboard/sales    | - dashboard.css |
|                     | - sales.css     |

It's subtle, but this little feature removes a lot of the difficulty when styling your app with plain stylesheets.

### Shared Component Styles

Websites large and small usually have a set of shared components used throughout the rest of the app: buttons, form elements, layouts, etc. When using plain style sheets in Remix there are two approaches we recommend.

#### Shared stylesheet

The first is approach is very simple. Put them all in a `shared.css` file included in `app/root.tsx`. That makes it easy for the components themselves to share CSS code (and your editor to provide intellisense for things like [custom properties][custom-properties]), and each component already needs a unique module name in JavaScript anyway, so you can scope the styles to a unique class name or data attribute:

```css filename=app/styles/shared.css
/* scope with class names */
.PrimaryButton {
  /* ... */
}

.TileGrid {
  /* ... */
}

/* or scope with data attributes to avoid concatenating
   className props, but it's really up to you */
[data-primary-button] {
  /* ... */
}

[data-tile-grid] {
  /* ... */
}
```

While this file may become large, it'll be at a single URL that will be shared by all routes in the app.

This also makes it easy for routes to adjust the styles of a component without needing to add an official new variant to the API of that component. You know it won't affect the component anywhere but the `/accounts` routes.

```css filename=app/styles/accounts.css
.PrimaryButton {
  background: blue;
}
```

#### Surfacing Styles

A second approach is to write individual css files per component and then "surface" the styles up to the routes that use them.

Perhaps you have a `<Button>` in `app/components/button/index.js` with styles at `app/components/button/styles.css` as well as a `<PrimaryButton>` that extends it.

Note that these are not routes, but they export `links` functions as if they were. We'll use this to surface their styles to the routes that use them.

```css filename=app/components/button/styles.css
[data-button] {
  border: solid 1px;
  background: white;
  color: #454545;
}
```

```tsx filename=app/components/button/index.js lines=[1,3-5]
import styles from "./styles.css";

export const links = () => [
  { rel: "stylesheet", href: styles }
];

export const Button = React.forwardRef(
  ({ children, ...props }, ref) => {
    return <button {...props} ref={ref} data-button />;
  }
);
```

And then a `<PrimaryButton>` that extends it:

```css filename=app/components/primary-button/styles.css
[data-primary-button] {
  background: blue;
  color: white;
}
```

```tsx filename=app/components/primary-button/index.js lines=[1,5,12]
import { Button, links as buttonLinks } from "../button";
import styles from "./styles.css";

export const links = () => [
  ...buttonLinks(),
  { rel: "stylesheet", href: styles }
];

export const PrimaryButton = React.forwardRef(
  ({ children, ...props }, ref) => {
    return (
      <Button {...props} ref={ref} data-primary-button />
    );
  }
);
```

Note that the primary button's `links` include the base button's links. This way consumers of `<PrimaryButton>` don't need to know it's dependencies (just like JavaScript imports).

Because these buttons are not routes, and therefore not associate with a URL segment, Remix doesn't know when to prefetch, load, or unload the styles. We need to "surface" the links up to the routes that use the components.

Consider that `routes/index.js` uses the primary button component:

```tsx filename=app/routes/index.js lines=[2-5,9]
import styles from "~/styles/index.css";
import {
  PrimaryButton,
  links as primaryButtonLinks
} from "~/components/primary-button";

export function links() {
  return [
    ...primaryButtonLinks(),
    { rel: "stylesheet", href: styles }
  ];
}
```

Now Remix can prefetch, load, and unload the styles for `button.css`, `primary-button.css`, and the route's `index.css`.

An initial reaction to this is that routes have to know more than you want them to. Keep in mind each component must be imported already, so its not introducing a new dependency, just some boilerplate to get the assets. For example, consider a product category page like this:

```tsx filename=app/routes/$category.js lines=[1-4,19-26]
import { TileGrid } from "~/components/tile-grid";
import { ProductTile } from "~/components/product-tile";
import { ProductDetails} from "~/components/product-details";
import { AddFavoriteButton } from "~/components/add-favorite-button";

import styles from "~/styles/$category.css";

export function links() {
  return [{ rel: "stylesheet", href: styles }];
}

export function loader({ params }) {
  return getProductsForCategory(params.category);
}

export default function Category() {
  const products = useLoaderData();
  return (
    <TileGrid>
      {products.map(product => (
        <ProductTile key={product.id}>
          <ProductDetails product={product} />
          <AddFavoriteButton id={product.id}>
        </ProductTile>
      ))}
    </TileGrid>
  );
}
```

The component imports are already there, we just need to surface the assets:

```tsx filename=app/routes/$category.js lines=[3,7,11,15,22-25]
import {
  TileGrid,
  links as tileGridLinks
} from "~/components/tile-grid";
import {
  ProductTile,
  links as productTileLinks
} from "~/components/product-tile";
import {
  ProductDetails,
  links as productDetailsLinks
} from "~/components/product-details";
import {
  AddFavoriteButton,
  links as addFavoriteLinks
} from "~/components/add-favorite-button";

import styles from "~/styles/$category.css";

export function links() {
  return [
    ...tileGridLinks(),
    ...productTileLinks(),
    ...productDetailsLinks(),
    ...addFavoriteLinks(),
    { rel: "stylesheet", href: styles }
  ];
}

// ...
```

While that's a bit of boilerplate it enables a lot:

- You control your network tab, and CSS dependencies are clear in the code
- Co-located styles with your components
- The only CSS ever loaded is the CSS that's used on the current page
- When your components aren't used by a route, their CSS is unloaded from the page
- Remix will prefetch the CSS for the next page with [`<Link prefetch>`][link]
- When one compoenent's styles change, browser and CDN caches for the other components won't break because they are all have their own URLs.
- When a component's JavaScript changes but it's styles don't, the cache is not broken for the styles

#### Asset Preloads

Since these are just `<link>` tags, you can do more than stylesheet links, like adding asset preloads for SVG icon backgrounds of your elements:

```css filename=app/components/copy-to-clipboard.css
[data-copy-to-clipboard] {
  background: url("/icons/clipboard.svg");
}
```

```tsx filename=app/components/copy-to-clipboard.jsx lines=[4-9]
import styles from "./styles.css";

export const links = () => [
  {
    rel: "preload",
    href: "/icons/clipboard.svg",
    as: "image",
    type: "image/svg+xml"
  },
  { rel: "stylesheet", href: styles }
];

export const CopyToClipboard = React.forwardRef(
  ({ children, ...props }, ref) => {
    return (
      <Button {...props} ref={ref} data-copy-to-clipboard />
    );
  }
);
```

Not only will this make the asset high priority in the network tab, but Remix will turn that `preload` into a `prefetch` when you link to the page with [`<Link prefetch>`][link], so the SVG background is prefetched, in parallel, with the next route's data, modules, stylesheets, and any other preloads.

### Link Media Queries

Using plain stylesheets and `<link>` tags also opens up the ability to decrease the amount of CSS your user's browser has to process when it paints the screen. Link tags support `media`, so you you can do the following:

```tsx lines=[10,15,20]
export function links() {
  return [
    {
      rel: "stylesheet",
      href: mainStyles
    },
    {
      rel: "stylesheet",
      href: largeStyles,
      media: "(min-width: 1024px)"
    },
    {
      rel: "stylesheet",
      href: xlStyles,
      media: "(min-width: 1280px)"
    },
    {
      rel: "stylesheet",
      href: darkStyles,
      media: "(prefers-color-scheme: dark)"
    }
  ];
}
```

## Tailwind

Perhaps the most popular way to style a Remix application in the community is to use tailwind. It has the benefits of inline-style colocation for developer ergonomics and is able to generate a CSS file for Remix to import. The generated CSS file generally caps out around 8-10kb, even for large applications. Load that file into the `root.tsx` links and be done with it. If you don't have any CSS opinions, this is a great approach.

First install a couple dev dependencies:

```sh
npm add -D concurrently tailwindcss
```

Initialize a tailwind config so we can tell it which files to generate classes from.

```js filename=tailwind.config.js lines=[2,3]
module.exports = {
  mode: "jit",
  purge: ["./app/**/*.{ts,tsx}"],
  darkMode: "media", // or 'media' or 'class'
  theme: {
    extend: {}
  },
  variants: {},
  plugins: []
};
```

Update the package scripts to generate the tailwind file during dev and for the production build

```json filename="package.json lines=[4-7]
{
  // ...
  "scripts": {
    "build": "npm run build:css && remix build",
    "build:css": "tailwindcss -o ./app/tailwind.css",
    "dev": "concurrently \"npm run dev:css\" \"remix dev\"",
    "dev:css": "tailwindcss -o ./app/tailwind.css --watch",
    "postinstall": "remix setup node",
    "start": "remix-serve build"
  }
  // ...
}
```

Finally, import the generated CSS file into your app:

```tsx filename=root.tsx
// ...
import styles from "./tailwind.css";

export function links() {
  return [{ rel: "stylesheet", href: styles }];
}
```

This isn't required, but it's recommended to add the generated file to your gitignore list:

```sh lines=[5] filename=.gitignore
node_modules
/.cache
/build
/public/build
/app/tailwind.css
```

If you're using VSCode, it's recommended you install the [tailwind intellisense extension](https://marketplace.visualstudio.com/items?itemName=bradlc.vscode-tailwindcss) for the best developer experience.

## Remote Stylesheets

You can load stylesheets from any server, here's an example of loading a modern css reset from unpkg.

```ts filename=app/root.tsx
import type { LinksFunction } from "remix";

export const links: LinksFunction = () => {
  return [
    {
      rel: "stylesheet",
      href: "https://unpkg.com/modern-css-reset@1.4.0/dist/reset.min.css"
    }
  ];
};
```

## PostCSS

While not built into Remix's compiler, it is straight forward to use PostCSS and add whatever syntax sugar you'd like to your stylesheets, here's the gist of it:

1. Use `postcss` cli directly alongside Remix
2. Build CSS into the Remix app directory from a styles source directory
3. Import your stylesheet to your modules like any other stylesheet

Here's how to set it up:

1. Install the dev dependencies in your app:

   ```sh
   npm install -D postcss-cli postcss autoprefixer
   ```

2. Add `postcss.config.js` in the Remix root.

   ```js filename=postcss.config.js
   module.exports = {
     plugins: {
       autoprefixer: {}
     }
   };
   ```

3. Add stylesheets to a `styles/` folder _next to `app/`_, we'll point postcss at this folder to build _into_ the `app/styles` folder next.

   ```sh
   mkdir styles
   touch styles/app.css
   ```

4. Add some scripts to your `package.json`

   ```json
   {
     "scripts": {
       "dev:css": "postcss styles --base styles --dir app/styles -w",
       "build:css": "postcss styles --base styles --dir app/styles --env production"
     }
   }
   ```

   These commands will process files from `./styles` into `./app/styles` where your Remix modules can import them.

   ```
   .
   ├── app
   │   └── styles (processed files)
   │       ├── app.css
   │       └── routes
   │           └── index.css
   └── styles (source files)
       ├── app.css
       └── routes
           └── index.css
   ```

   We recommend adding `app/styles` to your `.gitignore`.

5. Use it! When you're developing styles, open a terminal tab and run your new watch script:

   ```sh
   npm run dev:css
   ```

   When you're building for production, run

   ```sh
   npm run build:css
   ```

   Then import like any other css file:

   ```tsx filename=root.tsx
   import type { LinksFunction } from "remix";
   import styles from "./styles/app.css";

   export const links: LinksFunction = () => {
     return [{ rel: "stylesheet", href: styles }];
   };
   ```

You might want to use something like `concurrently` to avoid needing two terminal tabs to watch your CSS and run `remix dev`.

```sh
npm add -D concurrently
```

```json filename=package.json
{
  "scripts": {
    "dev": "concurrently \"npm run dev:css\" \"remix dev\""
  }
}
```

## CSS-in-JS libraries

You can use CSS-in-JS libraries like Styled Components. Some of them require a "double render" in order to extract the styles from the component tree during the server render. It's unlikely this will effect performance in a significant way, React is pretty fast.

Here's some sample code to show how you might use Styled Components with Remix:

1. First you'll need some context to put your styles on so that your root route can render them.

   ```tsx filename=app/StylesContext.tsx
   // app/StylesContext.tsx
   import { createContext } from "react";
   export default createContext<null | string>(null);
   ```

2. Your `entry.server.tsx` will look something like this:

   ```tsx filename=entry.server.tsx lines=6,7,16,20-26,29-30,35,37
   // app/entry.server.tsx
   import ReactDOMServer from "react-dom/server";
   import type { EntryContext } from "remix";
   import { RemixServer } from "remix";
   import { renderToString } from "react-dom/server";
   import { ServerStyleSheet } from "styled-components";
   import StylesContext from "./StylesContext";

   export default function handleRequest(
     request: Request,
     responseStatusCode: number,
     responseHeaders: Headers,
     remixContext: EntryContext
   ) {
     // set up the Styled Components sheet
     const sheet = new ServerStyleSheet();

     // This render is thrown away, it's here simply to let styled components
     // extract the styles used
     renderToString(
       sheet.collectStyles(
         <StylesContext.Provider value={null}>
           <RemixServer
             context={remixContext}
             url={request.url}
           />
         </StylesContext.Provider>
       )
     );

     // Now that we've rendered, we get the styles out of the sheet
     const styles = sheet.getStyleTags();
     sheet.seal();

     // Finally, we render a second time, but this time we have styles to apply,
     // make sure to pass them to `<StylesContext.Provider value>`
     const markup = ReactDOMServer.renderToString(
       <StylesContext.Provider value={styles}>
         <RemixServer
           context={remixContext}
           url={request.url}
         />
       </StylesContext.Provider>
     );

     responseHeaders.set("Content-Type", "text/html");

     return new Response("<!DOCTYPE html>" + markup, {
       status: responseStatusCode,
       headers: responseHeaders
     });
   }
   ```

3. Finally, access and render the styles in your root route.

   ```tsx filename=app/root.tsx lines=3,4,7,13
   // app/root.tsx
   import { Meta, Scripts } from "remix";
   import { useContext } from "react";
   import StylesContext from "./StylesContext";

   export default function Root() {
     const styles = useContext(StylesContext);

     return (
       <html>
         <head>
           <Meta />
           {styles}
         </head>
         <body>
           <Scripts />
         </body>
       </html>
     );
   }
   ```

<<<<<<< HEAD
[route-module-links]: ../api/conventions#links
=======
Other CSS-in-JS libraries will have a similar setup. If you've got a CSS framework working well with Remix, please create a GitHub repo and add a link to it in this document!

[custom-properties]: https://developer.mozilla.org/en-US/docs/Web/CSS/--*
[link]: ../api/remix#link
>>>>>>> 000bd47a
<|MERGE_RESOLUTION|>--- conflicted
+++ resolved
@@ -4,7 +4,7 @@
 
 # Styling
 
-The primary way to style in Remix (and the web) is to add a `<link rel="stylesheet">` to the page. In Remix, you can add these links at route layout boundaries. When the route is active, the stylesheet is added to the page. When the route is no longer active, the stylesheet is removed.
+The primary way to style in Remix (and the web) is to add a `<link rel="stylesheet">` to the page. In Remix, you can add these links via the [Route Module `links` export]([route-module-links]) at route layout boundaries. When the route is active, the stylesheet is added to the page. When the route is no longer active, the stylesheet is removed.
 
 ```js
 export function links() {
@@ -41,14 +41,10 @@
 2. Fingerprint the file for long-term caching
 3. Return the public URL to your module to be used while rendering
 
-<<<<<<< HEAD
-The primary way to style in Remix is to add a `<link>` to the document when a route is active with [Route Module Links]([route-module-links]) export.
-=======
 ```tsx filename=app/root.tsx
 // ...
 import styles from "~/styles/global.css";
 // styles is now something like /build/global-AE33KB2.css
->>>>>>> 000bd47a
 
 export function links() {
   return [{ rel: "stylesheet", href: styles }];
@@ -671,11 +667,8 @@
    }
    ```
 
-<<<<<<< HEAD
-[route-module-links]: ../api/conventions#links
-=======
 Other CSS-in-JS libraries will have a similar setup. If you've got a CSS framework working well with Remix, please create a GitHub repo and add a link to it in this document!
 
 [custom-properties]: https://developer.mozilla.org/en-US/docs/Web/CSS/--*
 [link]: ../api/remix#link
->>>>>>> 000bd47a
+[route-module-links]: ../api/conventions#links