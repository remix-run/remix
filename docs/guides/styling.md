---
title: Styling
---

# Styling

The primary way to style in Remix (and the web) is to add a `<link rel="stylesheet">` to the page. In Remix, you can add these links via the [Route Module `links` export]([route-module-links]) at route layout boundaries. When the route is active, the stylesheet is added to the page. When the route is no longer active, the stylesheet is removed.

```js
export function links() {
  return [
    {
      rel: "stylesheet",
      href: "https://unpkg.com/modern-css-reset@1.4.0/dist/reset.min.css"
    }
  ];
}
```

Each nested route's `links` are merged (parents first) and rendered as `<link>` tags by the `<Links/>` you rendered in `app/root.js` in the head of the document.

```tsx filename=app/root.js lines=[1,7]
import { Links } from "remix";
// ...
export default function Root() {
  return (
    <html>
      <head>
        <Links />
        {/* ... */}
      </head>
      {/* ... */}
    </html>
  );
}
```

You can also import CSS files directly into your modules and Remix will:

1. Copy the file to your browser build directory
2. Fingerprint the file for long-term caching
3. Return the public URL to your module to be used while rendering

```tsx filename=app/root.tsx
// ...
import styles from "~/styles/global.css";
// styles is now something like /build/global-AE33KB2.css

export function links() {
  return [{ rel: "stylesheet", href: styles }];
}
```

## CSS Ecosystem and Performance

<docs-info>We are still researching how best to support, and be supported by, the various styling libraries without sacrificing the user's network tab or creating a maintenance burden for Remix.</docs-info>

In today's ecosystem there are dozens of approaches and frameworks for styling. Remix supports many of them out of the box, but the frameworks that require direct integration with our compiler and expect Remix to automatically inject styles onto the page don't work right now.

We recognize that not being able to use your favorite CSS framework is a bummer. If yours isn't supported right now, we hope you'll find some of the approaches in this document equally as productive. We also recognize that supporting a variety of tools is critical for migration paths to Remix.

Here's some background on where we're at.

In general, stylesheets added to the page with `<link>` tend to provide the best user experience:

- The URL is cacheable in browsers and CDNs
- The URL can be shared across pages in the app
- The stylesheet can be loaded in parallel with the JavaScript bundles
- Remix can prefetch CSS assets when the user is about to visit a page with `<Link rel="prefetch">`.
- Changes to components don't break the cache for the styles
- Changes to the styles don't break the cache for the JavaScript

Therefore, CSS support in Remix boils down to one thing: it needs to create a CSS file you can add to the page with `<link rel="stylesheet">`. This seems like a reasonable request of a CSS framework--to generate a CSS file. Remix isn't against the frameworks that can't do this, it's just too early for us to add extension points to the compiler. Additionally, adding support directly inside of Remix is not tenable with the vast number of libraries out there.

Remix also supports "runtime" frameworks like styled components where styles are evaluated at runtime but don't require any kind of bundler integration--though we would prefer your stylesheets had a URL instead of being injected into style tags.

All this is to say that **we're still researching how best to integrate and work with the frameworks that require compiler integration**. With Remix's unique ability to prefetch, add, and remove CSS for partial UI on the page, we anticipate CSS frameworks will have some new ideas on how to support building actual CSS files to better support Remix and the performance of websites using them.

The two most popular approaches in the Remix community are route-based stylesheets and [Tailwind](https://tailwindcss.com). Both have exceptional performance characteristics. In this document we'll show how to use these two approaches as well as a few more.

## Regular Stylesheets

Remix makes writing plain CSS a viable option even for apps with a lot of UI. In our experience, writing plain CSS had maintenance issues for a few reasons. It was difficult to know:

- how and when to load CSS, so it was usually all loaded on every page
- if the class names and selectors you were using were accidentally styling other UI in the app
- if some rules were even used anymore as the CSS source code grew over time

Remix alleviates these issues with route-based stylesheets. Nested routes can each add their own stylesheets to the page and Remix will automatically prefetch, load, and unload them with the route. When the scope of concern is limited to just the active routes, the risks of these problems are reduced significantly. The only chances for conflicts are with the parent routes' styles (and even then, you will likely see the conflict since the parent route is also rendering).

### Route Styles

Each route can add style links to the page, for example:

```tsx filename=app/routes/dashboard.tsx
import styles from "~/styles/dashboard.css";

export function links() {
  return [{ rel: stylesheet, href: styles }];
}
```

```tsx filename=app/routes/dashboard/accounts.tsx
import styles from "~/styles/accounts.css";

export function links() {
  return [{ rel: stylesheet, href: styles }];
}
```

```tsx filename=routes/dashboard/sales.tsx
import styles from "~/styles/sales.css";

export function links() {
  return [{ rel: stylesheet, href: styles }];
}
```

Given these routes, this table shows which CSS will apply at specific URLs:

| URL                 | Stylesheets     |
| ------------------- | --------------- |
| /dashboard          | - dashboard.css |
|                     |                 |
| /dashboard/accounts | - dashboard.css |
|                     | - accounts.css  |
|                     |                 |
| /dashboard/sales    | - dashboard.css |
|                     | - sales.css     |

It's subtle, but this little feature removes a lot of the difficulty when styling your app with plain stylesheets.

### Shared Component Styles

Websites large and small usually have a set of shared components used throughout the rest of the app: buttons, form elements, layouts, etc. When using plain style sheets in Remix there are two approaches we recommend.

#### Shared stylesheet

The first is approach is very simple. Put them all in a `shared.css` file included in `app/root.tsx`. That makes it easy for the components themselves to share CSS code (and your editor to provide intellisense for things like [custom properties][custom-properties]), and each component already needs a unique module name in JavaScript anyway, so you can scope the styles to a unique class name or data attribute:

```css filename=app/styles/shared.css
/* scope with class names */
.PrimaryButton {
  /* ... */
}

.TileGrid {
  /* ... */
}

/* or scope with data attributes to avoid concatenating
   className props, but it's really up to you */
[data-primary-button] {
  /* ... */
}

[data-tile-grid] {
  /* ... */
}
```

While this file may become large, it'll be at a single URL that will be shared by all routes in the app.

This also makes it easy for routes to adjust the styles of a component without needing to add an official new variant to the API of that component. You know it won't affect the component anywhere but the `/accounts` routes.

```css filename=app/styles/accounts.css
.PrimaryButton {
  background: blue;
}
```

#### Surfacing Styles

A second approach is to write individual css files per component and then "surface" the styles up to the routes that use them.

Perhaps you have a `<Button>` in `app/components/button/index.js` with styles at `app/components/button/styles.css` as well as a `<PrimaryButton>` that extends it.

Note that these are not routes, but they export `links` functions as if they were. We'll use this to surface their styles to the routes that use them.

```css filename=app/components/button/styles.css
[data-button] {
  border: solid 1px;
  background: white;
  color: #454545;
}
```

```tsx filename=app/components/button/index.js lines=[1,3-5]
import styles from "./styles.css";

export const links = () => [
  { rel: "stylesheet", href: styles }
];

export const Button = React.forwardRef(
  ({ children, ...props }, ref) => {
    return <button {...props} ref={ref} data-button />;
  }
);
```

And then a `<PrimaryButton>` that extends it:

```css filename=app/components/primary-button/styles.css
[data-primary-button] {
  background: blue;
  color: white;
}
```

```tsx filename=app/components/primary-button/index.js lines=[1,5,12]
import { Button, links as buttonLinks } from "../button";
import styles from "./styles.css";

export const links = () => [
  ...buttonLinks(),
  { rel: "stylesheet", href: styles }
];

export const PrimaryButton = React.forwardRef(
  ({ children, ...props }, ref) => {
    return (
      <Button {...props} ref={ref} data-primary-button />
    );
  }
);
```

Note that the primary button's `links` include the base button's links. This way consumers of `<PrimaryButton>` don't need to know it's dependencies (just like JavaScript imports).

Because these buttons are not routes, and therefore not associate with a URL segment, Remix doesn't know when to prefetch, load, or unload the styles. We need to "surface" the links up to the routes that use the components.

Consider that `routes/index.js` uses the primary button component:

```tsx filename=app/routes/index.js lines=[2-5,9]
import styles from "~/styles/index.css";
import {
  PrimaryButton,
  links as primaryButtonLinks
} from "~/components/primary-button";

export function links() {
  return [
    ...primaryButtonLinks(),
    { rel: "stylesheet", href: styles }
  ];
}
```

Now Remix can prefetch, load, and unload the styles for `button.css`, `primary-button.css`, and the route's `index.css`.

An initial reaction to this is that routes have to know more than you want them to. Keep in mind each component must be imported already, so its not introducing a new dependency, just some boilerplate to get the assets. For example, consider a product category page like this:

```tsx filename=app/routes/$category.js lines=[1-4,19-26]
import { TileGrid } from "~/components/tile-grid";
import { ProductTile } from "~/components/product-tile";
import { ProductDetails} from "~/components/product-details";
import { AddFavoriteButton } from "~/components/add-favorite-button";

import styles from "~/styles/$category.css";

export function links() {
  return [{ rel: "stylesheet", href: styles }];
}

export function loader({ params }) {
  return getProductsForCategory(params.category);
}

export default function Category() {
  const products = useLoaderData();
  return (
    <TileGrid>
      {products.map(product => (
        <ProductTile key={product.id}>
          <ProductDetails product={product} />
          <AddFavoriteButton id={product.id}>
        </ProductTile>
      ))}
    </TileGrid>
  );
}
```

The component imports are already there, we just need to surface the assets:

```tsx filename=app/routes/$category.js lines=[3,7,11,15,22-25]
import {
  TileGrid,
  links as tileGridLinks
} from "~/components/tile-grid";
import {
  ProductTile,
  links as productTileLinks
} from "~/components/product-tile";
import {
  ProductDetails,
  links as productDetailsLinks
} from "~/components/product-details";
import {
  AddFavoriteButton,
  links as addFavoriteLinks
} from "~/components/add-favorite-button";

import styles from "~/styles/$category.css";

export function links() {
  return [
    ...tileGridLinks(),
    ...productTileLinks(),
    ...productDetailsLinks(),
    ...addFavoriteLinks(),
    { rel: "stylesheet", href: styles }
  ];
}

// ...
```

While that's a bit of boilerplate it enables a lot:

- You control your network tab, and CSS dependencies are clear in the code
- Co-located styles with your components
- The only CSS ever loaded is the CSS that's used on the current page
- When your components aren't used by a route, their CSS is unloaded from the page
- Remix will prefetch the CSS for the next page with [`<Link prefetch>`][link]
- When one component's styles change, browser and CDN caches for the other components won't break because they are all have their own URLs.
- When a component's JavaScript changes but it's styles don't, the cache is not broken for the styles

#### Asset Preloads

Since these are just `<link>` tags, you can do more than stylesheet links, like adding asset preloads for SVG icon backgrounds of your elements:

```css filename=app/components/copy-to-clipboard.css
[data-copy-to-clipboard] {
  background: url("/icons/clipboard.svg");
}
```

```tsx filename=app/components/copy-to-clipboard.jsx lines=[4-9]
import styles from "./styles.css";

export const links = () => [
  {
    rel: "preload",
    href: "/icons/clipboard.svg",
    as: "image",
    type: "image/svg+xml"
  },
  { rel: "stylesheet", href: styles }
];

export const CopyToClipboard = React.forwardRef(
  ({ children, ...props }, ref) => {
    return (
      <Button {...props} ref={ref} data-copy-to-clipboard />
    );
  }
);
```

Not only will this make the asset high priority in the network tab, but Remix will turn that `preload` into a `prefetch` when you link to the page with [`<Link prefetch>`][link], so the SVG background is prefetched, in parallel, with the next route's data, modules, stylesheets, and any other preloads.

### Link Media Queries

Using plain stylesheets and `<link>` tags also opens up the ability to decrease the amount of CSS your user's browser has to process when it paints the screen. Link tags support `media`, so you you can do the following:

```tsx lines=[10,15,20]
export function links() {
  return [
    {
      rel: "stylesheet",
      href: mainStyles
    },
    {
      rel: "stylesheet",
      href: largeStyles,
      media: "(min-width: 1024px)"
    },
    {
      rel: "stylesheet",
      href: xlStyles,
      media: "(min-width: 1280px)"
    },
    {
      rel: "stylesheet",
      href: darkStyles,
      media: "(prefers-color-scheme: dark)"
    }
  ];
}
```

## Tailwind

Perhaps the most popular way to style a Remix application in the community is to use tailwind. It has the benefits of inline-style collocation for developer ergonomics and is able to generate a CSS file for Remix to import. The generated CSS file generally caps out around 8-10kb, even for large applications. Load that file into the `root.tsx` links and be done with it. If you don't have any CSS opinions, this is a great approach.

First install a couple dev dependencies:

```sh
npm add -D concurrently tailwindcss
```

Initialize a tailwind config so we can tell it which files to generate classes from.

```js filename=tailwind.config.js lines=[2,3]
module.exports = {
  mode: "jit",
  purge: ["./app/**/*.{ts,tsx}"],
  darkMode: "media", // or 'media' or 'class'
  theme: {
    extend: {}
  },
  variants: {},
  plugins: []
};
```

Update the package scripts to generate the tailwind file during dev and for the production build

```json filename="package.json lines=[4-7]
{
  // ...
  "scripts": {
    "build": "npm run build:css && remix build",
    "build:css": "tailwindcss -o ./app/tailwind.css",
    "dev": "concurrently \"npm run dev:css\" \"remix dev\"",
    "dev:css": "tailwindcss -o ./app/tailwind.css --watch",
    "postinstall": "remix setup node",
    "start": "remix-serve build"
  }
  // ...
}
```

Finally, import the generated CSS file into your app:

```tsx filename=root.tsx
// ...
import styles from "./tailwind.css";

export function links() {
  return [{ rel: "stylesheet", href: styles }];
}
```

If you want to use Tailwind's `@apply` method to extract custom classes, create a css file in the root directory, eg `./styles/tailwind.css`:

```css filename=styles/tailwind.css
@tailwind base;
@tailwind components;
@tailwind utilities;

@layer components {
  .custom-class {
    @apply ...;
  }
}
```

Then alter how tailwind is generating css:

```json filename="package.json lines=[4-7]
{
  // ...
  "scripts": {
    "build": "npm run build:css && remix build",
    "build:css": "tailwindcss -i ./styles/tailwind.css -o ./app/tailwind.css",
    "dev": "concurrently \"npm run dev:css\" \"remix dev\"",
    "dev:css": "tailwindcss -i ./styles/tailwind.css -o ./app/tailwind.css --watch",
    "postinstall": "remix setup node",
    "start": "remix-serve build"
  }
  // ...
}
```

This isn't required, but it's recommended to add the generated file to your gitignore list:

```sh lines=[5] filename=.gitignore
node_modules
/.cache
/build
/public/build
/app/tailwind.css
```

If you're using VSCode, it's recommended you install the [tailwind intellisense extension](https://marketplace.visualstudio.com/items?itemName=bradlc.vscode-tailwindcss) for the best developer experience.

## Remote Stylesheets

You can load stylesheets from any server, here's an example of loading a modern css reset from unpkg.

```ts filename=app/root.tsx
import type { LinksFunction } from "remix";

export const links: LinksFunction = () => {
  return [
    {
      rel: "stylesheet",
      href: "https://unpkg.com/modern-css-reset@1.4.0/dist/reset.min.css"
    }
  ];
};
```

## PostCSS

While not built into Remix's compiler, it is straight forward to use PostCSS and add whatever syntax sugar you'd like to your stylesheets, here's the gist of it:

1. Use `postcss` cli directly alongside Remix
2. Build CSS into the Remix app directory from a styles source directory
3. Import your stylesheet to your modules like any other stylesheet

Here's how to set it up:

1. Install the dev dependencies in your app:

   ```sh
   npm install -D postcss-cli postcss autoprefixer
   ```

2. Add `postcss.config.js` in the Remix root.

   ```js filename=postcss.config.js
   module.exports = {
     plugins: {
       autoprefixer: {}
     }
   };
   ```

3. Add stylesheets to a `styles/` folder _next to `app/`_, we'll point postcss at this folder to build _into_ the `app/styles` folder next.

   ```sh
   mkdir styles
   touch styles/app.css
   ```

4. Add some scripts to your `package.json`

   ```json
   {
     "scripts": {
       "dev:css": "postcss styles --base styles --dir app/styles -w",
       "build:css": "postcss styles --base styles --dir app/styles --env production"
     }
   }
   ```

   These commands will process files from `./styles` into `./app/styles` where your Remix modules can import them.

   ```
   .
   ├── app
   │   └── styles (processed files)
   │       ├── app.css
   │       └── routes
   │           └── index.css
   └── styles (source files)
       ├── app.css
       └── routes
           └── index.css
   ```

   We recommend adding `app/styles` to your `.gitignore`.

5. Use it! When you're developing styles, open a terminal tab and run your new watch script:

   ```sh
   npm run dev:css
   ```

   When you're building for production, run

   ```sh
   npm run build:css
   ```

   Then import like any other css file:

   ```tsx filename=root.tsx
   import type { LinksFunction } from "remix";
   import styles from "./styles/app.css";

   export const links: LinksFunction = () => {
     return [{ rel: "stylesheet", href: styles }];
   };
   ```

You might want to use something like `concurrently` to avoid needing two terminal tabs to watch your CSS and run `remix dev`.

```sh
npm add -D concurrently
```

```json filename=package.json
{
  "scripts": {
    "dev": "concurrently \"npm run dev:css\" \"remix dev\""
  }
}
```

## CSS-in-JS libraries

<<<<<<< HEAD
You can use CSS-in-JS libraries like Styled Components. Some of them require a "double render" in order to extract the styles from the component tree during the server render. It's unlikely this will affect performance in a significant way, React is pretty fast.
=======
You can use CSS-in-JS libraries like Styled Components. Some of them require a "double render" in order to extract the styles from the component tree during the server render. It's unlikely this will affect performance in a significant way; React is pretty fast.
>>>>>>> 3d000f0e

Here's some sample code to show how you might use Styled Components with Remix:

1. First you'll need some context to put your styles on so that your root route can render them.

   ```tsx filename=app/StylesContext.tsx
   import { createContext } from "react";
   export default createContext<null | React.ReactNode>(
     null
   );
   ```

2. Your `entry.server.tsx` will look something like this:

   ```tsx filename=entry.server.tsx
   import type { EntryContext } from "remix";
   import { RemixServer } from "remix";
   import { renderToString } from "react-dom/server";
   import { ServerStyleSheet } from "styled-components";
   import StylesContext from "./StylesContext";

   export default function handleRequest(
     request: Request,
     responseStatusCode: number,
     responseHeaders: Headers,
     remixContext: EntryContext
   ) {
     // set up the Styled Components sheet
     const sheet = new ServerStyleSheet();

     // This render is thrown away, it's here simply to let styled components
     // extract the styles used
     renderToString(
       sheet.collectStyles(
         <StylesContext.Provider value={null}>
           <RemixServer
             context={remixContext}
             url={request.url}
           />
         </StylesContext.Provider>
       )
     );

     // Now that we've rendered, we get the styles out of the sheet
     const styles = sheet.getStyleElement();
     sheet.seal();

     // Finally, we render a second time, but this time we have styles to apply,
     // make sure to pass them to `<StylesContext.Provider value>`
     const markup = renderToString(
       <StylesContext.Provider value={styles}>
         <RemixServer
           context={remixContext}
           url={request.url}
         />
       </StylesContext.Provider>
     );

     responseHeaders.set("Content-Type", "text/html");

     return new Response("<!DOCTYPE html>" + markup, {
       status: responseStatusCode,
       headers: responseHeaders
     });
   }
   ```

3. Finally, access and render the styles in your root route.

   ```tsx filename=app/root.tsx
   import { Meta, Scripts } from "remix";
   import { useContext } from "react";
   import StylesContext from "./StylesContext";

   export default function Root() {
     const styles = useContext(StylesContext);

     return (
       <html>
         <head>
           <Meta />
           {styles}
         </head>
         <body>
           <Scripts />
         </body>
       </html>
     );
   }
   ```

Other CSS-in-JS libraries will have a similar setup. If you've got a CSS framework working well with Remix, please create a GitHub repo and add a link to it in this document!

[custom-properties]: https://developer.mozilla.org/en-US/docs/Web/CSS/--*
[link]: ../api/remix#link
[route-module-links]: ../api/conventions#links<|MERGE_RESOLUTION|>--- conflicted
+++ resolved
@@ -604,11 +604,7 @@
 
 ## CSS-in-JS libraries
 
-<<<<<<< HEAD
 You can use CSS-in-JS libraries like Styled Components. Some of them require a "double render" in order to extract the styles from the component tree during the server render. It's unlikely this will affect performance in a significant way, React is pretty fast.
-=======
-You can use CSS-in-JS libraries like Styled Components. Some of them require a "double render" in order to extract the styles from the component tree during the server render. It's unlikely this will affect performance in a significant way; React is pretty fast.
->>>>>>> 3d000f0e
 
 Here's some sample code to show how you might use Styled Components with Remix:
 
