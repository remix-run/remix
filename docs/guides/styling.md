---
title: Styling
---

# Styling

The primary way to style in Remix (and the web) is to add a `<link rel="stylesheet">` to the page. In Remix, you can add these links at route layout boundaries. When the route is active, the stylesheet is added to the page. When the route is no longer active, the stylesheet is removed.

```js
export function links() {
  return [
    {
      rel: "stylesheet",
      href: "https://unpkg.com/modern-css-reset@1.4.0/dist/reset.min.css"
    }
  ];
}
```

Each nested route's `links` are merged (parents first) and rendered as `<link>` tags by the `<Links/>` you rendered in `app/root.js` in the head of the document.

```tsx filename=app/root.js lines=[1,7]
import { Links } from "remix";
// ...
export default function Root() {
  return (
    <html>
      <head>
        <Links />
        {/* ... */}
      </head>
      {/* ... */}
    </html>
  );
}
```

You can also import CSS files directly into your modules and Remix will:

1. Copy the file to your browser build directory
2. Fingerprint the file for long-term caching
3. Return the public URL to your module to be used while rendering

```tsx filename=app/root.tsx
// ...
import styles from "~/styles/global.css";
// styles is now something like /build/global-AE33KB2.css

export function links() {
  return [{ rel: "stylesheet", href: styles }];
}
```

## CSS Ecosystem and Performance

<docs-info>We are still researching how best to support, and be supported by, the various styling libraries without sacrificing the user's network tab or creating a maintenance burden for Remix.</docs-info>

In today's ecosystem there are dozens of approaches and frameworks for styling. Remix supports many of them out of the box, but the frameworks that require direct integration with our compiler and expect Remix to automatically inject styles onto the page don't work right now.

We recognize that not being able to use your favorite CSS framework is a bummer. If yours isn't supported right now, we hope you'll find some of the approaches in this document equally as productive. We also recognize that supporting a variety of tools is critical for migration paths to Remix.

Here's some background on where we're at.

In general, stylesheets added to the page with `<link>` tend to provide the best user experience:

- The URL is cacheable in browsers and CDNs
- The URL can be shared across pages in the app
- The stylesheet can be loaded in parallel with the JavaScript bundles
- Remix can prefetch CSS assets when the user is about to visit a page with `<Link rel="prefetch">`.
- Changes to components don't break the cache for the styles
- Changes to the styles don't break the cache for the JavaScript

Therefore, CSS support in Remix boils down to one thing: it needs to create a CSS file you can add to the page with `<link rel="stylesheet">`. This seems like a reasonable request of a CSS framework--to generate a CSS file. Remix isn't against the frameworks that can't do this, it's just too early for us to add extension points to the compiler. Aditionally, adding support directly inside of Remix is not tenable with the vast number of libraries out there.

Remix also supports "runtime" frameworks like styled components where styles are evaluated at runtime but don't require any kind of bundler integration--though we would prefer your stylesheets had a URL instead of being injected into style tags.

All this is to say that **we're still researching how best to integrate and work with the frameworks that require compiler integration**. With Remix's unique ability to prefetch, add, and remove CSS for partial UI on the page, we anticipate CSS frameworks will have some new ideas on how to support building actual CSS files to better support Remix and the performance of websites using them.

The two most popular approaches in the Remix community are route-based stylesheets and [Tailwind](https://tailwindcss.com). Both have exceptional performance characteristics. In this document we'll show how to use these two approaches as well as a few more.

## Regular Stylesheets

Remix makes writing plain CSS a viable option even for apps with a lot of UI. In our experience, writing plain CSS had maintenence issues for a few reasons. It was difficult to know:

- how and when to load CSS, so it was usually all loaded on every page
- if the class names and selectors you were using were accidentally styling other UI in the app
- if some rules were even used anymore as the css source code grew over time

Remix alleviates these issues with route-based stylesheets. Nested routes can each add their own stylesheets to the page and Remix will automatically prefetch, load, and unload them with the route. When the scope of concern is limited to just the active routes, the risks of these problems are reduced significantly. The only chances for conflicts are with the parent routes' styles (and even then, you will likely see the conflict since the parent route is also rendering).

### Route Styles

Each route can add style links to the page, for example:

```tsx filename=app/routes/dashboard.tsx
import styles from "~/styles/dashboard.css";

export function links() {
  return [{ rel: stylesheet, href: styles }];
}
```

```tsx filename=app/routes/dashboard/accounts.tsx
import styles from "~/styles/accounts.css";

export function links() {
  return [{ rel: stylesheet, href: styles }];
}
```

```tsx filename=routes/dashboard/sales.tsx
import styles from "~/styles/sales.css";

export function links() {
  return [{ rel: stylesheet, href: styles }];
}
```

Given these routes, this table shows which CSS will apply at specific URLs:

| URL                 | Stylesheets     |
| ------------------- | --------------- |
| /dashboard          | - dashboard.css |
|                     |                 |
| /dashboard/accounts | - dashboard.css |
|                     | - accounts.css  |
|                     |                 |
| /dashboard/sales    | - dashboard.css |
|                     | - sales.css     |

It's subtle, but this little feature removes a lot of the difficulty when styling your app with plain stylesheets.

### Shared Component Styles

Websites large and small usually have a set of shared components used throughout the rest of the app: buttons, form elements, layouts, etc. When using plain style sheets in Remix there are two approaches we recommend.

#### Shared stylesheet

The first is approach is very simple. Put them all in a `shared.css` file included in `app/root.tsx`. That makes it easy for the components themselves to share CSS code (and your editor to provide intellisense for things like [custom properties][custom-properties]), and each component already needs a unique module name in JavaScript anyway, so you can scope the styles to a unique class name or data attribute:

```css filename=app/styles/shared.css
/* scope with class names */
.PrimaryButton {
  /* ... */
}

.TileGrid {
  /* ... */
}

/* or scope with data attributes to avoid concatenating
   className props, but it's really up to you */
[data-primary-button] {
  /* ... */
}

[data-tile-grid] {
  /* ... */
}
```

While this file may become large, it'll be at a single URL that will be shared by all routes in the app.

This also makes it easy for routes to adjust the styles of a component without needing to add an official new variant to the API of that component. You know it won't affect the component anywhere but the `/accounts` routes.

```css filename=app/styles/accounts.css
.PrimaryButton {
  background: blue;
}
```

#### Surfacing Styles

A second approach is to write individual css files per component and then "surface" the styles up to the routes that use them.

Perhaps you have a `<Button>` in `app/components/button/index.js` with styles at `app/components/button/styles.css` as well as a `<PrimaryButton>` that extends it.

Note that these are not routes, but they export `links` functions as if they were. We'll use this to surface their styles to the routes that use them.

```css filename=app/components/button/styles.css
[data-button] {
  border: solid 1px;
  background: white;
  color: #454545;
}
```

```tsx filename=app/components/button/index.js lines=[1,3-5]
import styles from "./styles.css";

export const links = () => [
  { rel: "stylesheet", href: styles }
];

export const Button = React.forwardRef(
  ({ children, ...props }, ref) => {
    return <button {...props} ref={ref} data-button />;
  }
);
```

And then a `<PrimaryButton>` that extends it:

```css filename=app/components/primary-button/styles.css
[data-primary-button] {
  background: blue;
  color: white;
}
```

```tsx filename=app/components/primary-button/index.js lines=[1,5,12]
import { Button, links as buttonLinks } from "../button";
import styles from "./styles.css";

export const links = () => [
  ...buttonLinks(),
  { rel: "stylesheet", href: styles }
];

export const PrimaryButton = React.forwardRef(
  ({ children, ...props }, ref) => {
    return (
      <Button {...props} ref={ref} data-primary-button />
    );
  }
);
```

Note that the primary button's `links` include the base button's links. This way consumers of `<PrimaryButton>` don't need to know it's dependencies (just like JavaScript imports).

Because these buttons are not routes, and therefore not associate with a URL segment, Remix doesn't know when to prefetch, load, or unload the styles. We need to "surface" the links up to the routes that use the components.

Consider that `routes/index.js` uses the primary button component:

```tsx filename=app/routes/index.js lines=[2-5,9]
import styles from "~/styles/index.css";
import {
  PrimaryButton,
  links as primaryButtonLinks
} from "~/components/primary-button";

export function links() {
  return [
    ...primaryButtonLinks(),
    { rel: "stylesheet", href: styles }
  ];
}
```

Now Remix can prefetch, load, and unload the styles for `button.css`, `primary-button.css`, and the route's `index.css`.

An initial reaction to this is that routes have to know more than you want them to. Keep in mind each component must be imported already, so its not introducing a new dependency, just some boilerplate to get the assets. For example, consider a product category page like this:

```tsx filename=app/routes/$category.js lines=[1-4,19-26]
import { TileGrid } from "~/components/tile-grid";
import { ProductTile } from "~/components/product-tile";
import { ProductDetails} from "~/components/product-details";
import { AddFavoriteButton } from "~/components/add-favorite-button";

import styles from "~/styles/$category.css";

export function links() {
  return [{ rel: "stylesheet", href: styles }];
}

export function loader({ params }) {
  return getProductsForCategory(params.category);
}

export default function Category() {
  const products = useLoaderData();
  return (
    <TileGrid>
      {products.map(product => (
        <ProductTile key={product.id}>
          <ProductDetails product={product} />
          <AddFavoriteButton id={product.id}>
        </ProductTile>
      ))}
    </TileGrid>
  );
}
```

The component imports are already there, we just need to surface the assets:

```tsx filename=app/routes/$category.js lines=[3,7,11,15,22-25]
import {
  TileGrid,
  links as tileGridLinks
} from "~/components/tile-grid";
import {
  ProductTile,
  links as productTileLinks
} from "~/components/product-tile";
import {
  ProductDetails,
  links as productDetailsLinks
} from "~/components/product-details";
import {
  AddFavoriteButton,
  links as addFavoriteLinks
} from "~/components/add-favorite-button";

import styles from "~/styles/$category.css";

export function links() {
  return [
    ...tileGridLinks(),
    ...productTileLinks(),
    ...productDetailsLinks(),
    ...addFavoriteLinks(),
    { rel: "stylesheet", href: styles }
  ];
}

// ...
```

While that's a bit of boilerplate it enables a lot:

- You control your network tab, and CSS dependencies are clear in the code
- Co-located styles with your components
- The only CSS ever loaded is the CSS that's used on the current page
- When your components aren't used by a route, their CSS is unloaded from the page
- Remix will prefetch the CSS for the next page with [`<Link prefetch>`][link]
- When one compoenent's styles change, browser and CDN caches for the other components won't break because they are all have their own URLs.
- When a component's JavaScript changes but it's styles don't, the cache is not broken for the styles

#### Asset Preloads

Since these are just `<link>` tags, you can do more than stylesheet links, like adding asset preloads for SVG icon backgrounds of your elements:

```css filename=app/components/copy-to-clipboard.css
[data-copy-to-clipboard] {
  background: url("/icons/clipboard.svg");
}
```

```tsx filename=app/components/copy-to-clipboard.jsx lines=[4-9]
import styles from "./styles.css";

export const links = () => [
  {
    rel: "preload",
    href: "/icons/clipboard.svg",
    as: "image",
    type: "image/svg+xml"
  },
  { rel: "stylesheet", href: styles }
];

export const CopyToClipboard = React.forwardRef(
  ({ children, ...props }, ref) => {
    return (
      <Button {...props} ref={ref} data-copy-to-clipboard />
    );
  }
);
```

Not only will this make the asset high priority in the network tab, but Remix will turn that `preload` into a `prefetch` when you link to the page with [`<Link prefetch>`][link], so the SVG background is prefetched, in parallel, with the next route's data, modules, stylesheets, and any other preloads.

### Link Media Queries

Using plain stylesheets and `<link>` tags also opens up the ability to decrease the amount of CSS your user's browser has to process when it paints the screen. Link tags support `media`, so you you can do the following:

```tsx lines=[10,15,20]
export function links() {
  return [
    {
      rel: "stylesheet",
      href: mainStyles
    },
    {
      rel: "stylesheet",
      href: largeStyles,
      media: "(min-width: 1024px)"
    },
    {
      rel: "stylesheet",
      href: xlStyles,
      media: "(min-width: 1280px)"
    },
    {
      rel: "stylesheet",
      href: darkStyles,
      media: "(prefers-color-scheme: dark)"
    }
  ];
}
```

## Tailwind

Perhaps the most popular way to style a Remix application in the community is to use tailwind. It has the benefits of inline-style colocation for developer ergonomics and is able to generate a CSS file for Remix to import. The generated CSS file generally caps out around 8-10kb, even for large applications. Load that file into the `root.tsx` links and be done with it. If you don't have any CSS opinions, this is a great approach.

First install a couple dev dependencies:

```sh
npm add -D concurrently tailwindcss
```

Initialize a tailwind config so we can tell it which files to generate classes from.

```js filename=tailwind.config.js lines=[2,3]
module.exports = {
  mode: "jit",
  purge: ["./app/**/*.{ts,tsx}"],
  darkMode: "media", // or 'media' or 'class'
  theme: {
    extend: {}
  },
  variants: {},
  plugins: []
};
```

Update the package scripts to generate the tailwind file during dev and for the production build

```json filename="package.json lines=[4-7]
{
  // ...
  "scripts": {
    "build": "npm run build:css && remix build",
    "build:css": "tailwindcss -o ./app/tailwind.css",
    "dev": "concurrently \"npm run dev:css\" \"remix dev\"",
    "dev:css": "tailwindcss -o ./app/tailwind.css --watch",
    "postinstall": "remix setup node",
    "start": "remix-serve build"
  }
  // ...
}
```

Finally, import the generated CSS file into your app:

```tsx filename=root.tsx
// ...
import styles from "./tailwind.css";

export function links() {
  return [{ rel: "stylesheet", href: styles }];
}
```

This isn't required, but it's recommended to add the generated file to your gitignore list:

```sh lines=[5] filename=.gitignore
node_modules
/.cache
/build
/public/build
/app/tailwind.css
```

If you're using VSCode, it's recommended you install the [tailwind intellisense extension](https://marketplace.visualstudio.com/items?itemName=bradlc.vscode-tailwindcss) for the best developer experience.

## Remote Stylesheets

You can load stylesheets from any server, here's an example of loading a modern css reset from unpkg.

```ts filename=app/root.tsx
import type { LinksFunction } from "remix";

export const links: LinksFunction = () => {
  return [
    {
      rel: "stylesheet",
      href: "https://unpkg.com/modern-css-reset@1.4.0/dist/reset.min.css"
    }
  ];
};
```

## PostCSS

While not built into Remix's compiler, it is straight forward to use PostCSS and add whatever syntax sugar you'd like to your stylesheets, here's the gist of it:

1. Use `postcss` cli directly alongside Remix
2. Build CSS into the Remix app directory from a styles source directory
3. Import your stylesheet to your modules like any other stylesheet

Here's how to set it up:

1. Install the dev dependencies in your app:

   ```sh
   npm install -D postcss-cli postcss autoprefixer
   ```

2. Add `postcss.config.js` in the Remix root.

   ```js filename=postcss.config.js
   module.exports = {
     plugins: {
       autoprefixer: {}
     }
   };
   ```

3. Add stylesheets to a `styles/` folder _next to `app/`_, we'll point postcss at this folder to build _into_ the `app/styles` folder next.

   ```sh
   mkdir styles
   touch styles/app.css
   ```

4. Add some scripts to your `package.json`

   ```json
   {
     "scripts": {
       "dev:css": "postcss styles --base styles --dir app/styles -w",
       "build:css": "postcss styles --base styles --dir app/styles --env production"
     }
   }
   ```

   These commands will process files from `./styles` into `./app/styles` where your Remix modules can import them.

   ```
   .
   ├── app
   │   └── styles (processed files)
   │       ├── app.css
   │       └── routes
   │           └── index.css
   └── styles (source files)
       ├── app.css
       └── routes
           └── index.css
   ```

   We recommend adding `app/styles` to your `.gitignore`.

5. Use it! When you're developing styles, open a terminal tab and run your new watch script:

   ```sh
   npm run dev:css
   ```

   When you're building for production, run

   ```sh
   npm run build:css
   ```

   Then import like any other css file:

   ```tsx filename=root.tsx
   import type { LinksFunction } from "remix";
   import styles from "./styles/app.css";

   export const links: LinksFunction = () => {
     return [{ rel: "stylesheet", href: styles }];
   };
   ```

You might want to use something like `concurrently` to avoid needing two terminal tabs to watch your CSS and run `remix dev`.

```sh
npm add -D concurrently
```

```json filename=package.json
{
  "scripts": {
    "dev": "concurrently \"npm run dev:css\" \"remix dev\""
  }
}
```

<<<<<<< HEAD
2. It's a double render. Probably not a big deal, but it's not needed.
=======
## CSS-in-JS libraries
>>>>>>> 834a6b84

You can use CSS-in-JS libraries like Styled Components. Some of them require a "double render" in order to extract the styles from the component tree during the server render. It's unlikely this will effect performance in a significant way, React is pretty fast.

Here's some sample code to show how you might use Styled Components with Remix:

1. First you'll need some context to put your styles on so that your root route can render them.

   ```tsx filename=app/StylesContext.tsx
   // app/StylesContext.tsx
   import { createContext } from "react";
   export default createContext<null | string>(null);
   ```

2. Your `entry.server.tsx` will look something like this:

   ```tsx filename=entry.server.tsx lines=6,7,16,20-26,29-30,35,37
   // app/entry.server.tsx
   import ReactDOMServer from "react-dom/server";
   import type { EntryContext } from "remix";
   import { RemixServer } from "remix";
   import { renderToString } from "react-dom/server";
   import { ServerStyleSheet } from "styled-components";
   import StylesContext from "./StylesContext";

   export default function handleRequest(
     request: Request,
     responseStatusCode: number,
     responseHeaders: Headers,
     remixContext: EntryContext
   ) {
     // set up the Styled Components sheet
     const sheet = new ServerStyleSheet();

     // This render is thrown away, it's here simply to let styled components
     // extract the styles used
     renderToString(
       sheet.collectStyles(
         <StylesContext.Provider value={null}>
           <RemixServer
             context={remixContext}
             url={request.url}
           />
         </StylesContext.Provider>
       )
     );

     // Now that we've rendered, we get the styles out of the sheet
     const styles = sheet.getStyleTags();
     sheet.seal();

     // Finally, we render a second time, but this time we have styles to apply,
     // make sure to pass them to `<StylesContext.Provider value>`
     const markup = ReactDOMServer.renderToString(
       <StylesContext.Provider value={styles}>
         <RemixServer
           context={remixContext}
           url={request.url}
         />
       </StylesContext.Provider>
     );

     responseHeaders.set("Content-Type", "text/html");

     return new Response("<!DOCTYPE html>" + markup, {
       status: responseStatusCode,
       headers: responseHeaders
     });
   }
   ```

3. Finally, access and render the styles in your root route.

   ```tsx filename=app/root.tsx lines=3,4,7,13
   // app/root.tsx
   import { Meta, Scripts } from "remix";
   import { useContext } from "react";
   import StylesContext from "./StylesContext";

   export default function Root() {
     const styles = useContext(StylesContext);

     return (
       <html>
         <head>
           <Meta />
           {styles}
         </head>
         <body>
           <Scripts />
         </body>
       </html>
     );
   }
   ```

Other CSS-in-JS libraries will have a similar setup. If you've got a CSS framework working well with Remix, please create a GitHub repo and add a link to it in this document!

[custom-properties]: https://developer.mozilla.org/en-US/docs/Web/CSS/--*
[link]: ../api/remix#link<|MERGE_RESOLUTION|>--- conflicted
+++ resolved
@@ -571,11 +571,7 @@
 }
 ```
 
-<<<<<<< HEAD
-2. It's a double render. Probably not a big deal, but it's not needed.
-=======
 ## CSS-in-JS libraries
->>>>>>> 834a6b84
 
 You can use CSS-in-JS libraries like Styled Components. Some of them require a "double render" in order to extract the styles from the component tree during the server render. It's unlikely this will effect performance in a significant way, React is pretty fast.
 
