--- conflicted
+++ resolved
@@ -162,11 +162,7 @@
 
 When the user clicks "Create Project" the UI immediately changes to the `<ProjectView />` while Remix posts the form to the server. When the server succeeds, the app is redirected to the project route. Because they show the same component (`<ProjectView>`), the only thing the user might notice is the URL changed.
 
-<<<<<<< HEAD
 One of the hardest parts about implementing optimistic UI is how to handle failures and notify the user. In Remix this happens automatically. In the unlikely event that our server side action fails, Remix will automatically render the nearest [error boundary][error-boundary] to tell the user something is wrong. The action won't even make it to the `redirect` so the user didn't actually go anywhere. You can even export an error boundary on the new project route to have more contextual information, but there's nothing wrong with letting some other boundary catch it.
-=======
-One of the hardest parts about implementing optimistic UI is how to handle failures and notify the user. In Remix this happens automatically. In the unlikely event that our server-side action fails, Remix will automatically render the nearest [error boundary][error-boundary] to tell the user something is wrong. The action won't even make it to the `redirect` so the user didn't actually go anywhere. You can even export an error boundary on the new project route to have more contextual information, but there's nothign wrong with letting some other boundary catch it.
->>>>>>> 3fed731e
 
 ## Maintain Form State
 
