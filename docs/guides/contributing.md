--- conflicted
+++ resolved
@@ -215,22 +215,14 @@
 
 ### Testing
 
-<<<<<<< HEAD
-Before running the tests, you need to run a build. After you build, running `yarn test` from the root directory will run **every** package's tests. If you want to run tests for a specific package, use `yarn test:primary --selectProjects <display-name>`:
-=======
-Before running the tests, you need to run a build. After you build, running `pnpm test` from the root directory will run **every** package's tests. If you want to run tests for a specific package, use `pnpm test --selectProjects <display-name>`:
->>>>>>> 575d8581
+Before running the tests, you need to run a build. After you build, running `pnpm test` from the root directory will run **every** package's tests. If you want to run tests for a specific package, use `pnpm test:primary --selectProjects <display-name>`:
 
 ```shellscript nonumber
 # Test all packages
 pnpm test
 
 # Test only @remix-run/express
-<<<<<<< HEAD
-yarn test:primary --selectProjects express
-=======
-pnpm test --selectProjects express
->>>>>>> 575d8581
+pnpm test:primary --selectProjects express
 ```
 
 ## Repository Branching
