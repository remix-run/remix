--- conflicted
+++ resolved
@@ -28,11 +28,7 @@
 
 There are times, however, that you want to get the data from a loader but not because the user is visiting the route, but the current page needs that route's data for some reason. A very clear example is a `<Combobox>` component that queries the database for records and suggests them to the user.
 
-<<<<<<< HEAD
 You can `useFetcher` for cases like this. And once again, since Remix in the browser knows about Remix on the server, you don't have to do much to get the data. Remix's error handling kicks in, and race conditions, interruptions, and fetch cancelations are handled for you, too.
-=======
-You can `useFetcher` for cases like this. And once again, since Remix in the browser knows about Remix on the server, you don't have to do much to get the data. Remix's error handling kicks in, race conditions, interruptions, and fetch cancellations are handled for you, too.
->>>>>>> 6b76b7b4
 
 For example, you could have a route to handle the search:
 
