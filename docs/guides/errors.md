---
title: Error Handling
---

# Error Handling

<<<<<<< HEAD
Remix sets a new precendent in web application error handling that you are going to love. Remix automatically catches most errors in your code, on the server or in the browser, and renders the closest [`ErrorBoundary`][error-boundary] to where the error occured. If you're familiar with React's `componentDidCatch` and `getDerivedStateFromError` class component hooks, it's like that but with some extra handling for errors on the server.
=======
Remix sets a new precedent in web application error handling that you are going to love. Remix automatically catches most errors in your code, on the server or in the browser, and renders the closest [`ErrorBoundary`][error-boundary] to where the error occurred. If you're familiar with React's `componentDidCatch` and `getDerivedStateFromError` class component hooks, it's just like that but with some extra handling for errors on the server.
>>>>>>> 834a6b84

Remix will automatically catch errors and render the nearest error boundary for errors thrown while:

- rendering in the browser
- rendering on the server
- in a loader during the initial server rendered document request
- in an action during the initial server rendered document request
- in a loader during a client-side transition in the browser (Remix serializes the error and sends it over the network to the browser)
- in an action during a client-side transition in the browser

## Root Error Boundary

If you used one of the starter templates you should already have an [error boundary][error-boundary] in your `root.{tsx|jsx}` file. You’ll want to edit that right away because that’s what your users will see whenever an uncaught error is thrown.

```tsx
export function ErrorBoundary({ error }) {
  console.error(error);
  return (
    <html>
      <head>
        <title>Oh no!</title>
        <Meta />
        <Links />
      </head>
      <body>
        {/* add the UI you want your users to see */}
        <Scripts />
      </body>
    </html>
  );
}
```

You'll want to make sure to still render the Scripts, Meta, and Links components because the whole document will mount and unmount when the root error boundary is rendered.

## Nested Error Boundaries

Each route in the hierarchy is a potential error boundary. If a nested route exports an error boundary, then any errors below it will be caught and rendered there. This means that the rest of the surrounding UI in the parent routes _continue to render normally_ so the user is able to click another link and not lose any client-side state they might have had.

For example, consider these routes:

```sh
routes
├── sales
│   ├── invoices
│   │   └── $invoiceId.js
│   └── invoices.js
└── sales.js
```

If `$invoiceId.js` exports an `ErrorBoundary` and an error is thrown in its component, loader, or action, the rest of the app renders normally and only the invoice section of the page renders the error.

![error in a nested route where the parent route's navigation renders normall](/docs-images/error-boundary.png)

If a route doesn't have an error boundary, the error "bubbles up" to the closest error boundary, all the way to the root, so you don't have to add error boundaries to every route--only when you want to add that extra touch to your UI.

[error-boundary]: ../api/conventions#errorboundary<|MERGE_RESOLUTION|>--- conflicted
+++ resolved
@@ -4,11 +4,7 @@
 
 # Error Handling
 
-<<<<<<< HEAD
-Remix sets a new precendent in web application error handling that you are going to love. Remix automatically catches most errors in your code, on the server or in the browser, and renders the closest [`ErrorBoundary`][error-boundary] to where the error occured. If you're familiar with React's `componentDidCatch` and `getDerivedStateFromError` class component hooks, it's like that but with some extra handling for errors on the server.
-=======
-Remix sets a new precedent in web application error handling that you are going to love. Remix automatically catches most errors in your code, on the server or in the browser, and renders the closest [`ErrorBoundary`][error-boundary] to where the error occurred. If you're familiar with React's `componentDidCatch` and `getDerivedStateFromError` class component hooks, it's just like that but with some extra handling for errors on the server.
->>>>>>> 834a6b84
+Remix sets a new precedent in web application error handling that you are going to love. Remix automatically catches most errors in your code, on the server or in the browser, and renders the closest [`ErrorBoundary`][error-boundary] to where the error occured. If you're familiar with React's `componentDidCatch` and `getDerivedStateFromError` class component hooks, it's like that but with some extra handling for errors on the server.
 
 Remix will automatically catch errors and render the nearest error boundary for errors thrown while:
 
