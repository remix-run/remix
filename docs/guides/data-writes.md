--- conflicted
+++ resolved
@@ -197,11 +197,7 @@
 
 ### Form Validation
 
-<<<<<<< HEAD
-It's common to validate forms both clientside and serverside. It's also (unfortunately) common to only validate clientside, which leads to various issues with your data that we don't have time to get into right now. Point is, if your validating in only one place, do it on the server. You'll find with Remix that's the only place you care to anymore (the less you send to the browser the better!).
-=======
-It's common to validate forms both client-side and server-side. It's also (unfortunately) common to only validate client-side, which leads to various issues with your data that we don't have time to get into right now. Point is, if your validating in only one place, do it on the server. You find with Remix that's the only place you care to anymore (the less you send to the browser the better!).
->>>>>>> 3fed731e
+It's common to validate forms both client-side and server-side. It's also (unfortunately) common to only validate client-side, which leads to various issues with your data that we don't have time to get into right now. Point is, if your validating in only one place, do it on the server. You'll find with Remix that's the only place you care to anymore (the less you send to the browser the better!).
 
 We know, we know, you want to animate in nice validation errors and stuff. We'll get to that. But right now we're just building a basic HTML form and user flow. We'll keep it simple first, then make it fancy.
 
