--- conflicted
+++ resolved
@@ -55,11 +55,7 @@
 
 All of your data loading will still work on the server render, and all of your `<Link>`s render normal `<a>` underneath, so they will continue to work.
 
-<<<<<<< HEAD
-On any page, at anytime, you can flip between plain HTML and full client side transitions.
-=======
 On any page, at anytime, you can flip between plain HTML and full client-side transitions.
->>>>>>> 63a5b72a
 
 If you need one tiny bit of interactivity, use a `<script dangerouslySetInnerHTML>`.
 
