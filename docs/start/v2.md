--- conflicted
+++ resolved
@@ -825,11 +825,7 @@
 
 ## `serverModuleFormat`
 
-<<<<<<< HEAD
-The default server module output format has changed from `cjs` to `esm`.
-=======
-The default server module output format will be changing from `cjs` to `esm`. You can continue to use CJS in v2, many dependencies in your app might not be compatible with ESM.
->>>>>>> 52d431f6
+The default server module output format has changed from `cjs` to `esm`. You can continue to use CJS in v2, many dependencies in your app might not be compatible with ESM.
 
 In your `remix.config.js`, you should specify either `serverModuleFormat: "cjs"` to retain existing behavior, or `serverModuleFormat: "esm"`, to opt into the new behavior.
 
@@ -1096,7 +1092,7 @@
 
 ### ESM / CommonJS Errors
 
-```
+```sh
 "SyntaxError: Named export '<something>' not found. The requested module '<something>' is a CommonJS module, which may not support all module.exports as named exports."
 ```
 
@@ -1121,4 +1117,4 @@
 [vercel-template]: https://github.com/remix-run/remix/tree/main/templates/vercel
 [official-vercel-template]: https://github.com/vercel/vercel/tree/main/examples/remix
 [troubleshooting]: #troubleshooting
-[server-module-format]: #serverModuleFormat+[server-module-format]: #servermoduleformat