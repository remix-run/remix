--- conflicted
+++ resolved
@@ -778,11 +778,8 @@
 
 `action` and `loader` functions can both [return a `Response`][returning-response-instances] (makes sense, since they received a [`Request`][request]!). The [`redirect`][redirect] helper just makes it easier to return a [`Response`][response] that tells the app to change locations.
 
-<<<<<<< HEAD
+
 Without client side routing, if a server redirected after a `POST` request, the new page would fetch the latest data and render. As we learned before, Remix emulates this model and automatically revalidates the data on the page after the `action` call. That's why the sidebar automatically updates when we save the form. The extra revalidation code doesn't exist without client side routing, so it doesn't need to exist with client side routing in Remix either!
-=======
-Without client side routing, if a server redirected after a POST request, the new page would fetch the latest data and render. As we learned before, Remix emulates this model and automatically revalidates the data on the page after the action. That's why the sidebar automatically updates when we save the form. The extra revalidation code doesn't exist without client side routing, so it doesn't need to exist with client side routing in Remix either!
->>>>>>> e12840b8
 
 One last thing. Without JavaScript, the [`redirect`][redirect] would be a normal redirect. However, with JavaScript it's a clientside redirect, so the user doesn't lose client state like scroll positions or component state.
 
@@ -930,11 +927,8 @@
 
 If we review code in the contact route, we can find the delete button looks like this:
 
-<<<<<<< HEAD
+
 ```tsx filename=src/routes/contact.$contactId.tsx lines=[2]
-=======
-```jsx filename=src/routes/contacts.$contactId.tsx lines=[3]
->>>>>>> e12840b8
 <Form
   action="destroy"
   method="post"
@@ -1335,15 +1329,15 @@
 For a better user experience, let's add some immediate UI feedback for the search. We'll use [`useNavigation`][use-navigation] again.
 
 💿 **Add a variable to know if we're searching**
-💿 **Add classes to search form elements using the state**
-
-```tsx filename=app/root.tsx lines=[7-11,31,40]
-// existing imports & exports
-
-export default function App() {
-  const { contacts, q } = useLoaderData<typeof loader>();
+
+```tsx filename=app/routes/root.tsx lines=[8-10,27]
+// existing code
+
+export default function Root() {
   const navigation = useNavigation();
+  const { contacts, q } = useLoaderData();
   const submit = useSubmit();
+
   const searching =
     navigation.location &&
     new URLSearchParams(navigation.location.search).has(
@@ -1351,54 +1345,14 @@
     );
 
   // existing code
-
-  return (
-    <html lang="en">
-      {/* existing elements */}
-      <body>
-        <div id="sidebar">
-          {/* existing elements */}
-          <div>
-            <Form
-              id="search-form"
-              onChange={(event) =>
-                submit(event.currentTarget)
-              }
-              role="search"
-            >
-              <input
-                aria-label="Search contacts"
-                className={searching ? "loading" : ""}
-                defaultValue={q || ""}
-                id="q"
-                name="q"
-                placeholder="Search"
-                type="search"
-              />
-              <div
-                aria-hidden
-                hidden={!searching}
-                id="search-spinner"
-              />
-            </Form>
-            {/* existing elements */}
-          </div>
-          {/* existing elements */}
-        </div>
-        {/* existing elements */}
-      </body>
-    </html>
-  );
 }
 ```
 
 When nothing is happening, `navigation.location` will be `undefined`, but when the user navigates it will be populated with the next location while data loads. Then we check if they're searching with `location.search`.
 
-<<<<<<< HEAD
-=======
-👉 **Add classes to search form elements using the state**
-
-```tsx filename=app/routes/root.tsx lines=[3,17]
+💿 **Add classes to search form elements using the new `searching` state**
+
+```tsx filename=app/routes/root.tsx lines=[3,14]
 <Form id="search-form" role="search">
   <input
     className={searching ? "loading" : ""}
@@ -1419,8 +1373,7 @@
   />
 </Form>
 ```
-
->>>>>>> e12840b8
+                     
 Bonus points, avoid fading out the main screen when searching:
 
 ```tsx filename=app/root.tsx lines=[13]
