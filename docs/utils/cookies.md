---
title: Cookies
---

# Cookies

A [cookie][cookie] is a small piece of information that your server sends someone in a HTTP response that their browser will send back on subsequent requests. This technique is a fundamental building block of many interactive websites that adds state so you can build authentication (see [sessions][sessions]), shopping carts, user preferences, and many other features that require remembering who is "logged in".

Remix's `Cookie` interface provides a logical, reusable container for cookie metadata.

## Using cookies

While you may create these cookies manually, it is more common to use a [session storage][sessions].

In Remix, you will typically work with cookies in your `loader` and/or `action` functions (see <Link to="../mutations">mutations</Link>), since those are the places where you need to read and write data.

Let's say you have a banner on your e-commerce site that prompts users to check out the items you currently have on sale. The banner spans the top of your homepage, and includes a button on the side that allows the user to dismiss the banner so they don't see it for at least another week.

First, create a cookie:

<<<<<<< HEAD
```ts filename=app/cookies.server.ts
=======
```ts filename=app/cookies.ts
>>>>>>> bf68e63a
import { createCookie } from "@remix-run/node"; // or cloudflare/deno

export const userPrefs = createCookie("user-prefs", {
  maxAge: 604_800, // one week
});
```

Then, you can `import` the cookie and use it in your `loader` and/or `action`. The `loader` in this case just checks the value of the user preference so you can use it in your component for deciding whether to render the banner. When the button is clicked, the `<form>` calls the `action` on the server and reloads the page without the banner.

**Note:** We recommend (for now) that you create all the cookies your app needs in a `*.server.ts` file and `import` them into your route modules. This allows the Remix compiler to correctly prune these imports out of the browser build where they are not needed. We hope to eventually remove this caveat.

```tsx filename=app/routes/index.tsx lines=[8,12-13,19-20,24]
import type {
  ActionArgs,
  LoaderArgs,
} from "@remix-run/node"; // or cloudflare/deno
import { json, redirect } from "@remix-run/node"; // or cloudflare/deno
import {
  useLoaderData,
  Link,
  Form,
} from "@remix-run/react";

import { userPrefs } from "~/cookies.server";

export async function loader({ request }: LoaderArgs) {
  const cookieHeader = request.headers.get("Cookie");
  const cookie =
    (await userPrefs.parse(cookieHeader)) || {};
  return json({ showBanner: cookie.showBanner });
}

export async function action({ request }: ActionArgs) {
  const cookieHeader = request.headers.get("Cookie");
  const cookie =
    (await userPrefs.parse(cookieHeader)) || {};
  const bodyParams = await request.formData();

  if (bodyParams.get("bannerVisibility") === "hidden") {
    cookie.showBanner = false;
  }

  return redirect("/", {
    headers: {
      "Set-Cookie": await userPrefs.serialize(cookie),
    },
  });
}

export default function Home() {
  const { showBanner } = useLoaderData<typeof loader>();

  return (
    <div>
      {showBanner ? (
        <div>
          <Link to="/sale">Don't miss our sale!</Link>
          <Form method="post">
            <input
              type="hidden"
              name="bannerVisibility"
              value="hidden"
            />
            <button type="submit">Hide</button>
          </Form>
        </div>
      ) : null}
      <h1>Welcome!</h1>
    </div>
  );
}
```

## Cookie attributes

Cookies have [several attributes][cookie-attrs] that control when they expire, how they are accessed, and where they are sent. Any of these attributes may be specified either in `createCookie(name, options)`, or during `serialize()` when the `Set-Cookie` header is generated.

```ts
const cookie = createCookie("user-prefs", {
  // These are defaults for this cookie.
  domain: "remix.run",
  path: "/",
  sameSite: "lax",
  httpOnly: true,
  secure: true,
  expires: new Date(Date.now() + 60_000),
  maxAge: 60,
});

// You can either use the defaults:
cookie.serialize(userPrefs);

// Or override individual ones as needed:
cookie.serialize(userPrefs, { sameSite: "strict" });
```

Please read [more info about these attributes][cookie-attrs] to get a better understanding of what they do.

## Signing cookies

It is possible to sign a cookie to automatically verify its contents when it is received. Since it's relatively easy to spoof HTTP headers, this is a good idea for any information that you do not want someone to be able to fake, like authentication information (see [sessions][sessions]).

To sign a cookie, provide one or more `secrets` when you first create the cookie:

```ts
const cookie = createCookie("user-prefs", {
  secrets: ["s3cret1"],
});
```

Cookies that have one or more `secrets` will be stored and verified in a way that ensures the cookie's integrity.

Secrets may be rotated by adding new secrets to the front of the `secrets` array. Cookies that have been signed with old secrets will still be decoded successfully in `cookie.parse()`, and the newest secret (the first one in the array) will always be used to sign outgoing cookies created in `cookie.serialize()`.

```ts filename=app/cookies.server.ts
export const cookie = createCookie("user-prefs", {
  secrets: ["n3wsecr3t", "olds3cret"],
});
```

```tsx filename=app/routes/route.tsx
import { cookie } from "~/cookies.server";

export async function loader({ request }: LoaderArgs) {
  const oldCookie = request.headers.get("Cookie");
  // oldCookie may have been signed with "olds3cret", but still parses ok
  const value = await cookie.parse(oldCookie);

  new Response("...", {
    headers: {
      // Set-Cookie is signed with "n3wsecr3t"
      "Set-Cookie": await cookie.serialize(value),
    },
  });
}
```

## `createCookie`

Creates a logical container for managing a browser cookie from the server.

```ts
import { createCookie } from "@remix-run/node"; // or cloudflare/deno

const cookie = createCookie("cookie-name", {
  // all of these are optional defaults that can be overridden at runtime
  domain: "remix.run",
  expires: new Date(Date.now() + 60_000),
  httpOnly: true,
  maxAge: 60,
  path: "/",
  sameSite: "lax",
  secrets: ["s3cret1"],
  secure: true,
});
```

To learn more about each attribute, please see the [MDN Set-Cookie docs][cookie-attrs].

## `isCookie`

Returns `true` if an object is a Remix cookie container.

```ts
import { isCookie } from "@remix-run/node"; // or cloudflare/deno
const cookie = createCookie("user-prefs");
console.log(isCookie(cookie));
// true
```

## Cookie API

A cookie container is returned from `createCookie` and has a handful of properties and methods.

```ts
const cookie = createCookie(name);
cookie.name;
cookie.parse();
// etc.
```

### `cookie.name`

The name of the cookie, used in `Cookie` and `Set-Cookie` HTTP headers.

### `cookie.parse()`

Extracts and returns the value of this cookie in a given `Cookie` header.

```ts
const value = await cookie.parse(
  request.headers.get("Cookie")
);
```

### `cookie.serialize()`

Serializes a value and combines it with this cookie's options to create a `Set-Cookie` header, suitable for use in an outgoing `Response`.

```ts
new Response("...", {
  headers: {
    "Set-Cookie": await cookie.serialize({
      showBanner: true,
    }),
  },
});
```

### `cookie.isSigned`

Will be `true` if the cookie uses any `secrets`, `false` otherwise.

```ts
let cookie = createCookie("user-prefs");
console.log(cookie.isSigned); // false

cookie = createCookie("user-prefs", {
  secrets: ["soopersekrit"],
});
console.log(cookie.isSigned); // true
```

### `cookie.expires`

The `Date` on which this cookie expires. Note that if a cookie has both `maxAge` and `expires`, this value will be the date at the current time plus the `maxAge` value since `Max-Age` takes precedence over `Expires`.

```ts
const cookie = createCookie("user-prefs", {
  expires: new Date("2021-01-01"),
});

console.log(cookie.expires); // "2020-01-01T00:00:00.000Z"
```

[sessions]: ./sessions
[cookie]: https://developer.mozilla.org/en-US/docs/Web/HTTP/Cookies
[cookie-attrs]: https://developer.mozilla.org/en-US/docs/Web/HTTP/Headers/Set-Cookie#attributes<|MERGE_RESOLUTION|>--- conflicted
+++ resolved
@@ -18,11 +18,7 @@
 
 First, create a cookie:
 
-<<<<<<< HEAD
 ```ts filename=app/cookies.server.ts
-=======
-```ts filename=app/cookies.ts
->>>>>>> bf68e63a
 import { createCookie } from "@remix-run/node"; // or cloudflare/deno
 
 export const userPrefs = createCookie("user-prefs", {
