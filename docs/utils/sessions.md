---
title: Sessions
---

# Sessions

Sessions are an important part of websites that allow the server to identify requests coming from the same person, especially when it comes to server-side form validation or when JavaScript is not on the page. Sessions are a fundamental building block of many sites that let users "log in", including social, e-commerce, business, and educational websites.

In Remix, sessions are managed on a per-route basis (rather than something like express middleware) in your `loader` and `action` methods using a "session storage" object (that implements the `SessionStorage` interface). Session storage understands how to parse and generate cookies, and how to store session data in a database or filesystem.

Remix comes with several pre-built session storage options for common scenarios, and one to create your own:

- `createCookieSessionStorage`
- `createMemorySessionStorage`
- `createFileSessionStorage` (Node.js, Deno)
- `createWorkersKVSessionStorage` (Cloudflare)
- `createArcTableSessionStorage` (Architect, Amazon DynamoDB)
- custom storage with `createSessionStorage`

## Using Sessions

This is an example of a cookie session storage:

```ts filename=app/sessions.server.ts
import { createCookieSessionStorage } from "@remix-run/node"; // or cloudflare/deno

type SessionData = {
  userId: string;
};

type SessionFlashData = {
  error: string;
};

const { getSession, commitSession, destroySession } =
  createCookieSessionStorage<SessionData, SessionFlashData>(
    {
      // a Cookie from `createCookie` or the CookieOptions to create one
      cookie: {
        name: "__session",

        // all of these are optional
        domain: "remix.run",
        // Expires can also be set (although maxAge overrides it when used in combination).
        // Note that this method is NOT recommended as `new Date` creates only one date on each server deployment, not a dynamic date in the future!
        //
        // expires: new Date(Date.now() + 60_000),
        httpOnly: true,
        maxAge: 60,
        path: "/",
        sameSite: "lax",
        secrets: ["s3cret1"],
        secure: true,
      },
    }
  );

export { getSession, commitSession, destroySession };
```

We recommend setting up your session storage object in `app/sessions.server.ts` so all routes that need to access session data can import from the same spot (also, see our [Route Module Constraints][constraints]).

The input/output to a session storage object are HTTP cookies. `getSession()` retrieves the current session from the incoming request's `Cookie` header, and `commitSession()`/`destroySession()` provide the `Set-Cookie` header for the outgoing response.

You'll use methods to get access to sessions in your `loader` and `action` functions.

A login form might look something like this:

<<<<<<< HEAD
```tsx filename=app/routes/login.js lines=[8,11-13,15,21-22,27-28,34-36,47-48,53,58,63]
=======
```tsx filename=app/routes/login.tsx lines=[8,13-15,17,22,26,34-36,47,52,57,62]
>>>>>>> 025ecac4
import type {
  ActionFunctionArgs,
  LoaderFunctionArgs,
} from "@remix-run/node"; // or cloudflare/deno
import { json, redirect } from "@remix-run/node"; // or cloudflare/deno
import { useLoaderData } from "@remix-run/react";

import { getSession, commitSession } from "../sessions.server";

export async function loader({
  request,
}: LoaderFunctionArgs) {
  const session = await getSession(
    request.headers.get("Cookie")
  );

  if (session.has("userId")) {
    // Redirect to the home page if they are already signed in.
    return redirect("/");
  }

  const data = {
    // Read and unset the flash message set by the route action.
    error: session.get("error"),
  };

  return json(data, {
    headers: {
      // Commit the updated session data.
      "Set-Cookie": await commitSession(session),
    },
  });
}

export async function action({
  request,
}: ActionFunctionArgs) {
  const session = await getSession(
    request.headers.get("Cookie")
  );
  const form = await request.formData();
  const username = form.get("username");
  const password = form.get("password");

  const userId = await validateCredentials(
    username,
    password
  );

  if (userId == null) {
    // Set a single-use flash message to be read by the route loader.
    session.flash("error", "Invalid username/password");

    // Redirect back to the login page with errors.
    return redirect("/login", {
      headers: {
        "Set-Cookie": await commitSession(session),
      },
    });
  }

  session.set("userId", userId);

  // Login succeeded, send them to the home page.
  return redirect("/", {
    headers: {
      "Set-Cookie": await commitSession(session),
    },
  });
}

export default function Login() {
  const { currentUser, error } =
    useLoaderData<typeof loader>();

  return (
    <div>
      {error ? <div className="error">{error}</div> : null}
      <form method="POST">
        <div>
          <p>Please sign in</p>
        </div>
        <label>
          Username: <input type="text" name="username" />
        </label>
        <label>
          Password:{" "}
          <input type="password" name="password" />
        </label>
      </form>
    </div>
  );
}
```

And then a logout form might look something like this:

```tsx
import { getSession, destroySession } from "../sessions.server";

export const action = async ({
  request,
}: ActionFunctionArgs) => {
  const session = await getSession(
    request.headers.get("Cookie")
  );
  return redirect("/login", {
    headers: {
      "Set-Cookie": await destroySession(session),
    },
  });
};

export default function LogoutRoute() {
  return (
    <>
      <p>Are you sure you want to log out?</p>
      <Form method="post">
        <button>Logout</button>
      </Form>
      <Link to="/">Never mind</Link>
    </>
  );
}
```

<docs-warning>It's important that you logout (or perform any mutation for that matter) in an `action` and not a `loader`. Otherwise you open your users to [Cross-Site Request Forgery][csrf] attacks. Also, Remix only re-calls `loaders` when `actions` are called.</docs-warning>

## Session Gotchas

- Because of nested routes, multiple loaders can be called to construct a single page. When using `session.flash()` or `session.unset()`, you need to be sure no other loaders in the request are going to want to read that, otherwise you'll get race conditions. Typically if you're using flash, you'll want to have a single loader read it; if another loader wants a flash message, use a different key for that loader.

- Every time you modify session data, you must `commitSession()` or your changes will be lost. This is different than what you might be used to, where some type of middleware automatically commits session data for you.

## `createSession`

TODO:

## `isSession`

Returns `true` if an object is a Remix session.

```ts
import { isSession } from "@remix-run/node"; // or cloudflare/deno

const sessionData = { foo: "bar" };
const session = createSession(sessionData, "remix-session");
console.log(isSession(session));
// true
```

## `createSessionStorage`

Remix makes it easy to store sessions in your own database if needed. The `createSessionStorage()` API requires a `cookie` (or options for creating a cookie, see [cookies][cookies]) and a set of create, read, update, and delete (CRUD) methods for managing the session data. The cookie is used to persist the session ID.

- `createData` will be called from `commitSession` on the initial session creation when no session ID exists in the cookie
- `readData` will be called from `getSession` when a session ID exists in the cookie
- `updateData` will be called from `commitSession` when a session ID already exists in the cookie
- `deleteData` is called from `destorySession`

The following example shows how you could do this using a generic database client:

```ts
import { createSessionStorage } from "@remix-run/node"; // or cloudflare/deno

function createDatabaseSessionStorage({
  cookie,
  host,
  port,
}) {
  // Configure your database client...
  const db = createDatabaseClient(host, port);

  return createSessionStorage({
    cookie,
    async createData(data, expires) {
      // `expires` is a Date after which the data should be considered
      // invalid. You could use it to invalidate the data somehow or
      // automatically purge this record from your database.
      const id = await db.insert(data);
      return id;
    },
    async readData(id) {
      return (await db.select(id)) || null;
    },
    async updateData(id, data, expires) {
      await db.update(id, data);
    },
    async deleteData(id) {
      await db.delete(id);
    },
  });
}
```

And then you can use it like this:

```ts
const { getSession, commitSession, destroySession } =
  createDatabaseSessionStorage({
    host: "localhost",
    port: 1234,
    cookie: {
      name: "__session",
      sameSite: "lax",
    },
  });
```

The `expires` argument to `createData` and `updateData` is the same `Date` at which the cookie itself expires and is no longer valid. You can use this information to automatically purge the session record from your database to save on space, or to ensure that you do not otherwise return any data for old, expired cookies.

## `createCookieSessionStorage`

For purely cookie-based sessions (where the session data itself is stored in the session cookie with the browser, see [cookies][cookies]) you can use `createCookieSessionStorage()`.

The main advantage of cookie session storage is that you don't need any additional backend services or databases to use it. It can also be beneficial in some load-balanced scenarios.

However, cookie-based sessions may not exceed the browser's cookie size limit, typically 1024 bytes per cookie value (and 4 KB total for all cookies).

The other downside is that you need to update the `Set-Cookie` header in every loader and action that modifies the session. With other strategies you only need to set the session cookie once, because it doesn't actually store any session data, just the key to find it elsewhere.

```ts
import { createCookieSessionStorage } from "@remix-run/node"; // or cloudflare/deno

const { getSession, commitSession, destroySession } =
  createCookieSessionStorage({
    // a Cookie from `createCookie` or the same CookieOptions to create one
    cookie: {
      name: "__session",
      secrets: ["r3m1xr0ck5"],
      sameSite: "lax",
    },
  });
```

## `createMemorySessionStorage`

This storage keeps all the cookie information in your server's memory.

<docs-error>This should only be used in development. Use one of the other methods in production.</docs-error>

```ts filename=app/sessions.server.ts
import {
  createCookie,
  createMemorySessionStorage,
} from "@remix-run/node"; // or cloudflare/deno

// In this example the Cookie is created separately.
const sessionCookie = createCookie("__session", {
  secrets: ["r3m1xr0ck5"],
  sameSite: true,
});

const { getSession, commitSession, destroySession } =
  createMemorySessionStorage({
    cookie: sessionCookie,
  });

export { getSession, commitSession, destroySession };
```

## `createFileSessionStorage` (Node.js, Deno)

For file-backed sessions, use `createFileSessionStorage()`. File session storage requires a file system, but this should be readily available on most cloud providers that run express, maybe with some extra configuration.

The advantage of file-backed sessions is that only the session ID is stored in the cookie while the rest of the data is stored in a regular file on disk, ideal for sessions with more than 1024 bytes of data.

<docs-info>If you are deploying to a serverless function, ensure you have access to a persistent file system. They usually don't have one without extra configuration.</docs-info>

```ts filename=app/sessions.server.ts
import {
  createCookie,
  createFileSessionStorage,
} from "@remix-run/node"; // or cloudflare/deno

// In this example the Cookie is created separately.
const sessionCookie = createCookie("__session", {
  secrets: ["r3m1xr0ck5"],
  sameSite: true,
});

const { getSession, commitSession, destroySession } =
  createFileSessionStorage({
    // The root directory where you want to store the files.
    // Make sure it's writable!
    dir: "/app/sessions",
    cookie: sessionCookie,
  });

export { getSession, commitSession, destroySession };
```

## `createWorkersKVSessionStorage` (Cloudflare)

For [Cloudflare Workers KV][cloudflare-kv] backed sessions, use `createWorkersKVSessionStorage()`.

The advantage of KV-backed sessions is that only the session ID is stored in the cookie while the rest of the data is stored in a globally replicated, low-latency data store supporting exceptionally high read volumes.

```ts filename=app/sessions.server.ts
import {
  createCookie,
  createWorkersKVSessionStorage,
} from "@remix-run/cloudflare";

// In this example the Cookie is created separately.
const sessionCookie = createCookie("__session", {
  secrets: ["r3m1xr0ck5"],
  sameSite: true,
});

const { getSession, commitSession, destroySession } =
  createWorkersKVSessionStorage({
    // The KV Namespace where you want to store sessions
    kv: YOUR_NAMESPACE,
    cookie: sessionCookie,
  });

export { getSession, commitSession, destroySession };
```

## `createArcTableSessionStorage` (Architect, Amazon DynamoDB)

For [Amazon DynamoDB][amazon-dynamo-db] backed sessions, use `createArcTableSessionStorage()`.

The advantage of DynamoDB-backed sessions is that only the session ID is stored in the cookie while the rest of the data is stored in a globally replicated, low-latency data store supporting exceptionally high read volumes.

```
# app.arc
sessions
  _idx *String
  _ttl TTL
```

```ts filename=app/sessions.server.ts
import {
  createCookie,
  createArcTableSessionStorage,
} from "@remix-run/architect";

// In this example the Cookie is created separately.
const sessionCookie = createCookie("__session", {
  secrets: ["r3m1xr0ck5"],
  maxAge: 3600,
  sameSite: true,
});

const { getSession, commitSession, destroySession } =
  createArcTableSessionStorage({
    // The name of the table (should match app.arc)
    table: "sessions",
    // The name of the key used to store the session ID (should match app.arc)
    idx: "_idx",
    // The name of the key used to store the expiration time (should match app.arc)
    ttl: "_ttl",
    cookie: sessionCookie,
  });

export { getSession, commitSession, destroySession };
```

## Session API

After retrieving a session with `getSession()`, the returned session object has a handful of methods to read and update the retrieved session data:

```tsx
export async function action({
  request,
}: ActionFunctionArgs) {
  const session = await getSession(
    request.headers.get("Cookie")
  );

  session.get("foo");
  session.unset("bar");
  // etc.

  await commitSession(session);
}
```

<docs-warning>Every time you modify session data, you must `commitSession()` or your changes will be lost.</docs-warning>

<docs-warning>When using cookie session storage, you must `Set-Cookie` every time you `commitSession()` or your changes will be lost.</docs-warning>

### `session.has(key)`

Returns `true` if the session has a variable with the given `name`.

```ts
session.has("userId");
```

### `session.set(key, value)`

Sets a session value for use in subsequent requests:

```ts
session.set("userId", "1234");
```

### `session.flash(key, value)`

<<<<<<< HEAD
Sets a session value that will be unset the first time it is read in a subsequent request. After that, it's gone. Most useful for "flash messages" and server-side form validation messages:

```ts
session.flash("globalMessage", "Project successfully archived");
=======
Sets a session value that will be unset the first time it is read. After that, it's gone. Most useful for "flash messages" and server-side form validation messages:

```tsx
import { commitSession, getSession } from "../sessions";

export async function action({
  params,
  request,
}: ActionFunctionArgs) {
  const session = await getSession(
    request.headers.get("Cookie")
  );
  const deletedProject = await archiveProject(
    params.projectId
  );

  session.flash(
    "globalMessage",
    `Project ${deletedProject.name} successfully archived`
  );

  return redirect("/dashboard", {
    headers: {
      "Set-Cookie": await commitSession(session),
    },
  });
}
```

Now we can read the message in a loader.

<docs-info>You must commit the session whenever you read a `flash`. This is different than what you might be used to, where some type of middleware automatically sets the cookie header for you.</docs-info>

```tsx
import { json } from "@remix-run/node"; // or cloudflare/deno
import {
  Meta,
  Links,
  Scripts,
  Outlet,
} from "@remix-run/react";

import { getSession, commitSession } from "./sessions";

export async function loader({
  request,
}: LoaderFunctionArgs) {
  const session = await getSession(
    request.headers.get("Cookie")
  );
  const message = session.get("globalMessage") || null;

  return json(
    { message },
    {
      headers: {
        // only necessary with cookieSessionStorage
        "Set-Cookie": await commitSession(session),
      },
    }
  );
}

export default function App() {
  const { message } = useLoaderData<typeof loader>();

  return (
    <html>
      <head>
        <Meta />
        <Links />
      </head>
      <body>
        {message ? (
          <div className="flash">{message}</div>
        ) : null}
        <Outlet />
        <Scripts />
      </body>
    </html>
  );
}
>>>>>>> 025ecac4
```

### `session.get(key)`

Accesses a session value from a previous request:

```ts
session.get("name");
```

### `session.unset(key)`

Removes a value from the session.

```ts
session.unset("name");
```

<<<<<<< HEAD
=======
<docs-info>When using cookieSessionStorage, you must commit the session whenever you `unset`</docs-info>

```tsx
export async function loader({
  request,
}: LoaderFunctionArgs) {
  // ...

  return json(data, {
    headers: {
      "Set-Cookie": await commitSession(session),
    },
  });
}
```

>>>>>>> 025ecac4
[cookies]: ./cookies
[constraints]: ../guides/constraints
[csrf]: https://developer.mozilla.org/en-US/docs/Glossary/CSRF
[cloudflare-kv]: https://developers.cloudflare.com/workers/learning/how-kv-works
[amazon-dynamo-db]: https://docs.aws.amazon.com/amazondynamodb/latest/developerguide<|MERGE_RESOLUTION|>--- conflicted
+++ resolved
@@ -66,11 +66,7 @@
 
 A login form might look something like this:
 
-<<<<<<< HEAD
-```tsx filename=app/routes/login.js lines=[8,11-13,15,21-22,27-28,34-36,47-48,53,58,63]
-=======
-```tsx filename=app/routes/login.tsx lines=[8,13-15,17,22,26,34-36,47,52,57,62]
->>>>>>> 025ecac4
+```tsx filename=app/routes/login.js lines=[8,13-15,17,23-24,29-30,38-40,51-52,57,62,67]
 import type {
   ActionFunctionArgs,
   LoaderFunctionArgs,
@@ -473,95 +469,10 @@
 
 ### `session.flash(key, value)`
 
-<<<<<<< HEAD
 Sets a session value that will be unset the first time it is read in a subsequent request. After that, it's gone. Most useful for "flash messages" and server-side form validation messages:
 
 ```ts
 session.flash("globalMessage", "Project successfully archived");
-=======
-Sets a session value that will be unset the first time it is read. After that, it's gone. Most useful for "flash messages" and server-side form validation messages:
-
-```tsx
-import { commitSession, getSession } from "../sessions";
-
-export async function action({
-  params,
-  request,
-}: ActionFunctionArgs) {
-  const session = await getSession(
-    request.headers.get("Cookie")
-  );
-  const deletedProject = await archiveProject(
-    params.projectId
-  );
-
-  session.flash(
-    "globalMessage",
-    `Project ${deletedProject.name} successfully archived`
-  );
-
-  return redirect("/dashboard", {
-    headers: {
-      "Set-Cookie": await commitSession(session),
-    },
-  });
-}
-```
-
-Now we can read the message in a loader.
-
-<docs-info>You must commit the session whenever you read a `flash`. This is different than what you might be used to, where some type of middleware automatically sets the cookie header for you.</docs-info>
-
-```tsx
-import { json } from "@remix-run/node"; // or cloudflare/deno
-import {
-  Meta,
-  Links,
-  Scripts,
-  Outlet,
-} from "@remix-run/react";
-
-import { getSession, commitSession } from "./sessions";
-
-export async function loader({
-  request,
-}: LoaderFunctionArgs) {
-  const session = await getSession(
-    request.headers.get("Cookie")
-  );
-  const message = session.get("globalMessage") || null;
-
-  return json(
-    { message },
-    {
-      headers: {
-        // only necessary with cookieSessionStorage
-        "Set-Cookie": await commitSession(session),
-      },
-    }
-  );
-}
-
-export default function App() {
-  const { message } = useLoaderData<typeof loader>();
-
-  return (
-    <html>
-      <head>
-        <Meta />
-        <Links />
-      </head>
-      <body>
-        {message ? (
-          <div className="flash">{message}</div>
-        ) : null}
-        <Outlet />
-        <Scripts />
-      </body>
-    </html>
-  );
-}
->>>>>>> 025ecac4
 ```
 
 ### `session.get(key)`
@@ -580,25 +491,6 @@
 session.unset("name");
 ```
 
-<<<<<<< HEAD
-=======
-<docs-info>When using cookieSessionStorage, you must commit the session whenever you `unset`</docs-info>
-
-```tsx
-export async function loader({
-  request,
-}: LoaderFunctionArgs) {
-  // ...
-
-  return json(data, {
-    headers: {
-      "Set-Cookie": await commitSession(session),
-    },
-  });
-}
-```
-
->>>>>>> 025ecac4
 [cookies]: ./cookies
 [constraints]: ../guides/constraints
 [csrf]: https://developer.mozilla.org/en-US/docs/Glossary/CSRF
