---
title: "@remix-run/dev (CLI)"
order: 1
---

# Remix CLI

The Remix CLI comes from the `@remix-run/dev` package. It also includes the compiler. Make sure it is in your `package.json` `devDependencies` so it doesn't get deployed to your server.

To get a full list of available commands and flags, run:

```sh
npx @remix-run/dev -h
```

## `remix create`

`remix create` will create a new Remix project. Without passing arguments, this command will launch an interactive CLI to configure the new project and set it up in a given directory. Optionally you can pass the desired directory path as an argument and a starter template with the `--template` flag.

```sh
remix create <projectDir> --template <template>
```

### `remix create --template`

A valid template can be:

- a directory located in the [`templates` folder of the Remix repository](https://github.com/remix-run/remix/tree/main/templates)
- a local file path to a directory of files
- a local file path to a tarball
- the name of a `:username/:repo` on GitHub
- the URL of a remote tarball

```sh
remix create ./my-app --template fly
remix create ./my-app --template /path/to/remix-template
remix create ./my-app --template /path/to/remix-template.tar.gz
remix create ./my-app --template remix-run/grunge-stack
remix create ./my-app --template :username/:repo
remix create ./my-app --template https://github.com/:username/:repo
remix create ./my-app --template https://github.com/:username/:repo/tree/:branch
remix create ./my-app --template https://github.com/:username/:repo/archive/refs/tags/:tag.tar.gz
remix create ./my-app --template https://example.com/remix-template.tar.gz
```

<aside aria-label="Private GitHub repo templates">
<docs-info>

To create a new project from a template in a private GitHub repo, set the `GITHUB_TOKEN` environment variable to a personal access token with access to that repo.

</docs-info>
</aside>

## `remix build`

Builds your app for production. This command will set `process.env.NODE_ENV` to `production` and minify the output for deployment.

```sh
remix build
```

### `remix build --sourcemap`

Generates sourcemaps for the production build.

## `remix watch`

Watches your application files and builds your app for development when changes are made.

```sh
remix watch
```

## `remix dev`

<<<<<<< HEAD
The same as `watch`, but also boots the [Remix App Server](serve.md) in development mode if it's installed.
=======
Same as `watch` but also boots the [Remix app server][remix-app-server] in development mode if it's installed.
>>>>>>> cc4dade1

```sh
remix dev
```

<<<<<<< HEAD
### `remix dev --debug`

Attaches a [Node inspector](https://nodejs.org/en/docs/guides/debugging-getting-started/) to develop your app in debug mode.

### `remix dev --port`

Launches the app server on a given port.

By default, the port is set to `3000`. If port `3000` is unavailable, the `dev` command will attempt to find another port that is open. Using the `--port` flag will only attempt to launch the server at the given port; if the port is unavailable the app will not start.

```sh
remix dev --port 4001
```

Alternatively, a port can be assigned to the `PORT` environment variable.
=======
_Note: The default port is `3000`, but can be changed by setting the `PORT` environment variable. If you are changing this to run multiple instances of Remix, you must also set unique [Dev websocket ports][dev-websocket-ports] via `remix.config.js` or setting `REMIX_DEV_SERVER_WS_PORT`._

[remix-app-server]: serve.md
[dev-websocket-ports]: https://remix.run/docs/en/v1/api/conventions#devserverport
>>>>>>> cc4dade1
<|MERGE_RESOLUTION|>--- conflicted
+++ resolved
@@ -73,20 +73,16 @@
 
 ## `remix dev`
 
-<<<<<<< HEAD
-The same as `watch`, but also boots the [Remix App Server](serve.md) in development mode if it's installed.
-=======
-Same as `watch` but also boots the [Remix app server][remix-app-server] in development mode if it's installed.
->>>>>>> cc4dade1
+
+The same as `watch`, but also boots the [Remix App Server][remix-app-server] in development mode if it's installed.
 
 ```sh
 remix dev
 ```
 
-<<<<<<< HEAD
 ### `remix dev --debug`
 
-Attaches a [Node inspector](https://nodejs.org/en/docs/guides/debugging-getting-started/) to develop your app in debug mode.
+Attaches a [Node inspector][node-inspector] to develop your app in debug mode.
 
 ### `remix dev --port`
 
@@ -99,9 +95,6 @@
 ```
 
 Alternatively, a port can be assigned to the `PORT` environment variable.
-=======
-_Note: The default port is `3000`, but can be changed by setting the `PORT` environment variable. If you are changing this to run multiple instances of Remix, you must also set unique [Dev websocket ports][dev-websocket-ports] via `remix.config.js` or setting `REMIX_DEV_SERVER_WS_PORT`._
 
 [remix-app-server]: serve.md
-[dev-websocket-ports]: https://remix.run/docs/en/v1/api/conventions#devserverport
->>>>>>> cc4dade1
+[node-inspector]: https://nodejs.org/en/docs/guides/debugging-getting-started