---
title: "@remix-run/dev (CLI)"
order: 1
---

# Remix CLI

The Remix CLI comes from the `@remix-run/dev` package. It also includes the compiler. Make sure it is in your package.json `devDependencies` so it doesn't get deployed to your server.

## Commands

### `remix setup`

Remix is architected in a way that is not locked to a specific runtime, but this introduces a few challenges in getting your environment setup properly. To make life as easy as possible, we have included the `remix setup` command that will prepare your `node_modules/remix` folder; simply include this command in your packages postinstall command (the starter templates already do this):

```json
{
  "scripts": {
    "postinstall": "remix setup"
  }
}
```

Now, no matter which platform you're deploying to, you can import everything you need from `"remix"`.

```js
// whether you're on cloudflare workers, node.js, or something
// else everything you need will come from this package.
import {} from "remix";
```

### `remix build`

Builds your app for production. No need to add `NODE_ENV=production` to the command.

```sh
remix build
```

### `remix watch`

Watches your application files and builds your app for development when files change.

```sh
remix watch
```

### `remix dev`

Same as `watch` but also boots the [Remix app server](serve.md) in development mode if it's installed.

```sh
<<<<<<< HEAD
$ remix dev
```

*Note: The default port is `3000`, but can be changed by setting the `PORT` environment variable. If you are changing this to run multiple instances of Remix, you must also set unique [Dev websocket ports](https://remix.run/docs/en/v1/api/conventions#devserverport) via `remix.config.js` or setting `REMIX_DEV_SERVER_WS_PORT`.*
=======
remix dev
```
>>>>>>> 821a3924
<|MERGE_RESOLUTION|>--- conflicted
+++ resolved
@@ -50,12 +50,7 @@
 Same as `watch` but also boots the [Remix app server](serve.md) in development mode if it's installed.
 
 ```sh
-<<<<<<< HEAD
-$ remix dev
+remix dev
 ```
 
-*Note: The default port is `3000`, but can be changed by setting the `PORT` environment variable. If you are changing this to run multiple instances of Remix, you must also set unique [Dev websocket ports](https://remix.run/docs/en/v1/api/conventions#devserverport) via `remix.config.js` or setting `REMIX_DEV_SERVER_WS_PORT`.*
-=======
-remix dev
-```
->>>>>>> 821a3924
+*Note: The default port is `3000`, but can be changed by setting the `PORT` environment variable. If you are changing this to run multiple instances of Remix, you must also set unique [Dev websocket ports](https://remix.run/docs/en/v1/api/conventions#devserverport) via `remix.config.js` or setting `REMIX_DEV_SERVER_WS_PORT`.*