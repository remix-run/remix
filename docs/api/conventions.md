--- conflicted
+++ resolved
@@ -148,11 +148,7 @@
 
 This module should render the markup for the current page using a `<RemixServer>` element with the `context` and `url` for the current request. This markup will (optionally) be re-hydrated once JavaScript loads in the browser using the [browser entry module]("../entry.client").
 
-<<<<<<< HEAD
 You can also export an optional `handleDataRequest` function that will allow you to modify the response of a data request. These are the requests that do not render HTML, but rather return the loader and action data to the browser once client side hydration has occurred.
-=======
-You can also export an optional `handleDataRequest` function that will allow you to modify the response of a data request. These are the requests that do not render HTML, but rather return the loader and action data to the browser once client-side hydration has occured.
->>>>>>> 3fed731e
 
 Here's a basic example:
 
