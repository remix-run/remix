--- conflicted
+++ resolved
@@ -673,11 +673,7 @@
 
 #### `HtmlLinkDescriptor`
 
-<<<<<<< HEAD
-This is an object representation of a normal `<link {...props} />` element. [View the MDN docs for the link API](https://developer.mozilla.org/en-US/docs/Web/HTML/Element/link).
-=======
 This is an object representation of a normal `<link {...props} />` element. [View the MDN docs for the link API][link tag].
->>>>>>> 476ffd37
 
 The `links` export from a route should return an array of `HtmlLinkDescriptor` objects.
 
