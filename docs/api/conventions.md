---
title: Conventions
order: 1
---

# Conventions

A lot of Remix APIs aren't imported from the `"remix"` package, but are instead conventions and exports from _your_ application modules. When you `import from "remix"`, _you are calling Remix_, but these APIs are when _Remix calls your code_.

## remix.config.js

This file has a few build and development configuration options, but does not actually run on your server.

```tsx filename=remix.config.js
module.exports = {
  appDirectory: "app",
  browserBuildDirectory: "public/build",
  devServerPort: 8002,
  publicPath: "/build/",
  serverBuildDirectory: "build",
  routes(defineRoutes) {
    return defineRoute(route => {
      route("/somewhere/cool/*", "catchall.tsx");
    });
  }
};
```

### appDirectory

The path to the `app` directory, relative to remix.config.js. Defaults to "app".

```js
// default
exports.appDirectory = "./app";

// custom
exports.appDirectory = "./elsewhere";
```

### routes

A function for defining custom routes, in addition to those already defined
using the filesystem convention in `app/routes`. Both sets of routes will be merged.

```tsx
exports.routes = async (defineRoutes) => {
  // If you need to do async work, do it before calling `defineRoutes`, we use
  // the call stack of `route` inside to set nesting.

  return defineRoutes((route) => {
    // A common use for this is catchall routes.
    // - The first argument is the React Router path to match against
    // - The second is the relative filename of the route handler
    route("/some/path/*", "catchall.tsx")

    // if you want to nest routes, use the optional callback argument
    route("some/:path", "some/route/file.js", () => {
      // - path is relative to parent path
      // - filenames are still relative to the app directory
      route("relative/path", "some/other/file")
    });

  }
}
```

### browserBuildDirectory

The path to the browser build, relative to remix.config.js. Defaults to "public/build". Should be deployed to static hosting.

### publicPath

The URL prefix of the browser build with a trailing slash. Defaults to "/build/". This is the path the browser will use to find assets.

### serverBuildDirectory

The path to the server build, relative to remix.config.js. Defaults to "build". This needs to be deployed to your server.

### devServerPort

The port number to use for the dev server. Defaults to 8002.

## File Name Conventions

There are a few conventions that Remix uses you should be aware of.

### Special Files

- **`remix.config.js`**: Remix uses this file to know how to build your app for production and run it in development. This file is required.
- **`app/entry.server.{js,jsx,ts,tsx}`**: This is your entry into the server rendering piece of Remix. This file is required.
- **`app/entry.client.{js,jsx,ts,tsx}`**: This is your entry into the browser rendering/hydration piece of Remix. This file is required.

### Route Filenames

- **`app/root.tsx`**: This is your root layout, or "root route" (very sorry for those of you who pronounce those words the same way!). It works like all other routes: you can export a `loader`, `action`, etc.
- **`app/routes/*.{js,jsx,ts,tsx,md,mdx}`**: Any files in the `app/routes/` directory will become routes in your application. Remix supports all of those extensions.
- **`app/routes/{folder}/*.tsx`**: Folders inside of routes will create nested URLs.
- **`app/routes/{folder}` with `app/routes/{folder}.tsx`**: When a route has the same name as a folder, it becomes a "layout route" for the child routes inside the folder. Render an `<Outlet />` and the child routes will appear there. This is how you can have multiple levels of persistent layout nesting associated with URLs.
- **Dots in route filenames**: Adding a `.` in a route file will create a nested URL, but not a nested layout. Flat files are flat layouts, nested files are nested layouts. The `.` allows you to create nested URLs without needing to create a bunch of layouts. For example: `app/routes/some.long.url.tsx` will create the URL `/some/long/url`.
- **`app/routes/index.tsx`**: Routes named "index" will render when the parent layout route's path is matched exactly.
- **`$param`**: The dollar sign denotes a dynamic segment of the URL. It will be parsed and passed to your loaders and routes.

  For example: `app/routes/users/$userId.tsx` will match the following URLs: `users/123` and `users/abc` but not `users/123/abc` because that has too many segments. See the <Link to="../routing">routing guide</Link> for more information.

  Some CLIs require you to escape the \$ when creating files:

  ```bash
  touch routes/\$params.tsx
  ```

  Params can be nested routes, create a folder with the `$` in it.

- **`app/routes/files/$.tsx`**: To add a "splat" path (some people call this a "catchall") name the file simply `$.tsx`. It will create a route path pattern like `files/*`. You can also use this along with dot file names: `app/routes/files.$.tsx`.

- **`app/routes/__some-layout/some-path.tsx`**: Prefixing a folder with `__` will create a "layout route". Layout routes are routes that don't add anything to the URL for matching, but do add nested components in the tree for layouts. Make sure to also have `__some-layout.tsx` as well. For example, all of your marketing pages could share a layout in the route tree with `app/routes/__marketing.tsx` as the layout and then all of the child routes go in `app/routes/__marketing/products.tsx` and `app/routes/__marketing/buy.tsx`. The `__marketing.tsx` route won't add any segments to the URL, but it will render when it's child routes match.

### Escaping special characters

Because some characters have special meaning, you must use our escaping syntax if you want those characters to actually appear in the route. For example, if I wanted to make a [Resource Route](../guides/resource-routes) for a `/sitemap.xml`, I could name the file `app/routes/[sitemap.xml].tsx`. So you simply wrap any part of the filename with brackets and that will escape any special characters.

<docs-info>
  Note, you could even do `app/routes/sitemap[.]xml.tsx` if you wanted to only wrap the part that needs to be escaped. It makes no difference. Choose the one you like best.
</docs-info>

## Entry Files

### entry.client.tsx

Remix uses `app/entry.client.tsx` as the entry point for the browser bundle. This module gives you full control over the "hydrate" step after JavaScript loads into the document.

Typically this module uses `ReactDOM.hydrate` to re-hydrate the markup that was already generated on the server in your [server entry module](../entry.server).

Here's a basic example:

```tsx
import ReactDOM from "react-dom";
import Remix from "@remix-run/react/browser";

ReactDOM.hydrate(<Remix />, document);
```

As you can see, you have full control over hydration. This is the first piece of code that runs in the browser. As you can see, you have full control here. You can initialize client-side libraries, setup things like `window.history.scrollRestoration`, etc.

### entry.server.tsx

Remix uses `app/entry.server.tsx` to generate the HTTP response when rendering on the server. The `default` export of this module is a function that lets you create the response, including HTTP status, headers, and HTML, giving you full control over the way the markup is generated and sent to the client.

This module should render the markup for the current page using a `<RemixServer>` element with the `context` and `url` for the current request. This markup will (optionally) be re-hydrated once JavaScript loads in the browser using the [browser entry module]("../entry.client").

You can also export an optional `handleDataRequest` function that will allow you to modify the response of a data request. These are the requests that do not render HTML, but rather return the loader and action data to the browser once client side hydration has occurred.

Here's a basic example:

```tsx
import ReactDOMServer from "react-dom/server";
import type {
  EntryContext,
  HandleDataRequestFunction
} from "remix";
import { RemixServer } from "remix";

export default function handleRequest(
  request: Request,
  responseStatusCode: number,
  responseHeaders: Headers,
  remixContext: EntryContext
) {
  const markup = ReactDOMServer.renderToString(
    <RemixServer context={remixContext} url={request.url} />
  );

  responseHeaders.set("Content-Type", "text/html");

  return new Response("<!DOCTYPE html>" + markup, {
    status: responseStatusCode,
    headers: responseHeaders
  });
}

// this is an optional export
export const handleDataRequest: HandleDataRequestFunction =
  (
    response: Response,
    // same args that get passed to the action or loader that was called
    { request, params, context }
  ) => {
    response.headers.set("x-custom", "yay!");
    return response;
  };
```

## Route Module API

A route in Remix can be used for many things. Usually they’re used for the user interface of your app, like a React component with server-side lifecycle hooks. But they can also serve as generic routes for any kind of resource (like dynamic CSS or social images).

It's important to read [Route Module Constraints](../constraints/).

### `default` export

This is the component that will render when the route matches.

```tsx
export default function SomeRouteComponent() {
  return (
    <div>
      <h1>Look ma!</h1>
      <p>I'm still using React after like 7 years.</p>
    </div>
  );
}
```

### `loader`

Each route can define a "loader" function that will be called on the server before rendering to provide data to the route.

```tsx
export const loader = async () => {
  return { ok: true };
};

// Typescript
import type { LoaderFunction } from "remix";
export const loader: LoaderFunction = async () => {
  return { ok: true };
};
```

This function is only ever run on the server. On the initial server render it will provide data to the HTML document. On navigations in the browser, Remix will call the function via [`fetch`][fetch]. This means you can talk directly to your database, use server only API secrets, etc. Any code that isn't used to render the UI will be removed from the browser bundle.

Using the database ORM Prisma as an example:

```tsx [1,4-6,9]
import { useLoaderData } from "remix";
import { prisma } from "../db";

export const loader = async () => {
  return prisma.user.findMany();
};

export default function Users() {
  const data = useLoaderData();
  return (
    <ul>
      {data.map(user => (
        <li key={user.id}>{user.name}</li>
      ))}
    </ul>
  );
}
```

Because `prisma` is only used in the loader it will be removed from the browser bundle.

Remix polyfills the [Web Fetch API][fetch] on the server so you can use `fetch` inside of your loader as if you were in the browser.

#### loader `params`

Route params are passed to your loader. If you have a loader at `data/invoices/$invoiceId.tsx` then Remix will parse out the `invoiceId` and pass it to your loader. This is useful for fetching data from an API or database.

```js
// if the user visits /invoices/123
export const loader: LoaderFunction = ({ params }) => {
  params.invoiceId; // "123"
};
```

#### loader `request`

This is a [Fetch Request][request] instance with information about the request. You can read the MDN docs to see all of it's properties.

Most common cases are reading headers or the URL. You can also use this to read URL [URLSearchParams][urlsearchparams] from the request like so:

```tsx
export const loader: LoaderFunction = ({ request }) => {
  // read a cookie
  const cookie = request.headers.get("Cookie");

  // parse the search params
  const url = new URL(request.url);
  const search = url.searchParams.get("search");
};
```

#### loader `context`

This is the context you passed in to your server adapter's `getLoadContext()` function. It's a way to bridge the gap between the adapter's request/response API with your Remix app.

<docs-info>This API is an escape hatch, it’s uncommon to need it</docs-info>

Say your express server (or your serverless function handler) looks something like this:

```js filename=some-express-server.js
const {
  createRequestHandler
} = require("@remix-run/express");

app.all(
  "*",
  createRequestHandler({
    getLoadContext(req, res) {
      // this becomes the loader context
      return { expressUser: req.user };
    }
  })
);
```

And then your loader can access it.

```ts filename=routes/some-route.tsx
export const loader: LoaderFunction = ({ context }) => {
  const { expressUser } = context;
  // ...
};
```

#### Returning objects

You can return plain JavaScript objects from your loaders that will be made available to your [route modules]("../route-module").

```ts
export const loader = async () => {
  return { whatever: "you want" };
};
```

#### Returning Response Instances

When you return a plain object, Remix turns it into a [Fetch Response][response]. This means you can return them yourself, too.

```js
export const loader: LoaderFunction = async () => {
  const users = await db.users.findMany();
  const body = JSON.stringify(users);
  return new Response(body, {
    headers: {
      "Content-Type": "application/json"
    }
  });
};
```

Remix provides helpers, like `json`, so you don't have to construct them yourself:

```tsx
import { json } from "remix";

export const loader: LoaderFunction = async () => {
  const users = await fakeDb.users.findMany();
  return json(users);
};
```

Between these two examples you can see how `json` does a little of work to make your loader a lot cleaner. You usually want to use the `json` helper when you're adding headers or a status code to your response:

```tsx
import { json } from "remix";

export const loader: LoaderFunction = async ({
  params
}) => {
  const user = await fakeDb.project.findOne({
    where: { id: params.id }
  });

  if (!user) {
    return json("Project not found", { status: 404 });
  }

  return json(user);
};
```

See also:

- (`headers`)["#headers"]
- [MDN Response Docs][response]

#### Throwing Responses in Loaders

Along with returning responses, you can also throw Response objects from your loaders, allowing you to break through the call stack and show an alternate UI with contextual data through the `CatchBoundary`.

Here is a full example showing how you can create utility functions that throw responses to stop code execution in the loader and move over to an alternative UI.

```ts filename=app/db.ts
import { json } from "remix";
import type { ThrownResponse } from "remix";

export type InvoiceNotFoundResponse = ThrownResponse<
  404,
  string
>;

export function getInvoice(id, user) {
  const invoice = db.invoice.find({ where: { id } });
  if (invoice === null) {
    throw json("Not Found", { status: 404 });
  }
  return invoice;
}
```

```ts filename=app/http.ts
import { redirect } from "remix";
import { getSession } from "./session";

function requireUserSession(request) {
  const session = await getSession(
    request.headers.get("cookie")
  );
  if (!session) {
    // can throw our helpers like `redirect` and `json` because they
    // return responses.
    throw redirect("/login", 302);
  }
  return session.get("user");
}
```

```tsx filename=app/routes/invoice/$invoiceId.tsx
import { useCatch, useLoaderData } from "remix";
import type { ThrownResponse } from "remix";

import { requireUserSession } from "~/http";
import { getInvoice } from "~/db";
import type {
  Invoice,
  InvoiceNotFoundResponse
} from "~/db";

type InvoiceCatchData = {
  invoiceOwnerEmail: string;
};

type ThrownResponses =
  | InvoiceNotFoundResponse
  | ThrownResponse<401, InvoiceCatchData>;

export const loader = async ({ request, params }) => {
  const user = await requireUserSession(request);
  const invoice: Invoice = getInvoice(params.invoiceId);

  if (!invoice.userIds.includes(user.id)) {
    const data: InvoiceCatchData = {
      invoiceOwnerEmail: invoice.owner.email
    };
    throw new json(data, { status: 401 });
  }

  return invoice;
};

export default function InvoiceRoute() {
  const invoice = useLoaderData<Invoice>();
  return <InvoiceView invoice={invoice} />;
}

export function CatchBoundary() {
  // this returns { status, statusText, data }
  const caught = useCatch<ThrownResponses>();

  switch (caught.status) {
    case 401:
      return (
        <div>
          <p>You don't have access to this invoice.</p>
          <p>
            Contact {invoiceCatch.data.invoiceOwnerEmail} to
            get access
          </p>
        </div>
      );
    case 404:
      return <div>Invoice not found!</div>;
  }

  // You could also `throw new Error("Unknown status in catch boundary")`.
  // This will be caught by the closest `ErrorBoundary`.
  return (
    <div>
      Something went wrong: {invoiceCatch.status}{" "}
      {invoiceCatch.statusText}
    </div>
  );
}
```

### `action`

Like `loader`, action is a server only function to handle data mutations and other actions. If a non-GET request is made to your route (POST, PUT, PATCH, DELETE) then the action is called before the loaders.

Actions have the same API as loaders, the only difference is when they are called.

This enables you to co-locate everything about a data set in a single route module: the data read, the component that renders the data, and the data writes:

```tsx
import { redirect, Form } from "remix";
import { fakeGetTodos, fakeCreateTodo } from "~/utils/db";
import { TodoList } from "~/components/TodoList";

export async function loader() {
  return fakeGetTodos();
}

export async function action({ request }) {
  const body = await request.formData();
  const todo = await fakeCreateTodo({
    title: body.get("title")
  });
  return redirect(`/todos/${todo.id}`);
}

export default function Todos() {
  const data = useLoaderData();
  return (
    <div>
      <TodoList todos={data} />
      <Form method="post">
        <input type="text" name="title" />
        <button type="submit">Create Todo</button>
      </Form>
    </div>
  );
}
```

When a POST is made to a URL, multiple routes in your route hierarchy will match the URL. Unlike a GET to loaders, where all of them are called to build the UI, _only one action is called_.

<docs-info>The route called will be the deepest matching route, unless the deepest matching route is an "index route". In this case, it will post to the parent route of the index (because they share the same URL, the parent wins).</docs-info>

If you want to post to an index route use `?index` in the action: `<Form action="/accounts?index" method="post" />`

| action url        | route action               |
| ----------------- | -------------------------- |
| `/accounts?index` | `routes/accounts/index.js` |
| `/accounts`       | `routes/accounts.js`       |

<<<<<<< HEAD
Also note that forms without an action prop (`<Form method="post">`) will automatically post to the same route within which they are rendered, so using the `?index` param to disambiguate between parent and index routes is only useful if you're posting to an index route from somewhere besides the index route itself. If you're posting from the index route to itself, or from the parent route to itselt, you don't need to define a `<Form action>` at all, omit it: `<Form method="post">`.
=======
Also note that forms without an action prop (`<Form method="post">`) will automatically post to the same route within which they are rendered, so using the `?index` param to disambiguate between parent and index routes is only useful if you're posting to an index route from somewhere besides the index route itself. If you're posting from the index route to itself, or from the parent route to itself, you don't need to define a `<Form action>` at all, just omit it: `<Form method="post">`.
>>>>>>> 834a6b84

See also:

- [`<Form>`][form]
- [`<Form action>`][form action]

### `headers`

Each route can define it's own HTTP headers. One of the common headers is the `Cache-Control` header that indicates to browser and CDN caches where and for how long a page is able to be cached.

```tsx
export function headers({ loaderHeaders, parentHeaders }) {
  return {
    "X-Stretchy-Pants": "its for fun",
    "Cache-Control": "max-age=300, s-maxage=3600"
  };
}
```

Usually your data is a better indicator of your cache duration than your route module (data tends to be more dynamic than markup), so the loader's headers are passed in to `headers()` too:

```tsx
export function headers({ loaderHeaders }) {
  return {
    "Cache-Control": loaderHeaders.get("Cache-Control")
  };
}
```

Note: `loaderHeaders` is an instance of the [Web Fetch API][headers] `Headers` class.

Because Remix has nested routes, there's a battle of the headers to be won when nested routes match. In this case, the deepest route wins. Consider these files in the routes directory:

```
├── users.tsx
└── users
    ├── $userId.tsx
    └── $userId
        └── profile.tsx
```

If we are looking at `/users/123/profile` then three routes are rendering:

```tsx
<Users>
  <UserId>
    <Profile />
  </UserId>
</Users>
```

If all three define `headers`, the deepest module wins, in this case `profile.tsx`.

We don't want surprise headers in your responses, so it's your job to merge them if you'd like. Remix passes in the `parentHeaders` to your `headers` function. So `users.tsx` headers get passed to `$userId.tsx`, and then `$userId.tsx` headers are passed to `profile.tsx` headers.

That is all to say that Remix has given you a very large gun with which to shoot your foot. You need to be careful not to send a `Cache-Control` from a child route module that is more aggressive than a parent route. Here's some code that picks the least aggressive caching in these cases:

```tsx
import parseCacheControl from "parse-cache-control";

export function headers({ loaderHeaders, parentHeaders }) {
  const loaderCache = parseCacheControl(
    loaderHeaders.get("Cache-Control")
  );
  const parentCache = parseCacheControl(
    parentHeaders.get("Cache-Control")
  );

  // take the most conservative between the parent and loader, otherwise
  // we'll be too aggressive for one of them.
  const maxAge = Math.min(
    loaderCache["max-age"],
    parentCache["max-age"]
  );

  return {
    "Cache-Control": `max-age=${maxAge}`
  };
}
```

All that said, you can avoid this entire problem by _not defining headers in parent routes_ and only in leaf routes. Every layout that can be visited directly will likely have an "index route". If you only define headers on your leaf routes, not your parent routes, you will never have to worry about merging headers.

### `meta`

The meta export will set meta tags for your html document. We highly recommend setting the title and description on every route besides layout routes (their index route will set the meta).

```tsx
import type { MetaFunction } from "remix";

export const meta: MetaFunction = () => {
  return {
    title: "Something cool",
    description:
      "This becomes the nice preview on search results."
  };
};
```

There are a few special cases like `title` renders a `<title>` tag, `og:style` tags will render `<meta property content>`, the rest render `<meta name={key} content={value}/>`.

In the case of nested routes, the meta tags are merged automatically, so parent routes can add meta tags without the child routes needing to copy them.

### `links`

The links function defines which `<link>` elements to add to the page when the user visits a route.

```tsx
import type { LinksFunction } from "remix";

export const links: LinksFunction = () => {
  return [
    {
      rel: "icon",
      href: "/favicon.png",
      type: "image/png"
    },
    {
      rel: "stylesheet",
      href: "https://example.com/some/styles.css"
    },
    { page: "/users/123" },
    {
      rel: "preload",
      href: "/images/banner.jpg",
      as: "image"
    }
  ];
};
```

There are two types of link descriptors you can return:

#### `HtmlLinkDescriptor`

This is an object representation of a normal `<link {...props} />` element. [View the MDN docs for the link API][link-tag].

The `links` export from a route should return an array of `HtmlLinkDescriptor` objects.

Examples:

```tsx
import type { LinksFunction } from "remix";
import stylesHref from "../styles/something.css";

export const links: LinksFunction = () => {
  return [
    // add a favicon
    {
      rel: "icon",
      href: "/favicon.png",
      type: "image/png"
    },

    // add an external stylesheet
    {
      rel: "stylesheet",
      href: "https://example.com/some/styles.css",
      crossOrigin: "true"
    },

    // add a local stylesheet, remix will fingerprint the file name for
    // production caching
    { rel: "stylesheet", href: stylesHref },

    // prefetch an image into the browser cache that the user is likely to see
    // as they interact with this page, perhaps they click a button to reveal in
    // a summary/details element
    {
      rel: "prefetch",
      as: "image",
      href: "/img/bunny.jpg"
    },

    // only prefetch it if they're on a bigger screen
    {
      rel: "prefetch",
      as: "image",
      href: "/img/bunny.jpg",
      media: "(min-width: 1000px)"
    }
  ];
};
```

#### HtmlMetaDescriptor

This is an object representation and abstraction of a `<meta {...props} />` element and its attributes. [View the MDN docs for the meta API](https://developer.mozilla.org/en-US/docs/Web/HTML/Element/meta).

The `meta` export from a route should return a single `HtmlMetaDescriptor` object.

Almost every `meta` element takes a `name` and `content` attribute, with the exception of [OpenGraph tags](https://ogp.me/) which use `property` instead of `name`. In either case, the attributes represent a key/value pair for each tag. Each pair in the `HtmlMetaDescriptor` object represents a separate `meta` element, and Remix maps each to the correct attributes for that tag.

The `meta` object can also hold a `title` reference which maps to the [HTML `<title>` element](https://developer.mozilla.org/en-US/docs/Web/HTML/Element/title)

Examples:

```tsx
import type { MetaFunction } from "remix";

export const meta: MetaFunction = () => {
  return {
    title: "Josie's Shake Shack", // <title>Josie's Shake Shack</title>
    description: "Delicious shakes", // <meta name="description" content="Delicious shakes">
    "og:image": "https://josiesshakeshack.com/logo.jpg" // <meta property="og:image" content="https://josiesshakeshack.com/logo.jpg">
  };
};
```

#### `PageLinkDescriptor`

These descriptors allow you to prefetch the resources for a page the user is likely to navigate to. While this API is useful, you might get more mileage out of `<Link prefetch="render">` instead. But if you'd like, you can get the same behavior with this API.

```js
export function links() {
  return [{ page: "/posts/public" }];
}
```

This loads up the JavaScript modules, loader data, and the stylesheets (defined in the `links` exports of the next routes) into the browser cache before the user even navigates there.

<docs-warning>Be careful with this feature. You don't want to download 10MB of JavaScript and data for pages the user probably won't ever visit.</docs-warning>

### CatchBoundary

A `CatchBoundary` is a React component that renders whenever an action or loader throws a `Response`.

**Note:** We use the word "catch" to represent the codepath taken when a `Response` type is thrown; you thought about bailing from the "happy path". This is different from an uncaught error you did not expect to occur.

A Remix `CatchBoundary` component works like a route component, but instead of `useLoaderData` you have access to `useCatch`. When a response is thrown in an action or loader, the `CatchBoundary` will be rendered in it's place, nested inside parent routes.

A `CatchBoundary` component has access to the status code and thrown response data through `useCatch`.

```tsx
import { useCatch } from "remix";

export function CatchBoundary() {
  const caught = useCatch();

  return (
    <div>
      <h1>Caught</h1>
      <p>Status: {caught.status}</p>
      <pre>
        <code>{JSON.stringify(caught.data, null, 2)}</code>
      </pre>
    </div>
  );
}
```

### ErrorBoundary

An `ErrorBoundary` is a React component that renders whenever there is an error anywhere on the route, either during rendering or during data loading.

**Note:** We use the word "error" to mean an uncaught exception; something you didn't anticipate happening. This is different from other types of "errors" that you are able to recover from easily, for example a 404 error where you can still show something in the user interface to indicate you weren't able to find some data.

A Remix `ErrorBoundary` component works like normal React [error boundaries](https://reactjs.org/docs/error-boundaries.html), but with a few extra capabilities. When there is an error in your route component, the `ErrorBoundary` will be rendered in its place, nested inside any parent routes. `ErrorBoundary` components also render when there is an error in the `loader` or `action` functions for a route, so all errors for that route may be handled in one spot.

An `ErrorBoundary` component receives one prop: the `error` that occurred.

```tsx
export function ErrorBoundary({ error }) {
  return (
    <div>
      <h1>Error</h1>
      <p>{error.message}</p>
      <p>The stack trace is:</p>
      <pre>{error.stack}</pre>
    </div>
  );
}
```

### handle

Exporting a handle allows you to create application conventions with the `useMatches()` hook. You can put whatever values you want on it:

```js
export const handle = {
  its: "all yours"
};
```

This is almost always used on conjunction with `useMatches`. To see what kinds of things you can do with it, refer to [`useMatches`](../remix/#usematches) for more information.

### unstable_shouldReload

<docs-warning>This API is unstable, we're confident in the use cases it solves but aren't sure about the API yet, it may change in the future.</docs-warning>

<docs-warning>This feature is an <i>additional</i> optimization. In general, Remix's design does a great job of only calling the loaders that the next page needs and ensuring your UI is in sync with your server. When you use this feature you risk your UI getting out of sync with your server. Use with caution!</docs-warning>

This function lets apps optimize which routes should be reloaded on some client-side transitions.

```ts
import type { ShouldReloadFunction } from "remix";

export const unstable_shouldReload: ShouldReloadFunction =
  ({
    // same params that go to `loader` and `action`
    params,

    // a possible form submission that caused this to be reloaded
    submission,

    // the next URL being used to render this page
    url,

    // the previous URL used to render this page
    prevUrl
  }) => false; // or `true`;
```

During client-side transitions, Remix will optimize reloading of routes that are already rendering, like not reloading layout routes that aren't changing. In other cases, like form submissions or search param changes, Remix doesn't know which routes need to be reloaded so it reloads them all to be safe. This ensures data mutations from the submission or changes in the search params are reflected across the entire page.

This function lets apps further optimize by returning `false` when Remix is about to reload a route. There are three cases when Remix will reload a route and you have the opportunity to optimize:

- if the `url.search` changes (while the `url.pathname` is the same)
- after actions are called
- "refresh" link clicks (click link to same URL)

Otherwise Remix will reload the route and you have no choice:

- A route matches the new URL that didn't match before
- The `url.pathname` changed (including route params)

Here are a couple of common use-cases:

#### Never reloading the root

It's common for root loaders to return data that never changes, like environment variables to be sent to the client app. In these cases you never need the root loader to be called again. For this case, you can simply `return false`.

```js [10]
export const loader = () => {
  return {
    ENV: {
      CLOUDINARY_ACCT: process.env.CLOUDINARY_ACCT,
      STRIPE_PUBLIC_KEY: process.env.STRIPE_PUBLIC_KEY
    }
  };
};

export const unstable_shouldReload = () => false;
```

With this in place, Remix will no longer make a request to your root loader for any reason, not after form submissions, not after search param changes, etc.

#### Ignoring search params

Another common case is when you've got nested routes and a child component has a feature that uses the search params in the URL, like a search page or some tabs with state you want to keep in the search params.

Consider these routes:

```
└── $projectId.tsx
    └── activity.tsx
```

And lets say the UI looks something like this:

```
┌──────────────────────────────┐
│    Project: Design Revamp    │
├────────┬─────────┬───────────┤
│  Tasks │ Collabs │ >ACTIVITY │
├────────┴─────────┴───────────┤
│  Search: _____________       │
│                              │
│  - Ryan added an image       │
│                              │
│  - Michael commented         │
│                              │
└──────────────────────────────┘
```

The `$activity.tsx` loader can use the search params to filter the list, so visiting a URL like `/projects/design-revamp/activity?search=image` could filter the list of results. Maybe it looks something like this:

```js [2,7]
export function loader({ request, params }) {
  const url = new URL(request.url);
  return exampleDb.activity.findAll({
    where: {
      projectId: params.projectId,
      name: {
        contains: url.searchParams.get("search")
      }
    }
  });
}
```

This is great for the activity route, but Remix doesn't know if the parent loader, `$projectId.tsx` _also_ cares about the search params. That's why Remix does the safest thing and reloads all the routes on the page when the search params change.

In this UI, that's wasted bandwidth for the user, your server, and your database because `$projectId.tsx` doesn't use the search params. Consider that our loader for `$projectId.tsx` looks something like this:

```tsx
export function loader({ params }) {
  return fakedb.findProject(params.projectId);
}
```

We want this loader to be called only if the project has had an update, so we can make this really simple and say to reload if there is a non-GET submission:

```tsx
export function unstable_shouldReload({ submission }) {
  return submission && submission.method !== "GET";
}
```

Now if the child route causes the search params to change, this route will no longer be reloaded because there was no submission.

<docs-info>When you want to optimize a loader, instead of thinking about the thing causing the reload (search params), think only about the loader's requirements that you're optimizing.</docs-info>

You may want to get more granular and reload only for submissions to this project:

```tsx
export function unstable_shouldReload({
  params,
  submission
}) {
  return (
    submission &&
    submission.action === `/projects/${params.projectId}`
  );
}
```

You need to be very careful here, though. That project (or its nested relationships) may be updated by other actions and your app will get out of sync if you don't also consider them.

## Asset URL Imports

Any files inside the `app` folder can be imported into your modules. Remix will:

1. Copy the file to your browser build directory
2. Fingerprint the file for long-term caching
3. Return the public URL to your module to be used while rendering

It's most common for stylesheets, but can used for anything.

```tsx
// root.tsx
import type { LinksFunction } from "remix";
import styles from "./styles/app.css";
import banner from "./images/banner.jpg";

export const links: LinksFunction = () => {
  return [{ rel: "stylesheet", href: styles }];
};

export default function Page() {
  return (
    <div>
      <h1>Some Page</h1>
      <img src={banner} />
    </div>
  );
}
```

[fetch]: https://developer.mozilla.org/en-US/docs/Web/API/Fetch_API
[request]: https://developer.mozilla.org/en-US/docs/Web/API/Request
[response]: https://developer.mozilla.org/en-US/docs/Web/API/Response
[headers]: https://developer.mozilla.org/en-US/docs/Web/API/Headers
[urlsearchparams]: https://developer.mozilla.org/en-US/docs/Web/API/URLSearchParams
[form]: ../remix/#form
[form action]: ../remix/#form-action
[link tag]: https://developer.mozilla.org/en-US/docs/Web/HTML/Element/link<|MERGE_RESOLUTION|>--- conflicted
+++ resolved
@@ -537,11 +537,7 @@
 | `/accounts?index` | `routes/accounts/index.js` |
 | `/accounts`       | `routes/accounts.js`       |
 
-<<<<<<< HEAD
-Also note that forms without an action prop (`<Form method="post">`) will automatically post to the same route within which they are rendered, so using the `?index` param to disambiguate between parent and index routes is only useful if you're posting to an index route from somewhere besides the index route itself. If you're posting from the index route to itself, or from the parent route to itselt, you don't need to define a `<Form action>` at all, omit it: `<Form method="post">`.
-=======
-Also note that forms without an action prop (`<Form method="post">`) will automatically post to the same route within which they are rendered, so using the `?index` param to disambiguate between parent and index routes is only useful if you're posting to an index route from somewhere besides the index route itself. If you're posting from the index route to itself, or from the parent route to itself, you don't need to define a `<Form action>` at all, just omit it: `<Form method="post">`.
->>>>>>> 834a6b84
+Also note that forms without an action prop (`<Form method="post">`) will automatically post to the same route within which they are rendered, so using the `?index` param to disambiguate between parent and index routes is only useful if you're posting to an index route from somewhere besides the index route itself. If you're posting from the index route to itself, or from the parent route to itself, you don't need to define a `<Form action>` at all, omit it: `<Form method="post">`.
 
 See also:
 
