--- conflicted
+++ resolved
@@ -491,11 +491,7 @@
 
 Like `loader`, action is a server only function to handle data mutations and other actions. If a non-GET request is made to your route (POST, PUT, PATCH, DELETE) then the action is called before the loaders.
 
-<<<<<<< HEAD
-Actions have the very same API as loaders, the only difference is when they are called.
-=======
 Actions have the same API as loaders, the only difference is when they are called.
->>>>>>> ffb00cea
 
 This enables you to co-locate everything about a data set in a single route module: the data read, the component that renders the data, and the data writes:
 
