--- conflicted
+++ resolved
@@ -807,13 +807,8 @@
         <div>
           <p>You don't have access to this invoice.</p>
           <p>
-<<<<<<< HEAD
-            Contact {caught.data.invoiceOwnerEmail} to
-            get access
-=======
             Contact {caught.data.invoiceOwnerEmail} to get
             access
->>>>>>> d6ec2d72
           </p>
         </div>
       );
@@ -825,11 +820,7 @@
   // This will be caught by the closest `ErrorBoundary`.
   return (
     <div>
-<<<<<<< HEAD
-      Something went wrong: {invoiceCatch.status}{" "}
-=======
       Something went wrong: {caught.status}{" "}
->>>>>>> d6ec2d72
       {caught.statusText}
     </div>
   );
