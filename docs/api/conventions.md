---
title: Conventions
order: 1
---

# Conventions

A lot of Remix APIs aren't imported from the `"remix"` package, but are instead conventions and exports from _your_ application modules. When you `import from "remix"`, _you are calling Remix_, but these APIs are when _Remix calls your code_.

## remix.config.js

This file has a few build and development configuration options, but does not actually run on your server.

```tsx filename=remix.config.js
module.exports = {
  appDirectory: "app",
  browserBuildDirectory: "public/build",
  devServerPort: 8002,
  publicPath: "/build/",
  serverBuildDirectory: "build",
  routes(defineRoutes) {
    return defineRoute(route => {
      route("/somewhere/cool/*", "catchall.tsx");
    });
  }
};
```

### appDirectory

The path to the `app` directory, relative to remix.config.js. Defaults to "app".

```js
// default
exports.appDirectory = "./app";

// custom
exports.appDirectory = "./elsewhere";
```

### routes

A function for defining custom routes, in addition to those already defined
using the filesystem convention in `app/routes`. Both sets of routes will be merged.

```tsx
exports.routes = async (defineRoutes) => {
  // If you need to do async work, do it before calling `defineRoutes`, we use
  // the call stack of `route` inside to set nesting.

  return defineRoutes((route) => {
    // A common use for this is catchall routes.
    // - The first argument is the React Router path to match against
    // - The second is the relative filename of the route handler
    route("/some/path/*", "catchall.tsx")

    // if you want to nest routes, use the optional callback argument
    route("some/:path", "some/route/file.js", () => {
      // - path is relative to parent path
      // - filenames are still relative to the app directory
      route("relative/path", "some/other/file")
    });

  }
}
```

### browserBuildDirectory

The path to the browser build, relative to remix.config.js. Defaults to "public/build". Should be deployed to static hosting.

### publicPath

The URL prefix of the browser build with a trailing slash. Defaults to "/build/". This is the path the browser will use to find assets.

### serverBuildDirectory

The path to the server build, relative to remix.config.js. Defaults to "build". This needs to be deployed to your server.

### devServerPort

The port number to use for the dev server. Defaults to 8002.

## File Name Conventions

There are a few conventions that Remix uses you should be aware of.

### Special Files

- **`remix.config.js`**: Remix uses this file to know how to build your app for production and run it in development. This file is required.
- **`app/entry.server.{js,jsx,ts,tsx}`**: This is your entry into the server rendering piece of Remix. This file is required.
- **`app/entry.client.{js,jsx,ts,tsx}`**: This is your entry into the browser rendering/hydration piece of Remix. This file is required.

### Route Filenames

- **`app/root.tsx`**: This is your root layout, or "root route" (very sorry for those of you who pronounce those words the same way!). It works just like all other routes: you can export a `loader`, `action`, etc.
- **`app/routes/*.{js,jsx,ts,tsx,md,mdx}`**: Any files in the `app/routes/` directory will become routes in your application. Remix supports all of those extensions.
- **`app/routes/{folder}/*.tsx`**: Folders inside of routes will create nested URLs.
- **`app/routes/{folder}` with `app/routes/{folder}.tsx`**: When a route has the same name as a folder, it becomes a "layout route" for the child routes inside the folder. Render an `<Outlet />` and the child routes will appear there. This is how you can have multiple levels of persistent layout nesting associated with URLs.
- **Dots in route filenames**: Adding a `.` in a route file will create a nested URL, but not a nested layout. Flat files are flat layouts, nested files are nested layouts. The `.` allows you to create nested URLs without needing to create a bunch of layouts. For example: `app/routes/some.long.url.tsx` will create the URL `/some/long/url`.
- **`app/routes/index.tsx`**: Routes named "index" will render when the parent layout route's path is matched exactly.
- **`$param`**: The dollar sign denotes a dynamic segment of the URL. It will be parsed and passed to your loaders and routes.

  For example: `app/routes/users/$userId.tsx` will match the following URLs: `users/123` and `users/abc` but not `users/123/abc` because that has too many segments. See the <Link to="../routing">routing guide</Link> for more information.

  Some CLIs require you to escape the \$ when creating files:

  ```bash
  touch routes/\$params.tsx
  ```

  Params can be nested routes, just create a folder with the `$` in it.

- **`app/routes/files/$.tsx`**: To add a "splat" path (some people call this a "catchall") name the file simply `$.tsx`. It will create a route path pattern like `files/*`. You can also use this along with dot file names: `app/routes/files.$.tsx`.

- **`app/routes/__some-layout/some-path.tsx`**: Prefixing a folder with `__` will create a "layout route". Layout routes are routes that don't add anything to the URL for matching, but do add nested components in the tree for layouts. Make sure to also have `__some-layout.tsx` as well. For example, all of your marketing pages could share a layout in the route tree with `app/routes/__marketing.tsx` as the layout and then all of the child routes go in `app/routes/__marketing/products.tsx` and `app/routes/__marketing/buy.tsx`. The `__marketing.tsx` route won't add any segments to the URL, but it will render when it's child routes match.

### Escaping special characters

Because some characters have special meaning, you must use our escaping syntax if you want those characters to actually appear in the route. For example, if I wanted to make a [Resource Route](../guides/resource-routes) for a `/sitemap.xml`, I could name the file `app/routes/[sitemap.xml].tsx`. So you simply wrap any part of the filename with brackets and that will escape any special characters.

<docs-info>
  Note, you could even do `app/routes/sitemap[.]xml.tsx` if you wanted to only wrap the part that needs to be escaped. It makes no difference. Choose the one you like best.
</docs-info>

## Entry Files

### entry.client.tsx

Remix uses `app/entry.client.tsx` as the entry point for the browser bundle. This module gives you full control over the "hydrate" step after JavaScript loads into the document.

Typically this module uses `ReactDOM.hydrate` to re-hydrate the markup that was already generated on the server in your [server entry module](../entry.server).

Here's a basic example:

```tsx
import ReactDOM from "react-dom";
import Remix from "@remix-run/react/browser";

ReactDOM.hydrate(<Remix />, document);
```

As you can see, you have full control over hydration. This is the first piece of code that runs in the browser. As you can see, you have full control here. You can initialize client-side libraries, setup things like `window.history.scrollRestoration`, etc.

### entry.server.tsx

Remix uses `app/entry.server.tsx` to generate the HTTP response when rendering on the server. The `default` export of this module is a function that lets you create the response, including HTTP status, headers, and HTML, giving you full control over the way the markup is generated and sent to the client.

This module should render the markup for the current page using a `<RemixServer>` element with the `context` and `url` for the current request. This markup will (optionally) be re-hydrated once JavaScript loads in the browser using the [browser entry module]("../entry.client").

You can also export an optional `handleDataRequest` function that will allow you to modify the response of a data request. These are the requests that do not render HTML, but rather return the loader and action data to the browser once client side hydration has occurred.

Here's a basic example:

```tsx
import ReactDOMServer from "react-dom/server";
import type {
  EntryContext,
  HandleDataRequestFunction
} from "remix";
import { RemixServer } from "remix";

export default function handleRequest(
  request: Request,
  responseStatusCode: number,
  responseHeaders: Headers,
  remixContext: EntryContext
) {
  const markup = ReactDOMServer.renderToString(
    <RemixServer context={remixContext} url={request.url} />
  );

  responseHeaders.set("Content-Type", "text/html");

  return new Response("<!DOCTYPE html>" + markup, {
    status: responseStatusCode,
    headers: responseHeaders
  });
}

// this is an optional export
export const handleDataRequest: HandleDataRequestFunction =
  (
    response: Response,
    // same args that get passed to the action or loader that was called
    { request, params, context }
  ) => {
    response.headers.set("x-custom", "yay!");
    return response;
  };
```

## Route Module API

A route in Remix can be used for many things. Usually they’re used for the user interface of your app, like a React component with server-side lifecycle hooks. But they can also serve as generic routes for any kind of resource (like dynamic CSS or social images).

It's important to read [Route Module Constraints](../constraints/).

### `default` export

This is the component that will render when the route matches.

```tsx
export default function SomeRouteComponent() {
  return (
    <div>
      <h1>Look ma!</h1>
      <p>I'm still using React after like 7 years.</p>
    </div>
  );
}
```

### `loader`

Each route can define a "loader" function that will be called on the server before rendering to provide data to the route.

```tsx
export const loader = async () => {
  return { ok: true };
};

// Typescript
import type { LoaderFunction } from "remix";
export const loader: LoaderFunction = async () => {
  return { ok: true };
};
```

This function is only ever run on the server. On the initial server render it will provide data to the HTML document. On navigations in the browser, Remix will call the function via [`fetch`][fetch]. This means you can talk directly to your database, use server only API secrets, etc. Any code that isn't used to render the UI will be removed from the browser bundle.

Using the database ORM Prisma as an example:

```tsx [1,4-6,9]
import { useLoaderData } from "remix";
import { prisma } from "../db";

export const loader = async () => {
  return prisma.user.findMany();
};

export default function Users() {
  const data = useLoaderData();
  return (
    <ul>
      {data.map(user => (
        <li key={user.id}>{user.name}</li>
      ))}
    </ul>
  );
}
```

Because `prisma` is only used in the loader it will be removed from the browser bundle.

Remix polyfills the [Web Fetch API][fetch] on the server so you can use `fetch` inside of your loader as if you were in the browser.

#### loader `params`

Route params are passed to your loader. If you have a loader at `data/invoices/$invoiceId.tsx` then Remix will parse out the `invoiceId` and pass it to your loader. This is useful for fetching data from an API or database.

```js
// if the user visits /invoices/123
export const loader: LoaderFunction = ({ params }) => {
  params.invoiceId; // "123"
};
```

#### loader `request`

This is a [Fetch Request][request] instance with information about the request. You can read the MDN docs to see all of it's properties.

Most common cases are reading headers or the URL. You can also use this to read URL [URLSearchParams][urlsearchparams] from the request like so:

```tsx
export const loader: LoaderFunction = ({ request }) => {
  // read a cookie
  const cookie = request.headers.get("Cookie");

  // parse the search params
  const url = new URL(request.url);
  const search = url.searchParams.get("search");
};
```

#### loader `context`

This is the context you passed in to your server adapter's `getLoadContext()` function. It's a way to bridge the gap between the adapter's request/response API with your Remix app.

<docs-info>This API is an escape hatch, it’s uncommon to need it</docs-info>

Say your express server (or your serverless function handler) looks something like this:

```js filename=some-express-server.js
const {
  createRequestHandler
} = require("@remix-run/express");

app.all(
  "*",
  createRequestHandler({
    getLoadContext(req, res) {
      // this becomes the loader context
      return { expressUser: req.user };
    }
  })
);
```

And then your loader can access it.

```ts filename=routes/some-route.tsx
export const loader: LoaderFunction = ({ context }) => {
  const { expressUser } = context;
  // ...
};
```

#### Returning objects

You can return plain JavaScript objects from your loaders that will be made available to your [route modules]("../route-module").

```ts
export const loader = async () => {
  return { whatever: "you want" };
};
```

#### Returning Response Instances

When you return a plain object, Remix turns it into a [Fetch Response][response]. This means you can return them yourself, too.

```js
export const loader: LoaderFunction = async () => {
  const users = await db.users.findMany();
  const body = JSON.stringify(users);
  return new Response(body, {
    headers: {
      "Content-Type": "application/json"
    }
  });
};
```

Remix provides helpers, like `json`, so you don't have to construct them yourself:

```tsx
import { json } from "remix";

export const loader: LoaderFunction = async () => {
  const users = await fakeDb.users.findMany();
  return json(users);
};
```

Between these two examples you can see how `json` just does a little of work to make your loader a lot cleaner. You usually want to use the `json` helper when you're adding headers or a status code to your response:

```tsx
import { json } from "remix";

export const loader: LoaderFunction = async ({
  params
}) => {
  const user = await fakeDb.project.findOne({
    where: { id: params.id }
  });

  if (!user) {
    return json("Project not found", { status: 404 });
  }

  return json(user);
};
```

See also:

- (`headers`)["#headers"]
- [MDN Response Docs][response]

#### Throwing Responses in Loaders

Along with returning responses, you can also throw Response objects from your loaders, allowing you to break through the call stack and show an alternate UI with contextual data through the `CatchBoundary`.

Here is a full example showing how you can create utility functions that throw responses to stop code execution in the loader and move over to an alternative UI.

```ts filename=app/db.ts
import { json } from "remix";
import type { ThrownResponse } from "remix";

export type InvoiceNotFoundResponse = ThrownResponse<
  404,
  string
>;

export function getInvoice(id, user) {
  const invoice = db.invoice.find({ where: { id } });
  if (invoice === null) {
    throw json("Not Found", { status: 404 });
  }
  return invoice;
}
```

```ts filename=app/http.ts
import { redirect } from "remix";
import { getSession } from "./session";

function requireUserSession(request) {
  const session = await getSession(
    request.headers.get("cookie")
  );
  if (!session) {
    // can throw our helpers like `redirect` and `json` because they
    // return responses.
    throw redirect("/login", 302);
  }
  return session.get("user");
}
```

```tsx filename=app/routes/invoice/$invoiceId.tsx
import { useCatch, useLoaderData } from "remix";
import type { ThrownResponse } from "remix";

import { requireUserSession } from "~/http";
import { getInvoice } from "~/db";
import type {
  Invoice,
  InvoiceNotFoundResponse
} from "~/db";

type InvoiceCatchData = {
  invoiceOwnerEmail: string;
};

type ThrownResponses =
  | InvoiceNotFoundResponse
  | ThrownResponse<401, InvoiceCatchData>;

export const loader = async ({ request, params }) => {
  const user = await requireUserSession(request);
  const invoice: Invoice = getInvoice(params.invoiceId);

  if (!invoice.userIds.includes(user.id)) {
    const data: InvoiceCatchData = {
      invoiceOwnerEmail: invoice.owner.email
    };
    throw new json(data, { status: 401 });
  }

  return invoice;
};

export default function InvoiceRoute() {
  const invoice = useLoaderData<Invoice>();
  return <InvoiceView invoice={invoice} />;
}

export function CatchBoundary() {
  // this returns { status, statusText, data }
  const caught = useCatch<ThrownResponses>();

  switch (caught.status) {
    case 401:
      return (
        <div>
          <p>You don't have access to this invoice.</p>
          <p>
            Contact {invoiceCatch.data.invoiceOwnerEmail} to
            get access
          </p>
        </div>
      );
    case 404:
      return <div>Invoice not found!</div>;
  }

  // You could also `throw new Error("Unknown status in catch boundary")`.
  // This will be caught by the closest `ErrorBoundary`.
  return (
    <div>
      Something went wrong: {invoiceCatch.status}{" "}
      {invoiceCatch.statusText}
    </div>
  );
}
```

### `action`

Like `loader`, action is a server only function to handle data mutations and other actions. If a non-GET request is made to your route (POST, PUT, PATCH, DELETE) then the action is called before the loaders.

Actions have the same API as loaders, the only difference is when they are called.

This enables you to co-locate everything about a data set in a single route module: the data read, the component that renders the data, and the data writes:

```tsx
import { redirect, Form } from "remix";
import { fakeGetTodos, fakeCreateTodo } from "~/utils/db";
import { TodoList } from "~/components/TodoList";

export async function loader() {
  return fakeGetTodos();
}

export async function action({ request }) {
  const body = await request.formData();
  const todo = await fakeCreateTodo({
    title: body.get("title")
  });
  return redirect(`/todos/${todo.id}`);
}

export default function Todos() {
  const data = useLoaderData();
  return (
    <div>
      <TodoList todos={data} />
      <Form method="post">
        <input type="text" name="title" />
        <button type="submit">Create Todo</button>
      </Form>
    </div>
  );
}
```

When a POST is made to a URL, multiple routes in your route hierarchy will match the URL. Unlike a GET to loaders, where all of them are called to build the UI, _only one action is called_.

<docs-info>The route called will be the deepest matching route, unless the deepest matching route is an "index route". In this case, it will post to the parent route of the index (because they share the same URL, the parent wins).</docs-info>

If you want to post to an index route use `?index` in the action: `<Form action="/accounts?index" method="post" />`

| action url        | route action               |
| ----------------- | -------------------------- |
| `/accounts?index` | `routes/accounts/index.js` |
| `/accounts`       | `routes/accounts.js`       |

Also note that forms without an action prop (`<Form method="post">`) will automatically post to the same route within which they are rendered, so using the `?index` param to disambiguate between parent and index routes is only useful if you're posting to an index route from somewhere besides the index route itself. If you're posting from the index route to itself, or from the parent route to itself, you don't need to define a `<Form action>` at all, just omit it: `<Form method="post">`.

See also:

- [`<Form>`][form]
- [`<Form action>`][form action]

### `headers`

Each route can define it's own HTTP headers. One of the common headers is the `Cache-Control` header that indicates to browser and CDN caches where and for how long a page is able to be cached.

```tsx
export function headers({ loaderHeaders, parentHeaders }) {
  return {
    "X-Stretchy-Pants": "its for fun",
    "Cache-Control": "max-age=300, s-maxage=3600"
  };
}
```

Usually your data is a better indicator of your cache duration than your route module (data tends to be more dynamic than markup), so the loader's headers are passed in to `headers()` too:

```tsx
export function headers({ loaderHeaders }) {
  return {
    "Cache-Control": loaderHeaders.get("Cache-Control")
  };
}
```

Note: `loaderHeaders` is an instance of the [Web Fetch API][headers] `Headers` class.

Because Remix has nested routes, there's a battle of the headers to be won when nested routes match. In this case, the deepest route wins. Consider these files in the routes directory:

```
├── users.tsx
└── users
    ├── $userId.tsx
    └── $userId
        └── profile.tsx
```

If we are looking at `/users/123/profile` then three routes are rendering:

```tsx
<Users>
  <UserId>
    <Profile />
  </UserId>
</Users>
```

If all three define `headers`, the deepest module wins, in this case `profile.tsx`.

We don't want surprise headers in your responses, so it's your job to merge them if you'd like. Remix passes in the `parentHeaders` to your `headers` function. So `users.tsx` headers get passed to `$userId.tsx`, and then `$userId.tsx` headers are passed to `profile.tsx` headers.

That is all to say that Remix has given you a very large gun with which to shoot your foot. You need to be careful not to send a `Cache-Control` from a child route module that is more aggressive than a parent route. Here's some code that picks the least aggressive caching in these cases:

```tsx
import parseCacheControl from "parse-cache-control";

export function headers({ loaderHeaders, parentHeaders }) {
  const loaderCache = parseCacheControl(
    loaderHeaders.get("Cache-Control")
  );
  const parentCache = parseCacheControl(
    parentHeaders.get("Cache-Control")
  );

  // take the most conservative between the parent and loader, otherwise
  // we'll be too aggressive for one of them.
  const maxAge = Math.min(
    loaderCache["max-age"],
    parentCache["max-age"]
  );

  return {
    "Cache-Control": `max-age=${maxAge}`
  };
}
```

All that said, you can avoid this entire problem by _not defining headers in parent routes_ and only in leaf routes. Every layout that can be visited directly will likely have an "index route". If you only define headers on your leaf routes, not your parent routes, you will never have to worry about merging headers.

### `meta`

The meta export will set meta tags for your html document. We highly recommend setting the title and description on every route besides layout routes (their index route will set the meta).

```tsx
import type { MetaFunction } from "remix";

export const meta: MetaFunction = () => {
  return {
    title: "Something cool",
    description:
      "This becomes the nice preview on search results."
  };
};
```

There are a few special cases like `title` renders a `<title>` tag, `og:style` tags will render `<meta property content>`, the rest render `<meta name={key} content={value}/>`.

In the case of nested routes, the meta tags are merged automatically, so parent routes can add meta tags without the child routes needing to copy them.

### `links`

The links function defines which `<link>` elements to add to the page when the user visits a route.

```tsx
import type { LinksFunction } from "remix";

export const links: LinksFunction = () => {
  return [
    {
      rel: "icon",
      href: "/favicon.png",
      type: "image/png"
    },
    {
      rel: "stylesheet",
      href: "https://example.com/some/styles.css"
    },
    { page: "/users/123" },
    {
      rel: "preload",
      href: "/images/banner.jpg",
      as: "image"
    }
  ];
};
```

There are two types of link descriptors you can return:

#### `HtmlLinkDescriptor`

This is an object representation of a normal `<link {...props} />` element. [View the MDN docs for the link API][link-tag].

The `links` export from a route should return an array of `HtmlLinkDescriptor` objects.

Examples:

```tsx
import type { LinksFunction } from "remix";
import stylesHref from "../styles/something.css";

export const links: LinksFunction = () => {
  return [
    // add a favicon
    {
      rel: "icon",
      href: "/favicon.png",
      type: "image/png"
    },

    // add an external stylesheet
    {
      rel: "stylesheet",
      href: "https://example.com/some/styles.css",
      crossOrigin: "true"
    },

    // add a local stylesheet, remix will fingerprint the file name for
    // production caching
    { rel: "stylesheet", href: stylesHref },

    // prefetch an image into the browser cache that the user is likely to see
    // as they interact with this page, perhaps they click a button to reveal in
    // a summary/details element
    {
      rel: "prefetch",
      as: "image",
      href: "/img/bunny.jpg"
    },

    // only prefetch it if they're on a bigger screen
    {
      rel: "prefetch",
      as: "image",
      href: "/img/bunny.jpg",
      media: "(min-width: 1000px)"
    }
  ];
};
```

#### HtmlMetaDescriptor

This is an object representation and abstraction of a `<meta {...props} />` element and its attributes. [View the MDN docs for the meta API](https://developer.mozilla.org/en-US/docs/Web/HTML/Element/meta).

The `meta` export from a route should return a single `HtmlMetaDescriptor` object.

Almost every `meta` element takes a `name` and `content` attribute, with the exception of [OpenGraph tags](https://ogp.me/) which use `property` instead of `name`. In either case, the attributes represent a key/value pair for each tag. Each pair in the `HtmlMetaDescriptor` object represents a separate `meta` element, and Remix maps each to the correct attributes for that tag.

The `meta` object can also hold a `title` reference which maps to the [HTML `<title>` element](https://developer.mozilla.org/en-US/docs/Web/HTML/Element/title)

Examples:

```tsx
import type { MetaFunction } from "remix";

export const meta: MetaFunction = () => {
  return {
    title: "Josie's Shake Shack", // <title>Josie's Shake Shack</title>
    description: "Delicious shakes", // <meta name="description" content="Delicious shakes">
    "og:image": "https://josiesshakeshack.com/logo.jpg" // <meta property="og:image" content="https://josiesshakeshack.com/logo.jpg">
  };
};
```

#### `PageLinkDescriptor`

These descriptors allow you to prefetch the resources for a page the user is likely to navigate to. While this API is useful, you might get more mileage out of `<Link prefetch="render">` instead. But if you'd like, you can get the same behavior with this API.

```js
export function links() {
  return [{ page: "/posts/public" }];
}
```

This loads up the JavaScript modules, loader data, and the stylesheets (defined in the `links` exports of the next routes) into the browser cache before the user even navigates there.

<docs-warning>Be careful with this feature. You don't want to download 10MB of JavaScript and data for pages the user probably won't ever visit.</docs-warning>

### CatchBoundary

A `CatchBoundary` is a React component that renders whenever an action or loader throws a `Response`.

**Note:** We use the word "catch" to represent the codepath taken when a `Response` type is thrown; you thought about bailing from the "happy path". This is different from an uncaught error you did not expect to occur.

A Remix `CatchBoundary` component works just like a route component, but instead of `useLoaderData` you have access to `useCatch`. When a response is thrown in an action or loader, the `CatchBoundary` will be rendered in it's place, nested inside parent routes.

A `CatchBoundary` component has access to the status code and thrown response data through `useCatch`.

```tsx
import { useCatch } from "remix";

export function CatchBoundary() {
  const caught = useCatch();

  return (
    <div>
      <h1>Caught</h1>
      <p>Status: {caught.status}</p>
      <pre>
        <code>{JSON.stringify(caught.data, null, 2)}</code>
      </pre>
    </div>
  );
}
```

### ErrorBoundary

An `ErrorBoundary` is a React component that renders whenever there is an error anywhere on the route, either during rendering or during data loading.

**Note:** We use the word "error" to mean an uncaught exception; something you didn't anticipate happening. This is different from other types of "errors" that you are able to recover from easily, for example a 404 error where you can still show something in the user interface to indicate you weren't able to find some data.

A Remix `ErrorBoundary` component works just like normal React [error boundaries](https://reactjs.org/docs/error-boundaries.html), but with a few extra capabilities. When there is an error in your route component, the `ErrorBoundary` will be rendered in its place, nested inside any parent routes. `ErrorBoundary` components also render when there is an error in the `loader` or `action` functions for a route, so all errors for that route may be handled in one spot.

An `ErrorBoundary` component receives one prop: the `error` that occurred.

```tsx
export function ErrorBoundary({ error }) {
  return (
    <div>
      <h1>Error</h1>
      <p>{error.message}</p>
      <p>The stack trace is:</p>
      <pre>{error.stack}</pre>
    </div>
  );
}
```

### handle

Exporting a handle allows you to create application conventions with the `useMatches()` hook. You can put whatever values you want on it:

```js
export const handle = {
  its: "all yours"
};
```

This is almost always used on conjunction with `useMatches`. To see what kinds of things you can do with it, refer to [`useMatches`](../remix/#usematches) for more information.

### unstable_shouldReload

<docs-warning>This API is unstable, we're confident in the use cases it solves but aren't sure about the API yet, it may change in the future.</docs-warning>

<docs-warning>This feature is an <i>additional</i> optimization. In general, Remix's design does a great job of only calling the loaders that the next page needs and ensuring your UI is in sync with your server. When you use this feature you risk your UI getting out of sync with your server. Use with caution!</docs-warning>

This function lets apps optimize which routes should be reloaded on some client-side transitions.

```ts
import type { ShouldReloadFunction } from "remix";

export const unstable_shouldReload: ShouldReloadFunction =
  ({
    // same params that go to `loader` and `action`
    params,

    // a possible form submission that caused this to be reloaded
    submission,

    // the next URL being used to render this page
    url,

    // the previous URL used to render this page
    prevUrl
  }) => false; // or `true`;
```

During client-side transitions, Remix will optimize reloading of routes that are already rendering, like not reloading layout routes that aren't changing. In other cases, like form submissions or search param changes, Remix doesn't know which routes need to be reloaded so it reloads them all to be safe. This ensures data mutations from the submission or changes in the search params are reflected across the entire page.

This function lets apps further optimize by returning `false` when Remix is about to reload a route. There are three cases when Remix will reload a route and you have the opportunity to optimize:

- if the `url.search` changes (while the `url.pathname` is the same)
- after actions are called
- "refresh" link clicks (click link to same URL)

Otherwise Remix will reload the route and you have no choice:

- A route matches the new URL that didn't match before
- The `url.pathname` changed (including route params)

Here are a couple of common use-cases:

#### Never reloading the root

It's common for root loaders to return data that never changes, like environment variables to be sent to the client app. In these cases you never need the root loader to be called again. For this case, you can simply `return false`.

```js [10]
export const loader = () => {
  return {
    ENV: {
      CLOUDINARY_ACCT: process.env.CLOUDINARY_ACCT,
      STRIPE_PUBLIC_KEY: process.env.STRIPE_PUBLIC_KEY
    }
  };
};

export const unstable_shouldReload = () => false;
```

With this in place, Remix will no longer make a request to your root loader for any reason, not after form submissions, not after search param changes, etc.

#### Ignoring search params

Another common case is when you've got nested routes and a child component has a feature that uses the search params in the URL, like a search page or some tabs with state you want to keep in the search params.

Consider these routes:

```
└── $projectId.tsx
    └── activity.tsx
```

And lets say the UI looks something like this:

```
┌──────────────────────────────┐
│    Project: Design Revamp    │
├────────┬─────────┬───────────┤
│  Tasks │ Collabs │ >ACTIVITY │
├────────┴─────────┴───────────┤
│  Search: _____________       │
│                              │
│  - Ryan added an image       │
│                              │
│  - Michael commented         │
│                              │
└──────────────────────────────┘
```

The `$activity.tsx` loader can use the search params to filter the list, so visiting a URL like `/projects/design-revamp/activity?search=image` could filter the list of results. Maybe it looks something like this:

```js [2,7]
export function loader({ request, params }) {
<<<<<<< HEAD
  const url = new URLSearchParams(request.url);
=======
  const url = new URL(request.url);
>>>>>>> 172ecc93
  return exampleDb.activity.findAll({
    where: {
      projectId: params.projectId,
      name: {
        contains: url.searchParams.get("search")
      }
    }
  });
}
```

This is great for the activity route, but Remix doesn't know if the parent loader, `$projectId.tsx` _also_ cares about the search params. That's why Remix does the safest thing and reloads all the routes on the page when the search params change.

In this UI, that's wasted bandwidth for the user, your server, and your database because `$projectId.tsx` doesn't use the search params. Consider that our loader for `$projectId.tsx` looks something like this:

```tsx
export function loader({ params }) {
  return fakedb.findProject(params.projectId);
}
```

We want this loader to be called only if the project has had an update, so we can make this really simple and just say to reload if there is a non-GET submission:

```tsx
export function unstable_shouldReload({ submission }) {
  return submission && submission.method !== "GET";
}
```

Now if the child route causes the search params to change, this route will no longer be reloaded because there was no submission.

<docs-info>When you want to optimize a loader, instead of thinking about the thing causing the reload (search params), think only about the loader's requirements that you're optimizing.</docs-info>

You may want to get more granular and reload only for submissions to this project:

```tsx
export function unstable_shouldReload({
  params,
  submission
}) {
  return (
    submission &&
    submission.action === `/projects/${params.projectId}`
  );
}
```

You need to be very careful here, though. That project (or its nested relationships) may be updated by other actions and your app will get out of sync if you don't also consider them.

## Asset URL Imports

Any files inside the `app` folder can be imported into your modules. Remix will:

1. Copy the file to your browser build directory
2. Fingerprint the file for long-term caching
3. Return the public URL to your module to be used while rendering

It's most common for stylesheets, but can used for anything.

```tsx
// root.tsx
import type { LinksFunction } from "remix";
import styles from "./styles/app.css";
import banner from "./images/banner.jpg";

export const links: LinksFunction = () => {
  return [{ rel: "stylesheet", href: styles }];
};

export default function Page() {
  return (
    <div>
      <h1>Some Page</h1>
      <img src={banner} />
    </div>
  );
}
```

[fetch]: https://developer.mozilla.org/en-US/docs/Web/API/Fetch_API
[request]: https://developer.mozilla.org/en-US/docs/Web/API/Request
[response]: https://developer.mozilla.org/en-US/docs/Web/API/Response
[headers]: https://developer.mozilla.org/en-US/docs/Web/API/Headers
[urlsearchparams]: https://developer.mozilla.org/en-US/docs/Web/API/URLSearchParams
[form]: ../remix/#form
[form action]: ../remix/#form-action
[link tag]: https://developer.mozilla.org/en-US/docs/Web/HTML/Element/link<|MERGE_RESOLUTION|>--- conflicted
+++ resolved
@@ -917,11 +917,7 @@
 
 ```js [2,7]
 export function loader({ request, params }) {
-<<<<<<< HEAD
-  const url = new URLSearchParams(request.url);
-=======
   const url = new URL(request.url);
->>>>>>> 172ecc93
   return exampleDb.activity.findAll({
     where: {
       projectId: params.projectId,
