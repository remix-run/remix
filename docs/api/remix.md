--- conflicted
+++ resolved
@@ -1792,11 +1792,7 @@
 
 The main advantage of cookie session storage is that you don't need any additional backend services or databases to use it. It can also be beneficial in some load balanced scenarios. However, cookie-based sessions may not exceed the browser's max allowed cookie length (typically 4kb).
 
-<<<<<<< HEAD
-The downside is that you have to `commitSession` in almost every loader and action. If your loader or action changes the session at all, it must be commited. That means if you `session.flash` in an action, and then `session.get` in another, you must commit it for that flashed message to go away. With other session storage strageties you only have to commit it when it's created (the browser cookie doesn't need to change because it doesn't store the session data, the key to find it elsewhere).
-=======
-The downside is that you have to `commitSession` in almost every loader and action. If your loader or action changes the session at all, it must be committed. That means if you `session.flash` in an action, and then `session.get` in another, you must commit it for that flashed message to go away. With other session storage strageties you only have to commit it when it's created (the browser cookie doesn't need to change because it doesn't store the session data, just the key to find it elsewhere).
->>>>>>> 834a6b84
+The downside is that you have to `commitSession` in almost every loader and action. If your loader or action changes the session at all, it must be committed. That means if you `session.flash` in an action, and then `session.get` in another, you must commit it for that flashed message to go away. With other session storage strageties you only have to commit it when it's created (the browser cookie doesn't need to change because it doesn't store the session data, the key to find it elsewhere).
 
 ```js
 import { createCookieSessionStorage } from "remix";
