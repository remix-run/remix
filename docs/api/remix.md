---
title: Remix Package
order: 2
---

# Remix Package

This package provides all the components, hooks, and [Web Fetch API](https://developer.mozilla.org/en-US/docs/Web/API/Fetch_API) objects and helpers.

## Components and Hooks

### `<Meta>`, `<Links>`, `<Scripts>`

These components are to be used once inside of your root route (`root.tsx`). They include everything Remix figured out or built in order for your page to render properly.

```tsx [2,10,11,15]
import React from "react";
import { Meta, Links, Scripts, Outlet } from "remix";

export default function App() {
  return (
    <html lang="en">
      <head>
        <meta charSet="utf-8" />
        <Meta />
        <Links />
      </head>
      <body>
        <Outlet />
        <Scripts />
      </body>
    </html>
  );
}
```

You can pass extra props to `<Scripts/>` like `<Scripts crossOrigin>` for hosting your static assets on a different server than your app, or `<Script nonce={nonce}/>` for certain content security policies.

### `<Link>`

This component renders an anchor tag and is the primary way the user will navigate around your website. Anywhere you would have used `<a href="...">` you should now use `<Link to="..."/>` to get all the performance benefits of client-side routing in Remix.

It wraps React Router's Link with some extra behavior around resource prefetching.

```tsx
import { Link } from "remix";

export default function GlobalNav() {
  return (
    <nav>
      <Link to="/dashboard">Dashboard</Link>{" "}
      <Link to="/account">Account</Link>{" "}
      <Link to="/support">Dashboard</Link>
    </nav>
  );
}
```

In our effort to remove all loading states from your UI, `Link` can automatically prefetch all the resources the next page needs: JavaScript modules, stylesheets, and data. This prop controls if and when that happens.

```tsx
<Link /> // defaults to "none"
<Link prefetch="none" />
<Link prefetch="intent" />
<Link prefetch="render" />
```

- **"none"** - Default behavior. This will prevent any prefetching from happening. This is recommended when linking to pages that require a user session that the browser won't be able to prefetch anyway.
- **"intent"** - Recommended if you want to prefetch. Fetches when Remix thinks the user intends to visit the link. Right now the behavior is simple: if they hover or focus the link it will prefetch the resources. In the future we hope to make this even smarter. Links with large click areas/padding get a bit of a head start.
- **"render"** - Fetches when the link is rendered.

<docs-error>You may need to use the <code>:last-of-type</code> selector instead of <code>:last-child</code> when styling child elements inside of your links</docs-error>

Remix uses the browser's cache for prefetching with HTML `<link rel="prefetch"/>` tags, which provides a lot subtle benefits (like respecting HTTP cache headers, doing the work in browser idle time, using a different thread than your app, etc.) but the implementation might mess with your CSS since the link tags are rendered inside of your anchor tag. This means `a *:last-child {}` style selectors won't work. You'll need to change them to `a *:last-of-type {}` and you should be good. We will eventually get rid of this limitation.

### `<NavLink>`

A `<NavLink>` is a special kind of `<Link>` that knows whether or not it is "active". This is useful when building a navigation menu, such as a breadcrumb or a set of tabs where you'd like to show which of them is currently selected. It also provides useful context for assistive technology like screen readers.

### `<Form>`

The `<Form>` component is a declarative way to perform data mutations: creating, updating, and deleting data. While it might be a mind-shift to think about these tasks as "navigation", it's how the web has handled mutations since before JavaScript was created!

```js
import { Form } from "remix";

function NewEvent() {
  return (
    <Form method="post" action="/events">
      <input type="text" name="title" />
      <input type="text" name="description" />
    </Form>
  );
}
```

- Whether JavaScript is on the page or not, your data interactions created with `<Form>` and `action` will work.
- After a `<Form>` submission, all of the loaders on the page will be reloaded. This ensures that any updates to your data are reflected in the UI.
- `<Form>` automatically serializes your form's values (identically to the browser when not using JavaScript)
- You can build "optimistic UI" and pending indicators with [`useTransition`][usetransition]

#### `<Form action>`

Most of the time you can omit this prop. Forms without an action prop (`<Form method="post">`) will automatically post to the same route within which they are rendered. This makes collocating your component, your data reads, and your data writes a snap.

If you need to post to a different route, then add an action prop:

```js
<Form action="/projects/new" method="post" />
```

When a POST is made to a URL, multiple routes in your route hierarchy will match the URL. Unlike a GET to loaders, where all of them are called to build the UI, _only one action is called_. The route called will be the deepest matching route, unless the deepest matching route is an "index route". In this case, it will post to the parent route of the index route (because they share the same URL).

If you want to post to an index route use `?index` in the action: `<Form action="/accounts?index" method="post" />`

| action url        | route action               |
| ----------------- | -------------------------- |
| `/accounts?index` | `routes/accounts/index.js` |
| `/accounts`       | `routes/accounts.js`       |

#### `<Form method>`

This determines the [HTTP verb](https://developer.mozilla.org/en-US/docs/Web/HTTP/Methods) to be used: get, post, put, patch, delete. The default is "get".

```js
<Form method="post" />
```

Native `<form>` only supports get and post, so if you want your form to work with JavaScript on or off the page you'll need to stick with those two.

Without JavaScript, Remix will turn non-get requests into "post", but you'll still need to instruct your server with a hidden input like `<input type="hidden" name="_method" value="delete" />`. If you always include JavaScript, you don't need to worry about this.

<docs-info>We generally recommend sticking with "get" and "post" because the other verbs are not supported by HTML</docs-info>

#### `<Form encType>`

Defaults to `application/x-www-urlencoded`, which is also the only supported value right now.

#### `<Form replace>`

```tsx
<Form replace />
```

Instructs the form to replace the current entry in the history stack, instead of pushing the new entry. If you expect a form to be submitted multiple times you may not want the user to have to click "back" for every submission to get to the previous page.

<docs-warning>This has no effect without JavaScript on the page.</docs-warning>

#### `<Form reloadDocument>`

If true, it will submit the form with the browser instead of JavaScript, even if JavaScript is on the page.

```tsx
<Form reloadDocument />
```

<docs-info>This is recommended over <code>&lt;form></code></docs-info>

When the `action` prop is omitted, `<Form>` and `<form>` will sometimes call different actions depending on what the current URL is.

- `<form>` uses the current URL as the default which can lead to surprising results: forms inside parent routes will post to the child action if you're at the child's URL and the parents action when you're at the parent's URL. This means as the user navigates, the form's behavior changes.
- `<Form>` will always post to the route's action, independent of the URL. A form in a parent route will always post to the parent, even if you're at the child's URL.

See also:

- [`useTransition`][usetransition]
- [`useActionData`][useactiondata]
- [`useSubmit`][usesubmit]

### `<ScrollRestoration>`

This component will emulate the browser's scroll restoration on location changes. Hopefully you never notice this component at all!

It must be the last element on the page, right before the `<Scripts/>` tag:

```tsx [4,5]
<html>
  <body>
    {/* ... */}
    <ScrollRestoration />
    <Scripts />
  </body>
</html>
```

In order to avoid (usually) the client-side routing "scroll flash" on refresh or clicking back into the app from a different domain, this component attempts to restore scroll _before React hydration_. If you render the script anywhere other than the bottom of the document the window will not be tall enough to restore to the correct position.

### `useLoaderData`

This hook returns the JSON parsed data from your route loader function.

```tsx [2,9]
import React from "react";
import { useLoaderData } from "remix";

export function loader() {
  return fakeDb.invoices.findAll();
}

export default function Invoices() {
  const invoices = useLoaderData();
  // ...
}
```

### `useActionData`

This hook returns the JSON parsed data from your route action. It returns `undefined` if there hasn't been a submission at the current location yet.

```tsx [2,11,20]
import React from "react";
import { useActionData, Form } from "remix";

export async function action({ request }) {
  const body = await request.formData();
  const name = body.get("visitorsName");
  return { message: `Hello, ${name}` };
}

export default function Invoices() {
  const data = useActionData();
  return (
    <Form method="post">
      <p>
        <label>
          What is your name?
          <input type="text" name="visitorsName" />
        </label>
      </p>
      <p>{data ? data.message : "Waiting..."}</p>
    </Form>
  );
}
```

The most common use-case for this hook is form validation errors. If the form isn't right, you can simply return the errors and let the user try again (instead of pushing all the errors into sessions and back out of the loader).

```tsx [19, 28, 36, 40-42]
import { redirect, json, Form, useActionData } from "remix";

export async function action({ request }) {
  const form = await request.formData();
  const email = form.get("email");
  const password = form.get("password");
  const errors = {};

  // validate the fields
  if (typeof email !== "string" || !email.includes("@")) {
    errors.email =
      "That doesn't look like an email address";
  }

  if (typeof password !== "string" || password.length < 6) {
    errors.password = "Password must be > 6 characters";
  }

  // return data if we have errors
  if (Object.keys(errors).length) {
    return json(errors, { status: 422 });
  }

  // otherwise create the user and redirect
  await createUser(body);
  return redirect("/dashboard");
}

export default function Signup() {
  const errors = useActionData();

  return (
    <>
      <h1>Signup</h1>
      <Form method="post">
        <p>
          <input type="text" name="email" />
          {errors?.email && <span>{errors.email}</span>}
        </p>
        <p>
          <input type="text" name="password" />
          {errors?.password && (
            <span>{errors.password}</span>
          )}
        </p>
        <p>
          <button type="submit">Sign up</button>
        </p>
      </Form>
    </>
  );
}
```

#### Notes about resubmissions

When using `<Form>` (instead of `<form>` or `<Form reloadDocument>`), Remix _does not_ follow the browser's behavior of resubmitting forms when the user clicks back, forward, or refreshes into the location.

<docs-info>Remix client-side navigation does not resubmit forms on pop events like browsers.</docs-info>

Form submissions are navigation events in browsers (and Remix), which means users can click the back button into a location that had a form submission _and the browser will resubmit the form_. You usually don't ever want this to happen.

For example, consider this user flow:

1. The user lands at `/buy`
2. They submit a form to `/checkout`
3. They click a link to `/order/123`

The history stack looks like this, where "\*" is the current entry:

```
GET /buy > POST /checkout > *GET /order/123
```

Now consider the user clicks the back button 😨

```
GET /buy - *POST /checkout < GET /order/123
```

The browser will repost the same information and likely charge their credit card again. You usually don't want this.

The decades-old best practice is to redirect in the POST request. This way the location disappears from the browser's history stack and the user can't "back into it" anymore.

```
GET /buy > POST /checkout, Redirect > GET /order/123
```

This results in a history stack that looks like this:

```
GET /buy - *GET /order/123
```

Now the user can click back without resubmitting the form.

**When you should worry about this**

<<<<<<< HEAD
Usually your actions will either return validation issues or redirect, and then your data and your users are safe no matter how the form is submitted. But to go into further detail, if you're using:
=======
Usually your actions will either return validation issues or redirect, and then your data and your user's are safe no matter how the form is submitted. But to go into further detail, if you're using:
>>>>>>> 18ddc7d0

- `<form>`
- `<Form reloadDocument>`
- You're not rendering `<Scripts/>`
- The user has JavaScript disabled

The browser will resubmit the form in these situations unless you redirect from the action. If these are cases you want to support, we recommend you follow the age-old best practice of redirecting from actions.

If you're using `<Form>` and don't care to support the cases above, you don't need to redirect from your actions. However, if you don't redirect from an action, make sure reposting the same information isn't dangerous to your data or your visitors because you can't control if they have JavaScript enabled or not.

<docs-info>In general, if the form validation fails, return data from the action and render it in the component. But, once you actually change data (in your database, or otherwise), you should redirect.</docs-info>

See also:

- [`action`][action]
- [`useTransition`][usetransition]

### `useFormAction`

Resolves the value of a `<form action>` attribute using React Router's relative paths. This can be useful when computing the correct action for a `<button formAction>`, for example, when a `<button>` changes the action of its `<form>`.

```tsx
<button
  formAction={useFormAction("destroy")}
  formMethod="DELETE"
>
  Delete
</button>
```

(Yes, HTML buttons can change the action of their form!)

### `useSubmit`

Returns the function that may be used to submit a `<form>` (or some raw `FormData`) to the server using the same process that `<Form>` uses internally `onSubmit`. If you're familiar with React Router's `useNavigate`, you can think about this as the same thing but for `<Form>` instead of `<Link>`.

This is useful whenever you need to programmatically submit a form. For example, you may wish to save a user preferences form whenever any field changes.

```tsx filename=app/routes/prefs.tsx lines=[1,13,17]
import { useSubmit, useTransition } from "remix";

export async function loader() {
  await getUserPreferences();
}

export async function action({ request }) {
  await updatePreferences(await request.formData());
  return redirect("/prefs");
}

function UserPreferences() {
  const submit = useSubmit();
  const transition = useTransition();

  function handleChange(event) {
    submit(event.currentTarget, { replace: true });
  }

  return (
    <Form method="post" onChange={handleChange}>
      <label>
        <input type="checkbox" name="darkMode" value="on" />{" "}
        Dark Mode
      </label>
      {transition.state === "submitting" && (
        <p>Saving...</p>
      )}
    </Form>
  );
}
```

This can also be useful if you'd like to automatically sign someone out of your website after a period of inactivity. In this case, we've defined inactivity as the user hasn't navigated to any other pages after 5 minutes.

```tsx [1,10,15]
import { useSubmit, useTransition } from "remix";
import { useEffect } from "react";

function AdminPage() {
  useSessionTimeout();
  return <div>{/* ... */}</div>;
}

function useSessionTimeout() {
  const submit = useSubmit();
  const transition = useTransition();

  useEffect(() => {
    const timer = setTimeout(() => {
      submit(null, { method: "post", action: "/logout" });
    }, 5 * 60_000);
    return () => clearTimeout(timer);
  }, [transition]);
}
```

### `useTransition`

This hook tells you everything you need to know about a page transition to build pending navigation indicators and optimistic UI on data mutations. Things like:

- Global loading spinners
- Spinners on clicked links
- Disabling forms while the mutation is happening
- Adding spinners to submit buttons
- Optimistically showing a new record while it's being created on the server
- Optimistically showing the new state of a record while it's being updated

```js
import { useTransition } from "remix";

function SomeComponent() {
  const transition = useTransition();
  transition.state;
  transition.type;
  transition.submission;
  transition.location;
}
```

#### `transition.state`

You can know the state of the transition with `transition.state`. It will be one of:

- **idle** - There is no transition pending.
- **submitting** - A form has been submitted. If GET, then the route loader is being called. If POST, PUT, PATCH, DELETE, then the route action is being called.
- **loading** - The loaders for the next routes are being called to render the next page.

Normal navigation's transition as follows:

```
idle → loading → idle
```

GET form submissions transition as follows:

```
idle → submitting → idle
```

Form submissions with POST, PUT, PATCH, or DELETE transition as follows:

```
idle → submitting → loading → idle
```

```tsx
function SubmitButton() {
  const transition = useTransition();

  const text =
    : transition.state === "submitting"
    ? "Saving..."
    : transition.state === "loading"
    ? "Saved!"
    : "Go"

  return <button type="submit">{text}</button>;
}
```

#### `transition.type`

Most pending UI only cares about `transition.state`, but the transition can tell you even more information on `transition.type`.

Remix calls your route loaders at various times, like on normal link clicks or after a form submission completes. If you'd like to build pending indication that is more granular than "loading" and "submitting", use the `transition.type`.

Depending on the transition state, the types can be the following:

- `state === "idle"`

  - **idle** - The type is always idle when there's not a pending navigation.

- `state === "submitting"`

  - **actionSubmission** - A form has been submitted with POST, PUT, PATCH, or DELETE, and the action is being called
  - **loaderSubmission** - A form has been submitted with GET and the loader is being called

- `state === "loading"`

  - **loaderSubmissionRedirect** - A "loaderSubmission" was redirected by the loader and the next routes are being loaded
  - **actionRedirect** - An "actionSubmission" was redirected by the action and the next routes are being loaded
  - **actionReload** - The action from an "actionSubmission" returned data and the loaders on the page are being reloaded
  - **fetchActionRedirect** - An action [fetcher][usefetcher] redirected and the next routes are being loaded
  - **redirect** - A loader from a normal navigation (or redirect) redirected to a new location and the new routes are being loaded
  - **load** - A normal load from a normal navigation

```tsx
function SubmitButton() {
  const transition = useTransition();

  const loadTexts = {
    actionRedirect: "Data saved, redirecting...",
    actionReload: "Data saved, reloading fresh data..."
  };

  const text =
    transition.state === "submitting"
      ? "Saving..."
      : transition.state === "loading"
      ? loadTexts[transition.type] || "Loading..."
      : "Go";

  return <button type="submit"></button>;
}
```

#### `transition.submission`

Any transition that started from a `<Form>` or `useSubmit` will have your form's submission attached to it. This is primarily useful to build "Optimistic UI" with the `submission.formData` [`FormData`](https://developer.mozilla.org/en-US/docs/Web/API/FormData) object.

TODO: Example

#### `transition.location`

This tells you what the next location is going to be. It's most useful when matching against the next URL for custom links and hooks.

For example, this `Link` knows when its page is loading and about to become active:

```tsx [7-9]
import { useResolvedPath } from "react-router-dom";
import { Link } from "remix";

function PendingLink({ to, children }) {
  const transition = useTransition();
  const path = useResolvedPath(to);

  const isPending =
    transition.state === "loading" &&
    transition.location.pathname === path.pathname;

  return (
    <Link
      data-pending={isPending ? "true" : null}
      to={to}
      children={children}
    />
  );
}
```

Note that this link will not appear "pending" if a form is being submitted to the URL the link points to, because we only do this for "loading" states. The form will contain the pending UI for when the state is "submitting", once the action is complete, then the link will go pending.

### `useFetcher`

<docs-error>This hook is for advanced cases that most features of your app don't need. It does not work with server rendering, usually requires JavaScript in the browser, and requires you to deal with pending states.</docs-error>

It is common for Remix newcomers to see this hook and think it is the primary way to interact with the server for data loading and updates, but it is not! Remix was specifically designed to avoid this type of interaction with the server and has better ways of handling typical data loading and updating workflows, you probably want one of these:

- [`useLoaderData`][useloaderdata]
- [`Form`][form]
- [`useActionData`][useactiondata]
- [`useTransition`][usetransition]

This hook will call loaders and actions without navigating. It's similar to `useFetch()` wrappers found in many React apps but with extra behavior specific to Remix (like capturing data updates automatically across the whole page).

```tsx
import { useFetcher } from "remix";

function SomeComponent() {
  const fetcher = useFetcher();

  // trigger the fetch with these
  <fetcher.Form {..formOptions} />;
  fetcher.submit(data, options);
  fetcher.load(href);

  // build UI with these
  fetcher.state;
  fetcher.type;
  fetcher.submission;
  fetcher.data;
}
```

In HTML/HTTP, data mutations and loads are modeled with navigation: `<a href>` and `<form action>` both cause a navigation in the browser. The remix equivalents are `<Link>` and `<Form>`.

In Remix, when the user submits a `<Form>` the action is called and then the loaders for the routes on the page are called again to get fresh data.

But sometimes you want to call an action to update data (and get the routes to reload) but you don't want the URL to change. Many interactions with the server aren't navigation events. This hook lets you plug your UI into your actions and loaders without navigating.

Notes about how it works:

- Automatically handles cancellation of the fetch at the browser level
- When submitting with POST, PUT, PATCH, DELETE, the action is called first
  - After the action completes, the loaders on the page are reloaded to capture any mutations that may have happened, automatically keeping your UI in sync with your server state
- When multiple fetchers are inflight at once, it will
  - commit the freshest available data as they each land
  - ensure no stale loads override fresher data, no matter which order the responses return
- Handles uncaught errors by rendering the nearest `ErrorBoundary` (just like a normal navigation from `<Link>` or `<Form>`)
- Will redirect the app if your action/loader being called returns a redirect (just like a normal navigation from `<Link>` or `<Form>`)

#### `fetcher.state`

You can know the state of the fetcher with `fetcher.state`. It will be one of:

- **idle** - nothing is being fetched.
- **submitting** - A form has been submitted. If the method is GET, then the route loader is being called. If POST, PUT, PATCH, or DELETE, then the route action is being called.
- **loading** - The loaders for the routes are being reloaded after an action submission

.

#### `fetcher.type`

This is the type of state the fetcher is in. It's like `fetcher.state`, but more granular. Depending on the fetcher's state, the types can be the following:

- `state === "idle"`

  - **init** - The fetcher isn't doing anything currently and hasn't done anything yet.
  - **done** - The fetcher isn't doing anything currently, but it has completed a fetch and you can safely read the `fetcher.data`.

- `state === "submitting"`

  - **actionSubmission** - A form has been submitted with POST, PUT, PATCH, or DELETE, and the action is being called.
  - **loaderSubmission** - A form has been submitted with GET and the loader is being called.

- `state === "loading"`

  - **actionReload** - The action from an "actionSubmission" returned data and the loaders on the page are being reloaded.
  - **load** - A route's loader is being called without a submission (`fetcher.load()`).

#### `fetcher.submission`

When using `<fetcher.Form>` or `fetcher.submit()`, the form submission is available to build optimistic UI.

It is not available when the fetcher state is "idle" or "loading".

#### `fetcher.data`

When using `<fetcher.Form>` or `fetcher.submit()`, the action or loader's response is stored here.

In the case of action submissions, the data is available even before the routes on the page are reloaded.

It is not available when the fetcher state is "submitting". If you need it around when the same form is resubmit, you'll need to persist it to your own React state.

#### `fetcher.Form`

Just like `<Form>` except it doesn't cause a navigation. (You'll get over the dot in JSX, don't worry.)

```tsx
function SomeComp() {
  const fetcher = useFetcher();
  return (
    <fetcher.Form method="post" action="/some/route">
      <input type="text" />
    </fetcher.Form>
  );
}
```

#### `fetcher.submit()`

Just like `useSubmit` except it doesn't cause a navigation.

```tsx
const fetcher = useFetcher();
fetcher.submit({ some: "values" }, { method: "post" });
```

#### `fetcher.load()`

Loads data from a route loader.

```tsx
const fetcher = useFetcher();
fetcher.load("/some/route");
fetcher.data; // the data from the loader
```

#### Examples

**Newsletter Signup Form**

Perhaps you have a persistent newsletter signup at the bottom of every page on your site. This is not a navigation event, so useFetcher is perfect for the job:

```tsx
// routes/newsletter/subscribe.js
export async function action({ request }) {
  const email = (await request.formData()).get("email");
  try {
    await subscribe(email);
    return json({ ok: true });
  } catch (error) {
    return json({ error: error.message });
  }
}
```

```tsx
// NewsletterSignup.js
function NewsletterSignup() {
  const newsletter = useFetcher();
  const ref = useRef();

  useEffect(() => {
    if (newsletter.type === "done" && newsletter.data.ok) {
      ref.current.reset();
    }
  }, [newsletter]);

  return (
    <newsletter.Form
      ref={ref}
      method="post"
      action="/newsletter/subscribe"
    >
      <p>
        <input type="text" name="email" />{" "}
        <button
          type="submit"
          disabled={newsletter.state === "submitting"}
        >
          Subscribe
        </button>
      </p>

      {newsletter.type === "done" &&
        (newsletter.data.ok ? (
          <p>Thanks for subscribing!</p>
        ) : newsletter.data.error ? (
          <p data-error>{newsletter.data.error}</p>
        ) : null)}
    </newsletter.Form>
  );
}
```

<docs-info>You can still provide a no-JavaScript experience</docs-info>

Because `useFetcher` doesn't cause a navigation, it won't automatically work if there is no JavaScript on the page like a normal Remix `<Form>` will because the browser will still navigate to the form's action.

If you want to support a no JavaScript experience, just export a component from the route with the action.

```tsx
// routes/newsletter/subscribe.js
export function action({ request }) {
  // just like before
}

export default function NewsletterSignupRoute() {
  const data = useActionData();
  return (
    <Form method="post" action="/newsletter/subscribe">
      <p>
        <input type="text" name="email" />{" "}
        <button type="submit">Subscribe</button>
      </p>

      {newsletter.data.ok ? (
        <p>Thanks for subscribing!</p>
      ) : newsletter.data.error ? (
        <p data-error>{newsletter.data.error}</p>
      ) : null}
    </Form>
  );
}
```

- When JS is on the page, the user will subscribe to the newsletter and the page won't change, they'll just get a solid, dynamic experience
- When JS is not on the page, they'll be transitioned to the signup page by the browser.

You could even refactor the component to take props from the hooks and reuse it:

```tsx
// NewsletterSignup.js
import { Form, useFetcher } from "remix";

// used in the footer
export function NewsletterSignup() {
  const newsletter = useFetcher();
  return (
    <NewsletterForm
      Form={newsletter.Form}
      data={newsletter.data}
      state={newsletter.state}
      type={newsletter.type}
    />
  );
}

// used here and in the route
export function NewsletterForm({
  Form,
  data,
  state,
  type
}) {
  // refactor a bit in here, just read from props instead of useFetcher
}
```

And now you could reuse the same form, but it gets data from a different hook for the no-js experience:

```tsx
// routes/newsletter/subscribe.js
import { NewsletterForm } from "~/NewsletterSignup";
import { Form } from "remix";

export default function NewsletterSignupRoute() {
  const data = useActionData();
  return (
    <NewsletterForm
      Form={Form}
      data={data}
      state="idle"
      type="done"
    />
  );
}
```

**Mark Article as Read**

Imagine you want to mark an article has been read by the current user after they've been on the page for a while and scrolled to the bottom, you could make a hook that looks something like this:

```tsx
function useMarkAsRead({ articleId, userId }) {
  const marker = useFetcher();

  useSpentSomeTimeHereAndScrolledToTheBottom(() => {
    marker.submit(
      { userId },
      {
        method: "POST",
        action: "/article/${articleID}/mark-as-read"
      }
    );
  });
}
```

**User Avatar Details Popup**

Anytime you show the user avatar, you could put a hover effect that fetches data from a loader and displays it in a popup.

```tsx
// routes/user/$id/details.js
export function loader({ params }) {
  return fakeDb.user.find({ where: { id: params.id } });
}
```

```tsx
// UserAvatar.js
function UserAvatar({ partialUser }) {
  const userDetails = useFetcher();
  const [showDetails, setShowDetails] = useState(false);

  useEffect(() => {
    if (showDetails && userDetails.type === "init") {
      userDetails.load(`/users/${user.id}/details`);
    }
  }, [showDetails]);

  return (
    <div
      onMouseEnter={() => setShowDetails(true)}
      onMouseLeave={() => setShowDetails(false)}
    >
      <img src={partialUser.profileImageUrl} />
      {showDetails &&
        (userDetails.type === "done" ? (
          <UserPopup user={userDetails.data} />
        ) : (
          <UserPopupLoading />
        ))}
    </div>
  );
}
```

**Async Reach UI Combobox**

If the user needs to select a city, you could have a loader that returns a list of cities based on a query and plug it into a Reach UI combobox:

```tsx
// routes/city-search.tsx
export function loader({ request }) {
  const url = new URL(request.url);
  return searchCities(url.searchParams.get("city-query"));
}
```

```tsx
function CitySearchCombobox() {
  const cities = useFetcher();

  return (
    <cities.Form method="get" action="/city-search">
      <Combobox aria-label="Cities">
        <div>
          <ComboboxInput
            name="city-query"
            onChange={event =>
              cities.submit(event.target.form)
            }
          />
          {cities.state === "submitting" && <Spinner />}
        </div>

        {cities.data && (
          <ComboboxPopover className="shadow-popup">
            {cities.data.error ? (
              <p>Failed to load cities :(</p>
            ) : cities.data.length ? (
              <ComboboxList>
                {cities.data.map(city => (
                  <ComboboxOption
                    key={city.id}
                    value={city.name}
                  />
                ))}
              </ComboboxList>
            ) : (
              <span>No results found</span>
            )}
          </ComboboxPopover>
        )}
      </Combobox>
    </cities.Form>
  );
}
```

### `useFetchers`

Returns an array of all inflight fetchers.

This is useful for components throughout the app that didn't create the fetchers but want to use their submissions to participate in optimistic UI.

For example, imagine a UI where the sidebar lists projects, and the main view displays a list of checkboxes for the current project. The sidebar could display the number of completed and total tasks for each project.

```
┌─────────────────┬────────────────────────────┐
│                 │                            │
│   Soccer  (8/9) │ [x] Do the dishes          │
│                 │                            │
│ > Home    (2/4) │ [x] Fold laundry           │
│                 │                            │
│                 │ [ ] Replace battery in the │
│                 │     smoke alarm            │
│                 │                            │
│                 │ [ ] Change lights in kids  │
│                 │     bathroom               │
│                 │                            │
└─────────────────┴────────────────────────────┘
```

When the user clicks a checkbox, the submission goes to the action to change the state of the task. Instead of creating a "loading state" we want to create an "optimistic UI" that will **immediately** update the checkbox to appear checked even though the server hasn't processed it yet. In the checkbox component, we can use `fetcher.submission`:

```tsx
function Task({ task }) {
  const toggle = useFetcher();
  const checked = toggle.submission
    ? // use the optimistic version
      Boolean(toggle.submission.formData.get("complete"))
    : // use the normal version
      task.complete;

  const { projectId, id } = task;
  return (
    <toggle.Form
      method="put"
      action={`/project/${projectId}/tasks/${id}`}
    >
      <label>
        <input
          type="checkbox"
          checked={checked}
          onChange={e => toggle.submit(e.target.form)}
        />
      </label>
    </toggle.Form>
  );
}
```

This awesome for the checkbox, but the sidebar will say 2/4 while the checkboxes show 3/4 when the user clicks on of them!

```
┌─────────────────┬────────────────────────────┐
│                 │                            │
│   Soccer  (8/9) │ [x] Do the dishes          │
│                 │                            │
│ > Home    (2/4) │ [x] Fold laundry           │
│                 │                            │
│          CLICK!-->[x] Replace battery in the │
│                 │     smoke alarm            │
│                 │                            │
│                 │ [ ] Change lights in kids  │
│                 │     bathroom               │
│                 │                            │
└─────────────────┴────────────────────────────┘
```

Because Remix will automatically reload the routes, the sidebar will quickly update and be correct. But for a moment, it's gonna feel a little funny.

This is where `useFetchers` comes in. Up in the sidebar, we can access all the inflight fetcher states from the checkboxes - even though it's not the component that created them.

The strategy has three steps:

1. Find the submissions for tasks in a specific project
2. Use the `fetcher.submission.formData` to immediately update the count
3. Use the normal task's state if it's not inflight

Here's some sample code:

```js
function ProjectTaskCount({ project }) {
  const fetchers = useFetchers();
  let completedTasks = 0;

  // 1) Find my task's submissions
  const myFetchers = new Map();
  for (const f of fetchers) {
    if (
      f.submission &&
      f.submission.action.startsWith(
        `/projects/${project.id}/task`
      )
    ) {
      const taskId = f.submission.formData.get("id");
      myFetchers.set(
        parseInt(taskId),
        f.submission.formData.get("complete") === "on"
      );
    }
  }

  for (const task of project.tasks) {
    // 2) use the optimistic version
    if (myFetchers.has(task.id)) {
      if (myFetchers.get(task.id)) {
        completedTasks++;
      }
    }
    // 3) use the normal version
    else if (task.complete) {
      completedTasks++;
    }
  }

  return (
    <small>
      {completedTasks}/{project.tasks.length}
    </small>
  );
}
```

### `useMatches`

Returns the current route matches on the page. This is useful for creating layout abstractions with your current routes.

```js
const matches = useMatches();
```

`matches` has the following shape:

```js
[
  { pathname, data, params, handle }, // root route
  { pathname, data, params, handle }, // layout route
  { pathname, data, params, handle } // child route
  // etc.
];
```

Remix knows all of your route matches and data at the top of the React element tree. That's how we can:

- add meta tags to the top of the document even though they are defined in nested routes lower in the tree
- add `<link>` tags to assets at the top of the document even though ...
- add `<script>` bundles for each route at the top of the document ...

Pairing route `handle` with `useMatches`, you can build your own, similar conventions to Remix's built-in `<Meta>`, `<Links>`, and `<Scripts>` components.

Let's consider building some breadcrumbs. If a route wants to participate in these breadcrumbs at the top of the root layout, it normally can't because it renders down low in the tree.

You can put whatever you want on a route `handle`. Here we'll use `breadcrumb`. It's not a Remix thing, it's whatever you want. Here it's added to a parent route:

1. Add the breadcrumb handle to the parent route

   ```tsx
   // routes/parent.tsx
   export const handle = {
     breadcrumb: () => <Link to="/parent">Some Route</Link>
   };
   ```

2. We can do the same for a child route

   ```tsx
   // routes/parent/child.tsx
   export const handle = {
     breadcrumb: () => (
       <Link to="/parent/child">Child Route</Link>
     )
   };
   ```

3. Now we can put it all together in our root route with `useMatches`.

   ```tsx [6, 21-32]
   // root.tsx
   import {
     Links,
     Scripts,
     useLoaderData,
     useMatches
   } from "remix";

   export default function Root() {
     const matches = useMatches();

     return (
       <html lang="en">
         <head>
           <meta charSet="utf-8" />
           <Links />
         </head>
         <body>
           <header>
             <ol>
               {matches
                 // skip routes that don't have a breadcrumb
                 .filter(
                   match =>
                     match.handle && match.handle.breadcrumb
                 )
                 // render breadcrumbs!
                 .map((match, index) => (
                   <li key={index}>
                     {match.handle.breadcrumb(match)}
                   </li>
                 ))}
             </ol>
           </header>

           <Outlet />
         </body>
       </html>
     );
   }
   ```

Notice that we're passing the `match` to breadcrumbs. We didn't use it, but we could have used `match.data` to use our route's data in the breadcrumb.

Another common use case is [enabling JavaScript for some routes and not others][disabling-javascript].

Once again, `useMatches` with `handle` is a great way for routes to participate in rendering abstractions at the top of element tree, above where the route is actually rendered.

### `useBeforeUnload`

This hook is just a helper around `window.onbeforeunload`.

When users click links to pages they haven't visited yet, Remix loads the code-split modules for that page. If you deploy in the middle of a user's session, and you or your host removes the old files from the server (many do 😭), then Remix's requests for those modules will fail. Remix recovers by automatically reloading the browser at the new URL. This should start over from the server with the latest version of your application. Most of the time this works out great, and user doesn't even know anything happened.

In this situation, you may need to save important application state on the page (to something like the browser's local storage), because the automatic page reload will lose any state you had.

Remix or not, this is a good practice. The user can change the url, accidentally close the browser window, etc.

```tsx [1,7-11]
import { useBeforeUnload } from "remix";

function SomeForm() {
  const [state, setState] = React.useState(null);

  // save it off before the automatic page reload
  useBeforeUnload(
    React.useCallback(() => {
      localStorage.stuff = state
    }, [state])
  );

  // read it in when they return
  React.useEffect(() => {
    if (state === null && localStorage.stuff != null) {
      setState(localStorage.stuff);
    }
  }, []);

  return (
    // ...
  );
}
```

## HTTP Helpers

### `json`

This is a shortcut for creating `application/json` responses. It assumes you are using `utf-8` encoding.

```ts [2,6]
import type { LoaderFunction } from "remix";
import { json } from "remix";

export const loader: LoaderFunction = () => {
  // So you can write this:
  return json({ any: "thing" });

  // Instead of this:
  return new Response(JSON.stringify({ any: "thing" }), {
    headers: {
      "Content-Type": "application/json; charset=utf-8"
    }
  });
};
```

You can also pass a status code and headers:

```ts [4-9]
export const loader: LoaderFunction = () => {
  return json(
    { not: "coffee" },
    {
      status: 418,
      headers: {
        "Cache-Control": "no-store"
      }
    }
  );
};
```

### `redirect`

This is shortcut for sending 30x responses.

```ts [2,8]
import type { ActionFunction } from "remix";
import { redirect } from "remix";

export const action: ActionFunction = async () => {
  const userSession = await getUserSessionOrWhatever();

  if (!userSession) {
    return redirect("/login");
  }

  return json({ ok: true });
};
```

By default it sends 302, but you can change it to whichever redirect status code you'd like:

```ts
redirect(path, 301);
redirect(path, 303);
```

You can also send a `ResponseInit` to set headers, like committing a session.

```ts
redirect(path, {
  headers: {
    "Set-Cookie": await commitSession(session)
  }
});

redirect(path, {
  status: 302,
  headers: {
    "Set-Cookie": await commitSession(session)
  }
});
```

Of course, you can do redirects without this helper if you'd rather build it up yourself:

```ts
// this is a shortcut...
return redirect("/else/where", 303);

// ...for this
return new Response("", {
  status: 303,
  headers: {
    Location: "/else/where"
  }
});
```

## Cookies

A [cookie](https://developer.mozilla.org/en-US/docs/Web/HTTP/Cookies) is a small piece of information that your server sends someone in a HTTP response that their browser will send back on subsequent requests. This technique is a fundamental building block of many interactive websites that adds state so you can build authentication (see [sessions][sessions]), shopping carts, user preferences, and many other features that require remembering who is "logged in".

Remix's `Cookie` interface provides a logical, reusable container for cookie metadata.

### Using cookies

While you may create these cookies manually, it is more common to use a [session storage][sessions].

In Remix, you will typically work with cookies in your `loader` and/or `action` functions (see <Link to="../mutations">mutations</Link>), since those are the places where you need to read and write data.

Let's say you have a banner on your e-commerce site that prompts users to check out the items you currently have on sale. The banner spans the top of your homepage, and includes a button on the side that allows the user to dismiss the banner so they don't see it for at least another week.

First, create a cookie:

```js filename=app/cookies.js
import { createCookie } from "remix";

export const userPrefs = createCookie("user-prefs", {
  maxAge: 604_800 // one week
});
```

Then, you can `import` the cookie and use it in your `loader` and/or `action`. The `loader` in this case just checks the value of the user preference so you can use it in your component for deciding whether to render the banner. When the button is clicked, the `<form>` calls the `action` on the server and reloads the page without the banner.

**Note:** We recommend (for now) that you create all the cookies your app needs in `app/cookies.js` and `import` them into your route modules. This allows the Remix compiler to correctly prune these imports out of the browser build where they are not needed. We hope to eventually remove this caveat.

```js filename=app/routes/index.js lines=[2,6,14,18]
import { useLoaderData, json, redirect } from "remix";
import { userPrefs } from "~/cookies";

export async function loader({ request }) {
  const cookieHeader = request.headers.get("Cookie");
  const cookie =
    (await userPrefs.parse(cookieHeader)) || {};
  return { showBanner: cookie.showBanner };
}

export async function action({ request }) {
  const cookieHeader = request.headers.get("Cookie");
  const cookie =
    (await userPrefs.parse(cookieHeader)) || {};
  const bodyParams = await request.formData();

  if (bodyParams.get("banner") === "hidden") {
    cookie.showBanner = false;
  }

  return redirect("/", {
    headers: {
      "Set-Cookie": await userPrefs.serialize(cookie)
    }
  });
}

export default function Home() {
  const { showBanner } = useLoaderData();

  return (
    <div>
      {showBanner && (
        <div>
          <Link to="/sale">Don't miss our sale!</Link>
          <Form method="post">
            <input
              type="hidden"
              name="bannerVisibility"
              value="hidden"
            />
            <button type="submit">Hide</button>
          </Form>
        </div>
      )}
      <h1>Welcome!</h1>
    </div>
  );
}
```

### Cookie attributes

Cookies have [several attributes](https://developer.mozilla.org/en-US/docs/Web/HTTP/Headers/Set-Cookie#attributes) that control when they expire, how they are accessed, and where they are sent. Any of these attributes may be specified either in `createCookie(name, options)`, or during `serialize()` when the `Set-Cookie` header is generated.

```js
const cookie = createCookie("user-prefs", {
  // These are defaults for this cookie.
  domain: "remix.run",
  path: "/",
  sameSite: "lax",
  httpOnly: true,
  secure: true,
  expires: new Date(Date.now() + 60),
  maxAge: 60
});

// You can either use the defaults:
cookie.serialize(userPrefs);

// Or override individual ones as needed:
cookie.serialize(userPrefs, { sameSite: "strict" });
```

Please read [more info about these attributes](https://developer.mozilla.org/en-US/docs/Web/HTTP/Headers/Set-Cookie#attributes) to get a better understanding of what they do.

### Signing cookies

It is possible to sign a cookie to automatically verify its contents when it is received. Since it's relatively easy to spoof HTTP headers, this is a good idea for any information that you do not want someone to be able to fake, like authentication information (see [sessions][sessions]).

To sign a cookie, provide one or more `secrets` when you first create the cookie:

```js
const cookie = createCookie("user-prefs", {
  secrets: ["s3cret1"]
});
```

Cookies that have one or more `secrets` will be stored and verified in a way that ensures the cookie's integrity.

Secrets may be rotated by adding new secrets to the front of the `secrets` array. Cookies that have been signed with old secrets will still be decoded successfully in `cookie.parse()`, and the newest secret (the first one in the array) will always be used to sign outgoing cookies created in `cookie.serialize()`.

```js
// app/cookies.js
const cookie = createCookie("user-prefs", {
  secrets: ["n3wsecr3t", "olds3cret"]
});

// in your route module...
export async function loader({ request }) {
  const oldCookie = request.headers.get("Cookie");
  // oldCookie may have been signed with "olds3cret", but still parses ok
  const value = await cookie.parse(oldCookie);

  new Response("...", {
    headers: {
      // Set-Cookie is signed with "n3wsecr3t"
      "Set-Cookie": await cookie.serialize(value)
    }
  });
}
```

### `createCookie`

Creates a logical container for managing a browser cookie from the server.

```ts
import { createCookie } from "remix";

const cookie = createCookie("cookie-name", {
  // all of these are optional defaults that can be overridden at runtime
  domain: "remix.run",
  expires: new Date(Date.now() + 60),
  httpOnly: true,
  maxAge: 60,
  path: "/",
  sameSite: "lax",
  secrets: ["s3cret1"],
  secure: true
});
```

To learn more about each attribute, please see the [MDN Set-Cookie docs](https://developer.mozilla.org/en-US/docs/Web/HTTP/Headers/Set-Cookie#attributes).

### `isCookie`

Returns `true` if an object is a Remix cookie container.

```ts
import { isCookie } from "remix";
const cookie = createCookie("user-prefs");
console.log(isCookie(cookie));
// true
```

### Cookie API

A cookie container is returned from `createCookie` and has handful of properties and methods.

```ts
const cookie = createCookie(name);
cookie.name;
cookie.parse();
// etc.
```

#### `cookie.name`

The name of the cookie, used in `Cookie` and `Set-Cookie` HTTP headers.

#### `cookie.parse()`

Extracts and returns the value of this cookie in a given `Cookie` header.

```js
const value = await cookie.parse(
  request.headers.get("Cookie")
);
```

#### `cookie.serialize()`

Serializes a value and combines it with this cookie's options to create a `Set-Cookie` header, suitable for use in an outgoing `Response`.

```js
new Response("...", {
  headers: {
    "Set-Cookie": await cookie.serialize({
      showBanner: true
    })
  }
});
```

#### `cookie.isSigned`

Will be `true` if the cookie uses any `secrets`, `false` otherwise.

```js
const cookie = createCookie("user-prefs");
console.log(cookie.isSigned); // false

cookie = createCookie("user-prefs", {
  secrets: ["soopersekrit"]
});
console.log(cookie.isSigned); // true
```

#### `cookie.expires`

The `Date` on which this cookie expires. Note that if a cookie has both `maxAge` and `expires`, this value will the date at the current time plus the `maxAge` value since `Max-Age` takes precedence over `Expires`.

```js
const cookie = createCookie("user-prefs", {
  expires: new Date("2021-01-01")
});

console.log(cookie.expires); // "2020-01-01T00:00:00.000Z"
```

## Sessions

Sessions are an important part of websites that allow the server to identify requests coming from the same person, especially when it comes to server-side form validation or when JavaScript is not on the page. Sessions are a fundamental building block of many sites that let users "log in", including social, e-commerce, business, and educational websites.

In Remix, sessions are managed on a per-route basis (rather than something like express middleware) in your `loader` and `action` methods using a "session storage" object (that implements the `SessionStorage` interface). Session storage understands how to parse and generate cookies, and how to store session data in a database or filesystem.

Remix comes with several pre-built session storage options for common scenarios, and one to create your own:

- `createCookieSessionStorage`
- `createMemorySessionStorage`
- `createFileSessionStorage` (node)
- `createCloudflareKVSessionStorage` (cloudflare-workers)
- custom storage with `createSessionStorage`

### Using Sessions

This is an example of a cookie session storage:

```js filename=app/sessions.js
// app/sessions.js
import { createCookieSessionStorage } from "remix";

const { getSession, commitSession, destroySession } =
  createCookieSessionStorage({
    // a Cookie from `createCookie` or the CookieOptions to create one
    cookie: {
      name: "__session",

      // all of these are optional
      domain: "remix.run",
      expires: new Date(Date.now() + 60),
      httpOnly: true,
      maxAge: 60,
      path: "/",
      sameSite: "lax",
      secrets: ["s3cret1"],
      secure: true
    }
  });

export { getSession, commitSession, destroySession };
```

We recommend setting up your session storage object in `app/sessions.js` so all routes that need to access session data can import from the same spot (also, see our [Route Module Constraints][constraints]).

The input/output to a session storage object are HTTP cookies. `getSession()` retrieves the current session from the incoming request's `Cookie` header, and `commitSession()`/`destroySession()` provide the `Set-Cookie` header for the outgoing response.

You'll use methods to get access to sessions in your `loader` and `action` functions.

A login form might look something like this:

```tsx filename=app/routes/login.js lines=2,5-7,9,14,18,24-26,37,42,47,52
import { json, redirect } from "remix";
import { getSession, commitSession } from "../sessions";

export async function loader({ request }) {
  const session = await getSession(
    request.headers.get("Cookie")
  );

  if (session.has("userId")) {
    // Redirect to the home page if they are already signed in.
    return redirect("/");
  }

  const data = { error: session.get("error") };

  return json(data, {
    headers: {
      "Set-Cookie": await commitSession(session)
    }
  });
}

export async function action({ request }) {
  const session = await getSession(
    request.headers.get("Cookie")
  );
  const form = await request.formData();
  const username = form.get("username");
  const password = form.get("password");

  const userId = await validateCredentials(
    username,
    password
  );

  if (userId == null) {
    session.flash("error", "Invalid username/password");

    // Redirect back to the login page with errors.
    return redirect("/login", {
      headers: {
        "Set-Cookie": await commitSession(session)
      }
    });
  }

  session.set("userId", userId);

  // Login succeeded, send them to the home page.
  return redirect("/", {
    headers: {
      "Set-Cookie": await commitSession(session)
    }
  });
}

export default function Login() {
  const { currentUser, error } = useLoaderData();

  return (
    <div>
      {error && <div className="error">{error}</div>}
      <form method="POST">
        <div>
          <p>Please sign in</p>
        </div>
        <label>
          Username: <input type="text" name="username" />
        </label>
        <label>
          Password:{" "}
          <input type="password" name="password" />
        </label>
      </form>
    </div>
  );
}
```

And then a logout form might look something like this:

```tsx
import { getSession, destroySession } from "../sessions";

export const action: ActionFunction = async ({
  request
}) => {
  const session = await getSession(
    request.headers.get("Cookie")
  );
  return redirect("/login", {
    headers: { "Set-Cookie": await destroySession(session) }
  });
};

export default function LogoutRoute() {
  return (
    <>
      <p>Are you sure you want to log out?</p>
      <Form method="post">
        <button>Logout</button>
      </Form>
      <Link to="/">Never mind</Link>
    </>
  );
}
```

<docs-warning>It's important that you logout (or perform any mutation for that matter) in an `action` and not a `loader`. Otherwise you open your users to [Cross-Site Request Forgery](https://developer.mozilla.org/en-US/docs/Glossary/CSRF) attacks. Also, Remix only re-calls `loaders` when `actions` are called.</docs-warning>

### Session Gotchas

Because of nested routes, multiple loaders can be called to construct a single page. When using `session.flash()` or `session.unset()`, you need to be sure no other loaders in the request are going to want to read that, otherwise you'll get race conditions. Typically if you're using flash, you'll want to have a single loader read it, if another loader wants a flash message, use a different key for that loader.

### `createSession`

TODO:

### `isSession`

Returns `true` if an object is a Remix session.

```js
import { isSession } from "remix";

let sessionData = { foo: "bar" };
let session = createSession(sessionData, "remix-session");
console.log(isSession(session));
// true
```

### `createSessionStorage`

Remix makes it easy to store sessions in your own database if needed. The `createSessionStorage()` API requires a `cookie` (or options for creating a cookie, see [cookies][cookies]) and a set of create, read, update, and delete (CRUD) methods for managing the session data. The cookie is used to persist the session ID.

The following example shows how you could do this using a generic database client:

```js
import { createSessionStorage } from "remix";

function createDatabaseSessionStorage({
  cookie,
  host,
  port
}) {
  // Configure your database client...
  const db = createDatabaseClient(host, port);

  return createSessionStorage({
    cookie,
    async createData(data, expires) {
      // `expires` is a Date after which the data should be considered
      // invalid. You could use it to invalidate the data somehow or
      // automatically purge this record from your database.
      const id = await db.insert(data);
      return id;
    },
    async readData(id) {
      return (await db.select(id)) || null;
    },
    async updateData(id, data, expires) {
      await db.update(id, data);
    },
    async deleteData(id) {
      await db.delete(id);
    }
  });
}
```

And then you can use it like this:

```js
const { getSession, commitSession, destroySession } =
  createDatabaseSessionStorage({
    host: "localhost",
    port: 1234,
    cookie: {
      name: "__session",
      sameSite: "lax"
    }
  });
```

The `expires` argument to `readData` and `updateData` is the same `Date` at which the cookie itself expires and is no longer valid. You can use this information to automatically purge the session record from your database to save on space, or to ensure that you do not otherwise return any data for old, expired cookies.

### `createCookieSessionStorage`

For purely cookie-based sessions (where the session data itself is stored in the session cookie with the browser, see [cookies][cookies]) you can use `createCookieSessionStorage()`.

The main advantage of cookie session storage is that you don't need any additional backend services or databases to use it. It can also be beneficial in some load balanced scenarios. However, cookie-based sessions may not exceed the browser's max allowed cookie length (typically 4kb).

The downside is that you have to `commitSession` in almost every loader and action. If your loader or action changes the session at all, it must be committed. That means if you `session.flash` in an action, and then `session.get` in another, you must commit it for that flashed message to go away. With other session storage strategies you only have to commit it when it's created (the browser cookie doesn't need to change because it doesn't store the session data, just the key to find it elsewhere).

```js
import { createCookieSessionStorage } from "remix";

const { getSession, commitSession, destroySession } =
  createCookieSessionStorage({
    // a Cookie from `createCookie` or the same CookieOptions to create one
    cookie: {
      name: "__session",
      secrets: ["r3m1xr0ck5"],
      sameSite: "lax"
    }
  });
```

### `createMemorySessionStorage`

This storage keeps all the cookie information in your server's memory.

<docs-error>This should only be used in development. Use one of the other methods in production.</docs-error>

```js
// app/sessions.js
import {
  createCookie,
  createFileSessionStorage
} from "remix";

// In this example the Cookie is created separately.
const sessionCookie = createCookie("__session", {
  secrets: ["r3m1xr0ck5"],
  sameSite: true
});

const { getSession, commitSession, destroySession } =
  createFileSessionStorage({
    // The root directory where you want to store the files.
    // Make sure it's writable!
    dir: "/app/sessions",
    cookie: sessionCookie
  });

export { getSession, commitSession, destroySession };
```

### `createFileSessionStorage` (node)

For file-backed sessions, use `createFileSessionStorage()`. File session storage requires a file system, but this should be readily available on most cloud providers that run express, maybe with some extra configuration.

The advantage of file-backed sessions is that only the session ID is stored in the cookie while the rest of the data is stored in a regular file on disk, ideal for sessions with more than 4kb of data.

<docs-info>If you are deploying to a serverless function, ensure you have access to a persistent file system. They usually don't have one without extra configuration.</docs-info>

```js
// app/sessions.js
import {
  createCookie,
  createFileSessionStorage
} from "remix";

// In this example the Cookie is created separately.
const sessionCookie = createCookie("__session", {
  secrets: ["r3m1xr0ck5"],
  sameSite: true
});

const { getSession, commitSession, destroySession } =
  createFileSessionStorage({
    // The root directory where you want to store the files.
    // Make sure it's writable!
    dir: "/app/sessions",
    cookie: sessionCookie
  });

export { getSession, commitSession, destroySession };
```

### `createCloudflareKVSessionStorage` (cloudflare-workers)

For [Cloudflare KV](https://developers.cloudflare.com/workers/learning/how-kv-works) backed sessions, use `createCloudflareKVSessionStorage()`.

The advantage of KV backed sessions is that only the session ID is stored in the cookie while the rest of the data is stored in a globally replicated, low-latency data store with exceptionally high read volumes with low-latency.

```js
// app/sessions.js
import {
  createCookie,
  createCloudflareKVSessionStorage
} from "remix";

// In this example the Cookie is created separately.
const sessionCookie = createCookie("__session", {
  secrets: ["r3m1xr0ck5"],
  sameSite: true
});

const { getSession, commitSession, destroySession } =
  createCloudflareKVSessionStorage({
    // The KV Namespace where you want to store sessions
    kv: YOUR_NAMESPACE,
    cookie: sessionCookie
  });

export { getSession, commitSession, destroySession };
```

### Session API

After retrieving a session with `getSession`, the session object returned has a handful of methods and properties:

```js
export async function action({ request }) {
  const session = await getSession(
    request.headers.get("Cookie")
  );
  session.get("foo");
  session.has("bar");
  // etc.
}
```

#### `session.has(key)`

Returns `true` if the session has a variable with the given `name`.

```js
session.has("userId");
```

#### `session.set(key, value)`

Sets a session value for use in subsequent requests:

```js
session.set("userId", "1234");
```

#### `session.flash(key, value)`

Sets a session value that will be unset the first time it is read. After that, it's gone. Most useful for "flash messages" and server-side form validation messages:

```js
import { getSession, commitSession } from "../sessions";

export async function action({ request, params }) {
  const session = await getSession(
    request.headers.get("Cookie")
  );
  const deletedProject = await archiveProject(
    params.projectId
  );

  session.flash(
    "globalMessage",
    `Project ${deletedProject.name} successfully archived`
  );

  return redirect("/dashboard", {
    headers: {
      "Set-Cookie": await commitSession(session)
    }
  });
}
```

Now we can read the message in a loader.

<docs-info>You must commit the session whenever you read a `flash`. This is different than you might be used to where some type of middleware automatically sets the cookie header for you.</docs-info>

```js
import React from "react";
import { Meta, Links, Scripts, Outlet, json } from "remix";

import { getSession, commitSession } from "./sessions";

export async function loader({ request }) {
  const session = await getSession(
    request.headers.get("Cookie")
  );
  const message = session.get("globalMessage") || null;

  return json(
    { message },
    {
      headers: {
        // only necessary with cookieSessionStorage
        "Set-Cookie": await commitSession(session)
      }
    }
  );
}

export default function App() {
  const { message } = useLoaderData();

  return (
    <html>
      <head>
        <Meta />
        <Links />
      </head>
      <body>
        {message && <div className="flash">{message}</div>}
        <Outlet />
        <Scripts />
      </body>
    </html>
  );
}
```

#### `session.get()`

Accesses a session value from a previous request:

```js
session.get("name");
```

#### `session.unset()`

Removes a value from the session.

```js
session.unset("name");
```

<docs-info>When using cookieSessionStorage, you must commit the session whenever you `unset`</docs-info>

```js
return json(data, {
  headers: {
    "Set-Cookie": await commitSession(session)
  }
});
```

## Types

```ts
import type {
  ActionFunction,
  LoaderFunction,
  MetaFunction,
  LinksFunction,
  ShouldReloadFunction
} from "remix";
```

[meta-links-scripts]: #meta-links-scripts
[form]: #form
[cookies]: #cookies
[sessions]: #sessions
[usefetcher]: #usefetcher
[usetransition]: #usetransition
[useactiondata]: #useactiondata
[useloaderdata]: #useloaderdata
[usesubmit]: #usesubmit
[constraints]: ../other-api/constraints
[action]: #form-action
[disabling-javascript]: ../guides/disabling-javascript<|MERGE_RESOLUTION|>--- conflicted
+++ resolved
@@ -334,11 +334,7 @@
 
 **When you should worry about this**
 
-<<<<<<< HEAD
-Usually your actions will either return validation issues or redirect, and then your data and your users are safe no matter how the form is submitted. But to go into further detail, if you're using:
-=======
 Usually your actions will either return validation issues or redirect, and then your data and your user's are safe no matter how the form is submitted. But to go into further detail, if you're using:
->>>>>>> 18ddc7d0
 
 - `<form>`
 - `<Form reloadDocument>`
