--- conflicted
+++ resolved
@@ -562,20 +562,11 @@
 function SubmitButton() {
   const transition = useTransition();
 
-<<<<<<< HEAD
   const text = transition.state === "submitting"
     ? "Saving..."
     : transition.state === "loading"
     ? "Saved!"
     : "Go"
-=======
-  const text =
-    transition.state === "submitting"
-      ? "Saving..."
-      : transition.state === "loading"
-      ? "Saved!"
-      : "Go";
->>>>>>> 8b3fc2ec
 
   return <button type="submit">{text}</button>;
 }
