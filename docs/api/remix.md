--- conflicted
+++ resolved
@@ -66,11 +66,7 @@
 ```
 
 - **"none"** - Default behavior. This will prevent any prefetching from happening. This is recommended when linking to pages that require a user session that the browser won't be able to prefetch anyway.
-<<<<<<< HEAD
-- **"intent"** - Recommended if you want to prefetch. Fetches when Remix thinks the user intends to visit the link. Right now the behavior is simple: if they hover or focus the link it will prefetch the resources. In the future we hope to make this event smarter. Links with large click areas/padding get a bit of a head start.
-=======
 - **"intent"** - Recommended if you want to prefetch. Fetches when Remix thinks the user intends to visit the link. Right now the behavior is simple: if they hover or focus the link it will prefetch the resources. In the future we hope to make this even smarter. Links with large click areas/padding get a bit of a head start.
->>>>>>> 3724842e
 - **"render"** - Fetches when the link is rendered.
 
 <docs-error>You may need to use the <code>:last-of-type</code> selector instead of <code>:last-child</code> when styling child elements inside of your links</docs-error>
@@ -1357,12 +1353,8 @@
 
 export async function loader({ request }) {
   const cookieHeader = request.headers.get("Cookie");
-<<<<<<< HEAD
-  const cookie = (await userPrefs.parse(cookieHeader)) || {};
-=======
   const cookie =
     (await userPrefs.parse(cookieHeader)) || {};
->>>>>>> 3724842e
   return { showBanner: cookie.showBanner };
 }
 
@@ -1692,7 +1684,6 @@
           Password:{" "}
           <input type="password" name="password" />
         </label>
-        <button>Login</button>
       </form>
     </div>
   );
@@ -1745,7 +1736,7 @@
 ```js
 import { isSession } from "remix";
 
-let sessionData = {foo: "bar"}
+let sessionData = { foo: "bar" };
 let session = createSession(sessionData, "remix-session");
 console.log(isSession(session));
 // true
