---
title: Remix Package
order: 2
---

# Remix Package

This package provides all the components, hooks, and [Web Fetch API](https://developer.mozilla.org/en-US/docs/Web/API/Fetch_API) objects and helpers.

## Components and Hooks

### `<Meta>`, `<Links>`, `<Scripts>`

These components are to be used once inside of your root route (`root.tsx`). They include everything Remix figured out or built in order for your page to render properly.

```tsx [2,10,11,15]
import React from "react";
import { Meta, Links, Scripts, Outlet } from "remix";

export default function App() {
  return (
    <html lang="en">
      <head>
        <meta charSet="utf-8" />
        <Meta />
        <Links />
      </head>
      <body>
        <Outlet />
        <Scripts />
      </body>
    </html>
  );
}
```

You can pass extra props to `<Scripts/>` like `<Scripts crossOrigin>` for hosting your static assets on a different server than your app, or `<Script nonce={nonce}/>` for certain content security policies.

### `<Link>`

This component renders an anchor tag and is the primary way the user will navigate around your website. Anywhere you would have used `<a href="...">` you should now use `<Link to="..."/>` to get all the performance benefits of client-side routing in Remix.

It wraps React Router's Link with some extra behavior around resource prefetching.

```tsx
import { Link } from "remix";

export default function GlobalNav() {
  return (
    <nav>
      <Link to="/dashboard">Dashboard</Link>{" "}
      <Link to="/account">Account</Link>{" "}
      <Link to="/support">Dashboard</Link>
    </nav>
  );
}
```

In our effort to remove all loading states from your UI, `Link` can automatically prefetch all the resources the next page needs: JavaScript modules, stylesheets, and data. This prop controls if and when that happens.

```tsx
<Link /> // defaults to "none"
<Link prefetch="none" />
<Link prefetch="intent" />
<Link prefetch="render" />
```

- **"none"** - Default behavior. This will prevent any prefetching from happening. This is recommended when linking to pages that require a user session that the browser won't be able to prefetch anyway.
- **"intent"** - Recommended if you want to prefetch. Fetches when Remix thinks the user intends to visit the link. Right now the behavior is simple: if they hover or focus the link it will prefetch the resources. In the future we hope to make this even smarter. Links with large click areas/padding get a bit of a head start.
- **"render"** - Fetches when the link is rendered.

<docs-error>You may need to use the <code>:last-of-type</code> selector instead of <code>:last-child</code> when styling child elements inside of your links</docs-error>

Remix uses the browser's cache for prefetching with HTML `<link rel="prefetch"/>` tags, which provides a lot subtle benefits (like respecting HTTP cache headers, doing the work in browser idle time, using a different thread than your app, etc.) but the implementation might mess with your CSS since the link tags are rendered inside of your anchor tag. This means `a *:last-child {}` style selectors won't work. You'll need to change them to `a *:last-of-type {}` and you should be good. We will eventually get rid of this limitation.

### `<NavLink>`

A `<NavLink>` is a special kind of `<Link>` that knows whether or not it is "active". This is useful when building a navigation menu, such as a breadcrumb or a set of tabs where you'd like to show which of them is currently selected. It also provides useful context for assistive technology like screen readers.

### `<Form>`

The `<Form>` component is a declarative way to perform data mutations: creating, updating, and deleting data. While it might be a mind shift to think about these tasks as "navigation", it's how the web has handled mutations since before JavaScript was created!

```js
import { Form } from "remix";

function NewEvent() {
  return (
    <Form method="post" action="/events">
      <input type="text" name="title" />
      <input type="text" name="description" />
    </Form>
  );
}
```

- Whether JavaScript is on the page or not, your data interactions created with `<Form>` and `action` will work.
- After a `<Form>` submission, all of the loaders on the page will be reloaded. This ensures that any updates to your data are reflected in the UI.
- `<Form>` automatically serializes your form's values (identically to the browser when not using JavaScript)
- You can build "optimistic UI" and pending indicators with [`useTransition`][usetransition]

#### `<Form action>`

Most of the time you can omit this prop. Forms without an action prop (`<Form method="post">`) will automatically post to the same route within which they are rendered. This makes collocating your component, your data reads, and your data writes a snap.

If you need to post to a different route, then add an action prop:

```js
<Form action="/projects/new" method="post" />
```

When a POST is made to a URL, multiple routes in your route hierarchy will match the URL. Unlike a GET to loaders, where all of them are called to build the UI, _only one action is called_. The route called will be the deepest matching route, unless the deepest matching route is an "index route". In this case, it will post to the parent route of the index route (because they share the same URL).

If you want to post to an index route use `?index` in the action: `<Form action="/accounts?index" method="post" />`

| action url        | route action               |
| ----------------- | -------------------------- |
| `/accounts?index` | `routes/accounts/index.js` |
| `/accounts`       | `routes/accounts.js`       |

#### `<Form method>`

This determines the [HTTP verb](https://developer.mozilla.org/en-US/docs/Web/HTTP/Methods) to be used: get, post, put, patch, delete. The default is "get".

```js
<Form method="post" />
```

Native `<form>` only supports get and post, so if you want your form to work with JavaScript on or off the page you'll need to stick with those two.

Without JavaScript, Remix will turn non-get requests into "post", but you'll still need to instruct your server with a hidden input like `<input type="hidden" name="_method" value="delete" />`. If you always include JavaScript, you don't need to worry about this.

<docs-info>We generally recommend sticking with "get" and "post" because the other verbs are not supported by HTML</docs-info>

#### `<Form encType>`

Defaults to `application/x-www-urlencoded`, which is also the only supported value right now.

#### `<Form replace>`

```tsx
<Form replace />
```

Instructs the form to replace the current entry in the history stack, instead of pushing the new entry. If you expect a form to be submitted multiple times you may not want the user to have to click "back" for every submission to get to the previous page.

<docs-warning>This has no effect without JavaScript on the page.</docs-warning>

#### `<Form reloadDocument>`

If true, it will submit the form with the browser instead of JavaScript, even if JavaScript is on the page.

```tsx
<Form reloadDocument />
```

<docs-info>This is recommended over <code>&lt;form></code></docs-info>

When the `action` prop is omitted, `<Form>` and `<form>` will sometimes call different actions depending on what the current URL is.

- `<form>` uses the current URL as the default which can lead to surprising results: forms inside parent routes will post to the child action if you're at the child's URL and the parents action when you're at the parent's URL. This means as the user navigates, the form's behavior changes.
- `<Form>` will always post to the route's action, independent of the URL. A form in a parent route will always post to the parent, even if you're at the child's URL.

See also:

- [`useTransition`][usetransition]
- [`useActionData`][useactiondata]
- [`useSubmit`][usesubmit]

### `<ScrollRestoration>`

This component will emulate the browser's scroll restoration on location changes. Hopefully you never notice this component at all!

It must be the last element on the page, right before the `<Scripts/>` tag:

```tsx [4,5]
<html>
  <body>
    {/* ... */}
    <ScrollRestoration />
    <Scripts />
  </body>
</html>
```

In order to avoid (usually) the client-side routing "scroll flash" on refresh or clicking back into the app from a different domain, this component attempts to restore scroll _before React hydration_. If you render the script anywhere other than the bottom of the document the window will not be tall enough to restore to the correct position.

### `useLoaderData`

This hook returns the JSON parsed data from your route loader function.

```tsx [2,9]
import React from "react";
import { useLoaderData } from "remix";

export function loader() {
  return fakeDb.invoices.findAll();
}

export default function Invoices() {
  const invoices = useLoaderData();
  // ...
}
```

### `useActionData`

This hook returns the JSON parsed data from your route action. It returns `undefined` if there hasn't been a submission at the current location yet.

```tsx [2,11,20]
import React from "react";
import { useActionData, Form } from "remix";

export async function action({ request }) {
  const body = await request.formData();
  const name = body.get("visitorsName");
  return { message: `Hello, ${name}` };
}

export default function Invoices() {
  const data = useActionData();
  return (
    <Form method="post">
      <p>
        <label>
          What is your name?
          <input type="text" name="visitorsName" />
        </label>
      </p>
      <p>{data ? data.message : "Waiting..."}</p>
    </Form>
  );
}
```

The most common use-case for this hook is form validation errors. If the form isn't right, you can simply return the errors and let the user try again (instead of pushing all the errors into sessions and back out of the loader).

```tsx [19, 28, 36, 40-42]
import { redirect, json, Form, useActionData } from "remix";

export async function action({ request }) {
  const form = await request.formData();
  const email = form.get("email");
  const password = form.get("password");
  const errors = {};

  // validate the fields
  if (typeof email !== "string" || !email.includes("@")) {
    errors.email =
      "That doesn't look like an email address";
  }

  if (typeof password !== "string" || password.length < 6) {
    errors.password = "Password must be > 6 characters";
  }

  // return data if we have errors
  if (Object.keys(errors).length) {
    return json(errors, { status: 422 });
  }

  // otherwise create the user and redirect
  await createUser(body);
  return redirect("/dashboard");
}

export default function Signup() {
  const errors = useActionData();

  return (
    <>
      <h1>Signup</h1>
      <Form method="post">
        <p>
          <input type="text" name="email" />
          {errors?.email && <span>{errors.email}</span>}
        </p>
        <p>
          <input type="text" name="password" />
          {errors?.password && (
            <span>{errors.password}</span>
          )}
        </p>
        <p>
          <button type="submit">Sign up</button>
        </p>
      </Form>
    </>
  );
}
```

#### Notes about resubmissions

When using `<Form>` (instead of `<form>` or `<Form reloadDocument>`), Remix _does not_ follow the browser's behavior of resubmitting forms when the user clicks back, forward, or refreshes into the location.

<docs-info>Remix client-side navigation does not resubmit forms on pop events like browsers.</docs-info>

Form submissions are navigation events in browsers (and Remix), which means users can click the back button into a location that had a form submission _and the browser will resubmit the form_. You usually don't ever want this to happen.

For example, consider this user flow:

1. The user lands at `/buy`
2. They submit a form to `/checkout`
3. They click a link to `/order/123`

The history stack looks like this, where "\*" is the current entry:

```
GET /buy > POST /checkout > *GET /order/123
```

Now consider the user clicks the back button 😨

```
GET /buy - *POST /checkout < GET /order/123
```

The browser will repost the same information and likely charge their credit card again. You usually don't want this.

The decades-old best practice is to redirect in the POST request. This way the location disappears from the browser's history stack and the user can't "back into it" anymore.

```
GET /buy > POST /checkout, Redirect > GET /order/123
```

This results in a history stack that looks like this:

```
GET /buy - *GET /order/123
```

Now the user can click back without resubmitting the form.

**When you should worry about this**

Usually your actions will either return validation issues or redirect, and then your data and your user's are safe no matter how the form is submitted. But to go into further detail, if you're using:

- `<form>`
- `<Form reloadDocument>`
- You're not rendering `<Scripts/>`
- The user has JavaScript disabled

The browser will resubmit the form in these situations unless you redirect from the action. If these are cases you want to support, we recommend you follow the age-old best practice of redirecting from actions.

If you're using `<Form>` and don't care to support the cases above, you don't need to redirect from your actions. However, if you don't redirect from an action, make sure reposting the same information isn't dangerous to your data or your visitors because you can't control if they have JavaScript enabled or not.

<docs-info>In general, if the form validation fails, return data from the action and render it in the component. But, once you actually change data (in your database, or otherwise), you should redirect.</docs-info>

See also:

- [`action`][action]
- [`useTransition`][usetransition]

### `useFormAction`

Resolves the value of a `<form action>` attribute using React Router's relative paths. This can be useful when computing the correct action for a `<button formAction>`, for example, when a `<button>` changes the action of its `<form>`.

```tsx
<button
  formAction={useFormAction("destroy")}
  formMethod="DELETE"
>
  Delete
</button>
```

(Yes, HTML buttons can change the action of their form!)

### `useSubmit`

Returns the function that may be used to submit a `<form>` (or some raw `FormData`) to the server using the same process that `<Form>` uses internally `onSubmit`. If you're familiar with React Router's `useNavigate`, you can think about this as the same thing but for `<Form>` instead of `<Link>`.

This is useful whenever you need to programmatically submit a form. For example, you may wish to save a user preferences form whenever any field changes.

```tsx filename=app/routes/prefs.tsx lines=[1,13,17]
import { useSubmit, useTransition } from "remix";

export async function loader() {
  await getUserPreferences();
}

export async function action({ request }) {
  await updatePreferences(await request.formData());
  return redirect("/prefs");
}

function UserPreferences() {
  const submit = useSubmit();
  const transition = useTransition();

  function handleChange(event) {
    submit(event.currentTarget, { replace: true });
  }

  return (
    <Form method="post" onChange={handleChange}>
      <label>
        <input type="checkbox" name="darkMode" value="on" />{" "}
        Dark Mode
      </label>
      {transition.state === "submitting" && (
        <p>Saving...</p>
      )}
    </Form>
  );
}
```

This can also be useful if you'd like to automatically sign someone out of your website after a period of inactivity. In this case, we've defined inactivity as the user hasn't navigated to any other pages after 5 minutes.

```tsx [1,10,15]
import { useSubmit, useTransition } from "remix";
import { useEffect } from "react";

function AdminPage() {
  useSessionTimeout();
  return <div>{/* ... */}</div>;
}

function useSessionTimeout() {
  const submit = useSubmit();
  const transition = useTransition();

  useEffect(() => {
    const timer = setTimeout(() => {
      submit(null, { method: "post", action: "/logout" });
    }, 5 * 60_000);
    return () => clearTimeout(timer);
  }, [transition]);
}
```

### `useTransition`

This hook tells you everything you need to know about a page transition to build pending navigation indicators and optimistic UI on data mutations. Things like:

- Global loading spinners
- Spinners on clicked links
- Disabling forms while the mutation is happening
- Adding spinners to submit buttons
- Optimistically showing a new record while it's being created on the server
- Optimistically showing the new state of a record while it's being updated

```js
import { useTransition } from "remix";

function SomeComponent() {
  const transition = useTransition();
  transition.state;
  transition.type;
  transition.submission;
  transition.location;
}
```

#### `transition.state`

You can know the state of the transition with `transition.state`. It will be one of:

- **idle** - There is no transition pending.
- **submitting** - A form has been submitted. If GET, then the route loader is being called. If POST, PUT, PATCH, DELETE, then the route action is being called.
- **loading** - The loaders for the next routes are being called to render the next page.

Normal navigation's transition as follows:

```
idle → loading → idle
```

GET form submissions transition as follows:

```
idle → submitting → idle
```

Form submissions with POST, PUT, PATCH, or DELETE transition as follows:

```
idle → submitting → loading → idle
```

```tsx
function SubmitButton() {
  const transition = useTransition();

  const text =
    : transition.state === "submitting"
    ? "Saving..."
    : transition.state === "loading"
    ? "Saved!"
    : "Go"

  return <button type="submit">{text}</button>;
}
```

#### `transition.type`

Most pending UI only cares about `transition.state`, but the transition can tell you even more information on `transition.type`.

Remix calls your route loaders at various times, like on normal link clicks or after a form submission completes. If you'd like to build pending indication that is more granular than "loading" and "submitting", use the `transition.type`.

Depending on the transition state, the types can be the following:

- `state === "idle"`

  - **idle** - The type is always idle when there's not a pending navigation.

- `state === "submitting"`

  - **actionSubmission** - A form has been submitted with POST, PUT, PATCH, or DELETE, and the action is being called
  - **loaderSubmission** - A form has been submitted with GET and the loader is being called

- `state === "loading"`

  - **loaderSubmissionRedirect** - A "loaderSubmission" was redirected by the loader and the next routes are being loaded
  - **actionRedirect** - An "actionSubmission" was redirected by the action and the next routes are being loaded
  - **actionReload** - The action from an "actionSubmission" returned data and the loaders on the page are being reloaded
  - **fetchActionRedirect** - An action [fetcher][usefetcher] redirected and the next routes are being loaded
  - **redirect** - A loader from a normal navigation (or redirect) redirected to a new location and the new routes are being loaded
  - **load** - A normal load from a normal navigation

```tsx
function SubmitButton() {
  const transition = useTransition();

  const loadTexts = {
    actionRedirect: "Data saved, redirecting...",
    actionReload: "Data saved, reloading fresh data..."
  };

  const text =
    transition.state === "submitting"
      ? "Saving..."
      : transition.state === "loading"
      ? loadTexts[transition.type] || "Loading..."
      : "Go";

  return <button type="submit"></button>;
}
```

#### `transition.submission`

Any transition that started from a `<Form>` or `useSubmit` will have your form's submission attached to it. This is primarily useful to build "Optimistic UI" with the `submission.formData` [`FormData`](https://developer.mozilla.org/en-US/docs/Web/API/FormData) object.

TODO: Example

#### `transition.location`

This tells you what the next location is going to be. It's most useful when matching against the next URL for custom links and hooks.

For example, this `Link` knows when its page is loading and about to become active:

```tsx [7-9]
import { useResolvedPath } from "react-router-dom";
import { Link } from "remix";

function PendingLink({ to, children }) {
  const transition = useTransition();
  const path = useResolvedPath(to);

  const isPending =
    transition.state === "loading" &&
    transition.location.pathname === path.pathname;

  return (
    <Link
      data-pending={isPending ? "true" : null}
      to={to}
      children={children}
    />
  );
}
```

Note that this link will not appear "pending" if a form is being submitted to the URL the link points to, because we only do this for "loading" states. The form will contain the pending UI for when the state is "submitting", once the action is complete, then the link will go pending.

### `useFetcher`

<docs-error>This hook is for advanced cases that most features of your app don't need. It does not work with server rendering, usually requires JavaScript in the browser, and requires you to deal with pending states.</docs-error>

It is common for Remix newcomers to see this hook and think it is the primary way to interact with the server for data loading and updates, but it is not! Remix was specifically designed to avoid this type of interaction with the server and has better ways of handling typical data loading and updating workflows, you probably want one of these:

- [`useLoaderData`][useloaderdata]
- [`Form`][form]
- [`useActionData`][useactiondata]
- [`useTransition`][usetransition]

This hook will call loaders and actions without navigating. It's similar to `useFetch()` wrappers found in many React apps but with extra behavior specific to Remix (like capturing data updates automatically across the whole page).

```tsx
import { useFetcher } from "remix";

function SomeComponent() {
  const fetcher = useFetcher();

  // trigger the fetch with these
  <fetcher.Form {..formOptions} />;
  fetcher.submit(data, options);
  fetcher.load(href);

  // build UI with these
  fetcher.state;
  fetcher.type;
  fetcher.submission;
  fetcher.data;
}
```

In HTML/HTTP, data mutations and loads are modeled with navigation: `<a href>` and `<form action>` both cause a navigation in the browser. The remix equivalents are `<Link>` and `<Form>`.

In Remix, when the user submits a `<Form>` the action is called and then the loaders for the routes on the page are called again to get fresh data.

But sometimes you want to call an action to update data (and get the routes to reload) but you don't want the URL to change. Many interactions with the server aren't navigation events. This hook lets you plug your UI into your actions and loaders without navigating.

Notes about how it works:

- Automatically handles cancellation of the fetch at the browser level
- When submitting with POST, PUT, PATCH, DELETE, the action is called first
  - After the action completes, the loaders on the page are reloaded to capture any mutations that may have happened, automatically keeping your UI in sync with your server state
- When multiple fetchers are inflight at once, it will
  - commit the freshest available data as they each land
<<<<<<< HEAD
  - ensure no stale loads overwrite fresher data, no matter which order the responses return
=======
  - ensure no stale loads override fresher data, no matter which order the responses return
>>>>>>> f53262aa
- Handles uncaught errors by rendering the nearest `ErrorBoundary` (just like a normal navigation from `<Link>` or `<Form>`)
- Will redirect the app if your action/loader being called returns a redirect (just like a normal navigation from `<Link>` or `<Form>`)

#### `fetcher.state`

<<<<<<< HEAD
You can know the state of the fetcher with `fetcher.state`, it will be one of:

- **idle** - nothing is being fetched
- **submitting** - A form has been submitted. If the method is GET then the route loader is being called, if POST, PUT, PATCH, or DELETE then the route action is being called.
=======
You can know the state of the fetcher with `fetcher.state`. It will be one of:

- **idle** - nothing is being fetched.
- **submitting** - A form has been submitted. If the method is GET, then the route loader is being called. If POST, PUT, PATCH, or DELETE, then the route action is being called.
>>>>>>> f53262aa
- **loading** - The loaders for the routes are being reloaded after an action submission

.

#### `fetcher.type`

This is the type of state the fetcher is in. It's like `fetcher.state`, but more granular. Depending on the fetcher's state, the types can be the following:

- `state === "idle"`

  - **init** - The fetcher isn't doing anything currently and hasn't done anything yet.
  - **done** - The fetcher isn't doing anything currently, but it has completed a fetch and you can safely read the `fetcher.data`.

- `state === "submitting"`

  - **actionSubmission** - A form has been submitted with POST, PUT, PATCH, or DELETE, and the action is being called.
  - **loaderSubmission** - A form has been submitted with GET and the loader is being called.

- `state === "loading"`

  - **actionReload** - The action from an "actionSubmission" returned data and the loaders on the page are being reloaded.
  - **load** - A route's loader is being called without a submission (`fetcher.load()`).

#### `fetcher.submission`

When using `<fetcher.Form>` or `fetcher.submit()`, the form submission is available to build optimistic UI.

It is not available when the fetcher state is "idle" or "loading".

#### `fetcher.data`

When using `<fetcher.Form>` or `fetcher.submit()`, the action or loader's response is stored here.

In the case of action submissions, the data is available even before the routes on the page are reloaded.

It is not available when the fetcher state is "submitting". If you need it around when the same form is resubmit, you'll need to persist it to your own React state.

#### `fetcher.Form`

Just like `<Form>` except it doesn't cause a navigation. (You'll get over the dot in JSX, don't worry.)

```tsx
function SomeComp() {
  const fetcher = useFetcher();
  return (
    <fetcher.Form method="post" action="/some/route">
      <input type="text" />
    </fetcher.Form>
  );
}
```

#### `fetcher.submit()`

Just like `useSubmit` except it doesn't cause a navigation.

```tsx
const fetcher = useFetcher();
fetcher.submit({ some: "values" }, { method: "post" });
```

#### `fetcher.load()`

Loads data from a route loader.

```tsx
const fetcher = useFetcher();
fetcher.load("/some/route");
fetcher.data; // the data from the loader
```

#### Examples

**Newsletter Signup Form**

Perhaps you have a persistent newsletter signup at the bottom of every page on your site. This is not a navigation event, so useFetcher is perfect for the job:

```tsx
// routes/newsletter/subscribe.js
export async function action({ request }) {
  const email = (await request.formData()).get("email");
  try {
    await subscribe(email);
    return json({ ok: true });
  } catch (error) {
    return json({ error: error.message });
  }
}
```

```tsx
// NewsletterSignup.js
function NewsletterSignup() {
  const newsletter = useFetcher();
  const ref = useRef();

  useEffect(() => {
    if (newsletter.type === "done" && newsletter.data.ok) {
      ref.current.reset();
    }
  }, [newsletter]);

  return (
    <newsletter.Form
      ref={ref}
      method="post"
      action="/newsletter/subscribe"
    >
      <p>
        <input type="text" name="email" />{" "}
        <button
          type="submit"
          disabled={newsletter.state === "submitting"}
        >
          Subscribe
        </button>
      </p>

      {newsletter.type === "done" &&
        (newsletter.data.ok ? (
          <p>Thanks for subscribing!</p>
        ) : newsletter.data.error ? (
          <p data-error>{newsletter.data.error}</p>
        ) : null)}
    </newsletter.Form>
  );
}
```

<docs-info>You can still provide a no-JavaScript experience</docs-info>

Because `useFetcher` doesn't cause a navigation, it won't automatically work if there is no JavaScript on the page like a normal Remix `<Form>` will because the browser will still navigate to the form's action.

If you want to support a no JavaScript experience, just export a component from the route with the action.

```tsx
// routes/newsletter/subscribe.js
export function action({ request }) {
  // just like before
}

export default function NewsletterSignupRoute() {
  const data = useActionData();
  return (
    <Form method="post" action="/newsletter/subscribe">
      <p>
        <input type="text" name="email" />{" "}
        <button type="submit">Subscribe</button>
      </p>

      {newsletter.data.ok ? (
        <p>Thanks for subscribing!</p>
      ) : newsletter.data.error ? (
        <p data-error>{newsletter.data.error}</p>
      ) : null}
    </Form>
  );
}
```

- When JS is on the page, the user will subscribe to the newsletter and the page won't change, they'll just get a solid, dynamic experience
- When JS is not on the page, they'll be transitioned to the signup page by the browser.

You could even refactor the component to take props from the hooks and reuse it:

```tsx
// NewsletterSignup.js
import { Form, useFetcher } from "remix";

// used in the footer
export function NewsletterSignup() {
  const newsletter = useFetcher();
  return (
    <NewsletterForm
      Form={newsletter.Form}
      data={newsletter.data}
      state={newsletter.state}
      type={newsletter.type}
    />
  );
}

// used here and in the route
export function NewsletterForm({
  Form,
  data,
  state,
  type
}) {
  // refactor a bit in here, just read from props instead of useFetcher
}
```

And now you could reuse the same form, but it gets data from a different hook for the no-js experience:

```tsx
// routes/newsletter/subscribe.js
import { NewsletterForm } from "~/NewsletterSignup";
import { Form } from "remix";

export default function NewsletterSignupRoute() {
  const data = useActionData();
  return (
    <NewsletterForm
      Form={Form}
      data={data}
      state="idle"
      type="done"
    />
  );
}
```

**Mark Article as Read**

Imagine you want to mark an article has been read by the current user after they've been on the page for a while and scrolled to the bottom, you could make a hook that looks something like this:

```tsx
function useMarkAsRead({ articleId, userId }) {
  const marker = useFetcher();

  useSpentSomeTimeHereAndScrolledToTheBottom(() => {
    marker.submit(
      { userId },
      {
        method: "POST",
        action: "/article/${articleID}/mark-as-read"
      }
    );
  });
}
```

**User Avatar Details Popup**

Anytime you show the user avatar, you could put a hover effect that fetches data from a loader and displays it in a popup.

```tsx
// routes/user/$id/details.js
export function loader({ params }) {
  return fakeDb.user.find({ where: { id: params.id } });
}
```

```tsx
// UserAvatar.js
function UserAvatar({ partialUser }) {
  const userDetails = useFetcher();
  const [showDetails, setShowDetails] = useState(false);

  useEffect(() => {
    if (showDetails && userDetails.type === "init") {
      userDetails.load(`/users/${user.id}/details`);
    }
  }, [showDetails]);

  return (
    <div
      onMouseEnter={() => setShowDetails(true)}
      onMouseLeave={() => setShowDetails(false)}
    >
      <img src={partialUser.profileImageUrl} />
      {showDetails &&
        (userDetails.type === "done" ? (
          <UserPopup user={userDetails.data} />
        ) : (
          <UserPopupLoading />
        ))}
    </div>
  );
}
```

**Async Reach UI Combobox**

If the user needs to select a city, you could have a loader that returns a list of cities based on a query and plug it into a Reach UI combobox:

```tsx
// routes/city-search.tsx
export function loader({ request }) {
  const url = new URL(request.url);
  return searchCities(url.searchParams.get("city-query"));
}
```

```tsx
function CitySearchCombobox() {
  const cities = useFetcher();

  return (
    <cities.Form method="get" action="/city-search">
      <Combobox aria-label="Cities">
        <div>
          <ComboboxInput
            name="city-query"
            onChange={event =>
              cities.submit(event.target.form)
            }
          />
          {cities.state === "submitting" && <Spinner />}
        </div>

        {cities.data && (
          <ComboboxPopover className="shadow-popup">
            {cities.data.error ? (
              <p>Failed to load cities :(</p>
            ) : cities.data.length ? (
              <ComboboxList>
                {cities.data.map(city => (
                  <ComboboxOption
                    key={city.id}
                    value={city.name}
                  />
                ))}
              </ComboboxList>
            ) : (
              <span>No results found</span>
            )}
          </ComboboxPopover>
        )}
      </Combobox>
    </cities.Form>
  );
}
```

### `useFetchers`

Returns an array of all inflight fetchers.

This is useful for components throughout the app that didn't create the fetchers but want to use their submissions to participate in optimistic UI.

For example, imagine a UI where the sidebar lists projects, and the main view displays a list of checkboxes for the current project. The sidebar could display the number of completed and total tasks for each project.

```
┌─────────────────┬────────────────────────────┐
│                 │                            │
│   Soccer  (8/9) │ [x] Do the dishes          │
│                 │                            │
│ > Home    (2/4) │ [x] Fold laundry           │
│                 │                            │
│                 │ [ ] Replace battery in the │
│                 │     smoke alarm            │
│                 │                            │
│                 │ [ ] Change lights in kids  │
│                 │     bathroom               │
│                 │                            │
└─────────────────┴────────────────────────────┘
```

When the user clicks a checkbox, the submission goes to the action to change the state of the task. Instead of creating a "loading state" we want to create an "optimistic UI" that will **immediately** update the checkbox to appear checked even though the server hasn't processed it yet. In the checkbox component, we can use `fetcher.submission`:

```tsx
function Task({ task }) {
  const toggle = useFetcher();
  const checked = toggle.submission
    ? // use the optimistic version
      Boolean(toggle.submission.formData.get("complete"))
    : // use the normal version
      task.complete;

  const { projectId, id } = task;
  return (
    <toggle.Form
      method="put"
      action={`/project/${projectId}/tasks/${id}`}
    >
      <label>
        <input
          type="checkbox"
          checked={checked}
          onChange={e => toggle.submit(e.target.form)}
        />
      </label>
    </toggle.Form>
  );
}
```

This awesome for the checkbox, but the sidebar will say 2/4 while the checkboxes show 3/4 when the user clicks on of them!

```
┌─────────────────┬────────────────────────────┐
│                 │                            │
│   Soccer  (8/9) │ [x] Do the dishes          │
│                 │                            │
│ > Home    (2/4) │ [x] Fold laundry           │
│                 │                            │
│          CLICK!-->[x] Replace battery in the │
│                 │     smoke alarm            │
│                 │                            │
│                 │ [ ] Change lights in kids  │
│                 │     bathroom               │
│                 │                            │
└─────────────────┴────────────────────────────┘
```

Because Remix will automatically reload the routes, the sidebar will quickly update and be correct. But for a moment, it's gonna feel a little funny.

This is where `useFetchers` comes in. Up in the sidebar, we can access all the inflight fetcher states from the checkboxes - even though it's not the component that created them.

The strategy has three steps:

1. Find the submissions for tasks in a specific project
2. Use the `fetcher.submission.formData` to immediately update the count
3. Use the normal task's state if it's not inflight

Here's some sample code:

```js
function ProjectTaskCount({ project }) {
  const fetchers = useFetchers();
  let completedTasks = 0;

  // 1) Find my task's submissions
  const myFetchers = new Map();
  for (const f of fetchers) {
    if (
      f.submission &&
      f.submission.action.startsWith(
        `/projects/${project.id}/task`
      )
    ) {
      const taskId = f.submission.formData.get("id");
      myFetchers.set(
        parseInt(taskId),
        f.submission.formData.get("complete") === "on"
      );
    }
  }

  for (const task of project.tasks) {
    // 2) use the optimistic version
    if (myFetchers.has(task.id)) {
      if (myFetchers.get(task.id)) {
        completedTasks++;
      }
    }
    // 3) use the normal version
    else if (task.complete) {
      completedTasks++;
    }
  }

  return (
    <small>
      {completedTasks}/{project.tasks.length}
    </small>
  );
}
```

### `useMatches`

Returns the current route matches on the page. This is useful for creating layout abstractions with your current routes.

```js
const matches = useMatches();
```

`matches` has the following shape:

```js
[
  { pathname, data, params, handle }, // root route
  { pathname, data, params, handle }, // layout route
  { pathname, data, params, handle } // child route
  // etc.
];
```

Remix knows all of your route matches and data at the top of the React element tree. That's how we can:

- add meta tags to the top of the document even though they are defined in nested routes lower in the tree
- add `<link>` tags to assets at the top of the document even though ...
- add `<script>` bundles for each route at the top of the document ...

Pairing route `handle` with `useMatches`, you can build your own, similar conventions to Remix's built-in `<Meta>`, `<Links>`, and `<Scripts>` components.

Let's consider building some breadcrumbs. If a route wants to participate in these breadcrumbs at the top of the root layout, it normally can't because it renders down low in the tree.

You can put whatever you want on a route `handle`. Here we'll use `breadcrumb`. It's not a Remix thing, it's whatever you want. Here it's added to a parent route:

1. Add the breadcrumb handle to the parent route

   ```tsx
   // routes/parent.tsx
   export const handle = {
     breadcrumb: () => <Link to="/parent">Some Route</Link>
   };
   ```

2. We can do the same for a child route

   ```tsx
   // routes/parent/child.tsx
   export const handle = {
     breadcrumb: () => (
       <Link to="/parent/child">Child Route</Link>
     )
   };
   ```

3. Now we can put it all together in our root route with `useMatches`.

   ```tsx [6, 21-32]
   // root.tsx
   import {
     Links,
     Scripts,
     useLoaderData,
     useMatches
   } from "remix";

   export default function Root() {
     const matches = useMatches();

     return (
       <html lang="en">
         <head>
           <meta charSet="utf-8" />
           <Links />
         </head>
         <body>
           <header>
             <ol>
               {matches
                 // skip routes that don't have a breadcrumb
                 .filter(
                   match =>
                     match.handle && match.handle.breadcrumb
                 )
                 // render breadcrumbs!
                 .map((match, index) => (
                   <li key={index}>
                     {match.handle.breadcrumb(match)}
                   </li>
                 ))}
             </ol>
           </header>

           <Outlet />
         </body>
       </html>
     );
   }
   ```

Notice that we're passing the `match` to breadcrumbs. We didn't use it, but we could have used `match.data` to use our route's data in the breadcrumb.

Another common use case is [enabling JavaScript for some routes and not others][disabling-javascript].

Once again, `useMatches` with `handle` is a great way for routes to participate in rendering abstractions at the top of element tree, above where the route is actually rendered.

### `useBeforeUnload`

This hook is just a helper around `window.onbeforeunload`.

When users click links to pages they haven't visited yet, Remix loads the code-split modules for that page. If you deploy in the middle of a user's session, and you or your host removes the old files from the server (many do 😭), then Remix's requests for those modules will fail. Remix recovers by automatically reloading the browser at the new URL. This should start over from the server with the latest version of your application. Most of the time this works out great, and user doesn't even know anything happened.

In this situation, you may need to save important application state on the page (to something like the browser's local storage), because the automatic page reload will lose any state you had.

Remix or not, this is a good practice. The user can change the url, accidentally close the browser window, etc.

```tsx [1,7-11]
import { useBeforeUnload } from "remix";

function SomeForm() {
  const [state, setState] = React.useState(null);

  // save it off before the automatic page reload
  useBeforeUnload(
    React.useCallback(() => {
      localStorage.stuff = state
    }, [state])
  );

  // read it in when they return
  React.useEffect(() => {
    if (state === null && localStorage.stuff != null) {
      setState(localStorage.stuff);
    }
  }, []);

  return (
    // ...
  );
}
```

## HTTP Helpers

### `json`

This is a shortcut for creating `application/json` responses. It assumes you are using `utf-8` encoding.

```ts [2,6]
import type { LoaderFunction } from "remix";
import { json } from "remix";

export const loader: LoaderFunction = () => {
  // So you can write this:
  return json({ any: "thing" });

  // Instead of this:
  return new Response(JSON.stringify({ any: "thing" }), {
    headers: {
      "Content-Type": "application/json; charset=utf-8"
    }
  });
};
```

You can also pass a status code and headers:

```ts [4-9]
export const loader: LoaderFunction = () => {
  return json(
    { not: "coffee" },
    {
      status: 418,
      headers: {
        "Cache-Control": "no-store"
      }
    }
  );
};
```

### `redirect`

This is shortcut for sending 30x responses.

```ts [2,8]
import type { ActionFunction } from "remix";
import { redirect } from "remix";

export const action: ActionFunction = async () => {
  const userSession = await getUserSessionOrWhatever();

  if (!userSession) {
    return redirect("/login");
  }

  return json({ ok: true });
};
```

By default it sends 302, but you can change it to whichever redirect status code you'd like:

```ts
redirect(path, 301);
redirect(path, 303);
```

You can also send a `ResponseInit` to set headers, like committing a session.

```ts
redirect(path, {
  headers: {
    "Set-Cookie": await commitSession(session)
  }
});

redirect(path, {
  status: 302,
  headers: {
    "Set-Cookie": await commitSession(session)
  }
});
```

Of course, you can do redirects without this helper if you'd rather build it up yourself:

```ts
// this is a shortcut...
return redirect("/else/where", 303);

// ...for this
return new Response("", {
  status: 303,
  headers: {
    Location: "/else/where"
  }
});
```

## Cookies

A [cookie](https://developer.mozilla.org/en-US/docs/Web/HTTP/Cookies) is a small piece of information that your server sends someone in a HTTP response that their browser will send back on subsequent requests. This technique is a fundamental building block of many interactive websites that adds state so you can build authentication (see [sessions][sessions]), shopping carts, user preferences, and many other features that require remembering who is "logged in".

Remix's `Cookie` interface provides a logical, reusable container for cookie metadata.

### Using cookies

While you may create these cookies manually, it is more common to use a [session storage][sessions].

In Remix, you will typically work with cookies in your `loader` and/or `action` functions (see <Link to="../mutations">mutations</Link>), since those are the places where you need to read and write data.

Let's say you have a banner on your e-commerce site that prompts users to check out the items you currently have on sale. The banner spans the top of your homepage, and includes a button on the side that allows the user to dismiss the banner so they don't see it for at least another week.

First, create a cookie:

```js filename=app/cookies.js
import { createCookie } from "remix";

export const userPrefs = createCookie("user-prefs", {
  maxAge: 604_800 // one week
});
```

Then, you can `import` the cookie and use it in your `loader` and/or `action`. The `loader` in this case just checks the value of the user preference so you can use it in your component for deciding whether to render the banner. When the button is clicked, the `<form>` calls the `action` on the server and reloads the page without the banner.

**Note:** We recommend (for now) that you create all the cookies your app needs in `app/cookies.js` and `import` them into your route modules. This allows the Remix compiler to correctly prune these imports out of the browser build where they are not needed. We hope to eventually remove this caveat.

```js filename=app/routes/index.js lines=[2,6,14,18]
import { useLoaderData, json, redirect } from "remix";
import { userPrefs } from "~/cookies";

export async function loader({ request }) {
  const cookieHeader = request.headers.get("Cookie");
  const cookie =
    (await userPrefs.parse(cookieHeader)) || {};
  return { showBanner: cookie.showBanner };
}

export async function action({ request }) {
  const cookieHeader = request.headers.get("Cookie");
  const cookie =
    (await userPrefs.parse(cookieHeader)) || {};
  const bodyParams = await request.formData();

  if (bodyParams.get("banner") === "hidden") {
    cookie.showBanner = false;
  }

  return redirect("/", {
    headers: {
      "Set-Cookie": await userPrefs.serialize(cookie)
    }
  });
}

export default function Home() {
  const { showBanner } = useLoaderData();

  return (
    <div>
      {showBanner && (
        <div>
          <Link to="/sale">Don't miss our sale!</Link>
          <Form method="post">
            <input
              type="hidden"
              name="bannerVisibility"
              value="hidden"
            />
            <button type="submit">Hide</button>
          </Form>
        </div>
      )}
      <h1>Welcome!</h1>
    </div>
  );
}
```

### Cookie attributes

Cookies have [several attributes](https://developer.mozilla.org/en-US/docs/Web/HTTP/Headers/Set-Cookie#attributes) that control when they expire, how they are accessed, and where they are sent. Any of these attributes may be specified either in `createCookie(name, options)`, or during `serialize()` when the `Set-Cookie` header is generated.

```js
const cookie = createCookie("user-prefs", {
  // These are defaults for this cookie.
  domain: "remix.run",
  path: "/",
  sameSite: "lax",
  httpOnly: true,
  secure: true,
  expires: new Date(Date.now() + 60),
  maxAge: 60
});

// You can either use the defaults:
cookie.serialize(userPrefs);

// Or override individual ones as needed:
cookie.serialize(userPrefs, { sameSite: "strict" });
```

Please read [more info about these attributes](https://developer.mozilla.org/en-US/docs/Web/HTTP/Headers/Set-Cookie#attributes) to get a better understanding of what they do.

### Signing cookies

It is possible to sign a cookie to automatically verify its contents when it is received. Since it's relatively easy to spoof HTTP headers, this is a good idea for any information that you do not want someone to be able to fake, like authentication information (see [sessions][sessions]).

To sign a cookie, provide one or more `secrets` when you first create the cookie:

```js
const cookie = createCookie("user-prefs", {
  secrets: ["s3cret1"]
});
```

Cookies that have one or more `secrets` will be stored and verified in a way that ensures the cookie's integrity.

Secrets may be rotated by adding new secrets to the front of the `secrets` array. Cookies that have been signed with old secrets will still be decoded successfully in `cookie.parse()`, and the newest secret (the first one in the array) will always be used to sign outgoing cookies created in `cookie.serialize()`.

```js
// app/cookies.js
const cookie = createCookie("user-prefs", {
  secrets: ["n3wsecr3t", "olds3cret"]
});

// in your route module...
export async function loader({ request }) {
  const oldCookie = request.headers.get("Cookie");
  // oldCookie may have been signed with "olds3cret", but still parses ok
  const value = await cookie.parse(oldCookie);

  new Response("...", {
    headers: {
      // Set-Cookie is signed with "n3wsecr3t"
      "Set-Cookie": await cookie.serialize(value)
    }
  });
}
```

### `createCookie`

Creates a logical container for managing a browser cookie from the server.

```ts
import { createCookie } from "remix";

const cookie = createCookie("cookie-name", {
  // all of these are optional defaults that can be overridden at runtime
  domain: "remix.run",
  expires: new Date(Date.now() + 60),
  httpOnly: true,
  maxAge: 60,
  path: "/",
  sameSite: "lax",
  secrets: ["s3cret1"],
  secure: true
});
```

To learn more about each attribute, please see the [MDN Set-Cookie docs](https://developer.mozilla.org/en-US/docs/Web/HTTP/Headers/Set-Cookie#attributes).

### `isCookie`

Returns `true` if an object is a Remix cookie container.

```ts
import { isCookie } from "remix";
const cookie = createCookie("user-prefs");
console.log(isCookie(cookie));
// true
```

### Cookie API

A cookie container is returned from `createCookie` and has handful of properties and methods.

```ts
const cookie = createCookie(name);
cookie.name;
cookie.parse();
// etc.
```

#### `cookie.name`

The name of the cookie, used in `Cookie` and `Set-Cookie` HTTP headers.

#### `cookie.parse()`

Extracts and returns the value of this cookie in a given `Cookie` header.

```js
const value = await cookie.parse(
  request.headers.get("Cookie")
);
```

#### `cookie.serialize()`

Serializes a value and combines it with this cookie's options to create a `Set-Cookie` header, suitable for use in an outgoing `Response`.

```js
new Response("...", {
  headers: {
    "Set-Cookie": await cookie.serialize({
      showBanner: true
    })
  }
});
```

#### `cookie.isSigned`

Will be `true` if the cookie uses any `secrets`, `false` otherwise.

```js
const cookie = createCookie("user-prefs");
console.log(cookie.isSigned); // false

cookie = createCookie("user-prefs", {
  secrets: ["soopersekrit"]
});
console.log(cookie.isSigned); // true
```

#### `cookie.expires`

The `Date` on which this cookie expires. Note that if a cookie has both `maxAge` and `expires`, this value will the date at the current time plus the `maxAge` value since `Max-Age` takes precedence over `Expires`.

```js
const cookie = createCookie("user-prefs", {
  expires: new Date("2021-01-01")
});

console.log(cookie.expires); // "2020-01-01T00:00:00.000Z"
```

## Sessions

Sessions are an important part of websites that allow the server to identify requests coming from the same person, especially when it comes to server-side form validation or when JavaScript is not on the page. Sessions are a fundamental building block of many sites that let users "log in", including social, e-commerce, business, and educational websites.

In Remix, sessions are managed on a per-route basis (rather than something like express middleware) in your `loader` and `action` methods using a "session storage" object (that implements the `SessionStorage` interface). Session storage understands how to parse and generate cookies, and how to store session data in a database or filesystem.

Remix comes with several pre-built session storage options for common scenarios, and one to create your own:

- `createCookieSessionStorage`
- `createMemorySessionStorage`
- `createFileSessionStorage` (node)
- `createCloudflareKVSessionStorage` (cloudflare-workers)
- custom storage with `createSessionStorage`

### Using Sessions

This is an example of a cookie session storage:

```js filename=app/sessions.js
// app/sessions.js
import { createCookieSessionStorage } from "remix";

const { getSession, commitSession, destroySession } =
  createCookieSessionStorage({
    // a Cookie from `createCookie` or the CookieOptions to create one
    cookie: {
      name: "__session",

      // all of these are optional
      domain: "remix.run",
      expires: new Date(Date.now() + 60),
      httpOnly: true,
      maxAge: 60,
      path: "/",
      sameSite: "lax",
      secrets: ["s3cret1"],
      secure: true
    }
  });

export { getSession, commitSession, destroySession };
```

We recommend setting up your session storage object in `app/sessions.js` so all routes that need to access session data can import from the same spot (also, see our [Route Module Constraints][constraints]).

The input/output to a session storage object are HTTP cookies. `getSession()` retrieves the current session from the incoming request's `Cookie` header, and `commitSession()`/`destroySession()` provide the `Set-Cookie` header for the outgoing response.

You'll use methods to get access to sessions in your `loader` and `action` functions.

A login form might look something like this:

```tsx filename=app/routes/login.js lines=2,5-7,9,14,18,24-26,37,42,47,52
import { json, redirect } from "remix";
import { getSession, commitSession } from "../sessions";

export async function loader({ request }) {
  const session = await getSession(
    request.headers.get("Cookie")
  );

  if (session.has("userId")) {
    // Redirect to the home page if they are already signed in.
    return redirect("/");
  }

  const data = { error: session.get("error") };

  return json(data, {
    headers: {
      "Set-Cookie": await commitSession(session)
    }
  });
}

export async function action({ request }) {
  const session = await getSession(
    request.headers.get("Cookie")
  );
  const form = await request.formData();
  const username = form.get("username");
  const password = form.get("password");

  const userId = await validateCredentials(
    username,
    password
  );

  if (userId == null) {
    session.flash("error", "Invalid username/password");

    // Redirect back to the login page with errors.
    return redirect("/login", {
      headers: {
        "Set-Cookie": await commitSession(session)
      }
    });
  }

  session.set("userId", userId);

  // Login succeeded, send them to the home page.
  return redirect("/", {
    headers: {
      "Set-Cookie": await commitSession(session)
    }
  });
}

export default function Login() {
  const { currentUser, error } = useLoaderData();

  return (
    <div>
      {error && <div className="error">{error}</div>}
      <form method="POST">
        <div>
          <p>Please sign in</p>
        </div>
        <label>
          Username: <input type="text" name="username" />
        </label>
        <label>
          Password:{" "}
          <input type="password" name="password" />
        </label>
      </form>
    </div>
  );
}
```

And then a logout form might look something like this:

```tsx
import { getSession, destroySession } from "../sessions";

export const action: ActionFunction = async ({
  request
}) => {
  const session = await getSession(
    request.headers.get("Cookie")
  );
  return redirect("/login", {
    headers: { "Set-Cookie": await destroySession(session) }
  });
};

export default function LogoutRoute() {
  return (
    <>
      <p>Are you sure you want to log out?</p>
      <Form method="post">
        <button>Logout</button>
      </Form>
      <Link to="/">Never mind</Link>
    </>
  );
}
```

<docs-warning>It's important that you logout (or perform any mutation for that matter) in an `action` and not a `loader`. Otherwise you open your users to [Cross-Site Request Forgery](https://developer.mozilla.org/en-US/docs/Glossary/CSRF) attacks. Also, Remix only re-calls `loaders` when `actions` are called.</docs-warning>

### Session Gotchas

Because of nested routes, multiple loaders can be called to construct a single page. When using `session.flash()` or `session.unset()`, you need to be sure no other loaders in the request are going to want to read that, otherwise you'll get race conditions. Typically if you're using flash, you'll want to have a single loader read it, if another loader wants a flash message, use a different key for that loader.

### `createSession`

TODO:

### `isSession`

TODO:

### `createSessionStorage`

Remix makes it easy to store sessions in your own database if needed. The `createSessionStorage()` API requires a `cookie` (or options for creating a cookie, see [cookies][cookies]) and a set of create, read, update, and delete (CRUD) methods for managing the session data. The cookie is used to persist the session ID.

The following example shows how you could do this using a generic database client:

```js
import { createSessionStorage } from "remix";

function createDatabaseSessionStorage({
  cookie,
  host,
  port
}) {
  // Configure your database client...
  const db = createDatabaseClient(host, port);

  return createSessionStorage({
    cookie,
    async createData(data, expires) {
      // `expires` is a Date after which the data should be considered
      // invalid. You could use it to invalidate the data somehow or
      // automatically purge this record from your database.
      const id = await db.insert(data);
      return id;
    },
    async readData(id) {
      return (await db.select(id)) || null;
    },
    async updateData(id, data, expires) {
      await db.update(id, data);
    },
    async deleteData(id) {
      await db.delete(id);
    }
  });
}
```

And then you can use it like this:

```js
const { getSession, commitSession, destroySession } =
  createDatabaseSessionStorage({
    host: "localhost",
    port: 1234,
    cookie: {
      name: "__session",
      sameSite: "lax"
    }
  });
```

The `expires` argument to `readData` and `updateData` is the same `Date` at which the cookie itself expires and is no longer valid. You can use this information to automatically purge the session record from your database to save on space, or to ensure that you do not otherwise return any data for old, expired cookies.

### `createCookieSessionStorage`

For purely cookie-based sessions (where the session data itself is stored in the session cookie with the browser, see [cookies][cookies]) you can use `createCookieSessionStorage()`.

The main advantage of cookie session storage is that you don't need any additional backend services or databases to use it. It can also be beneficial in some load balanced scenarios. However, cookie-based sessions may not exceed the browser's max allowed cookie length (typically 4kb).

The downside is that you have to `commitSession` in almost every loader and action. If your loader or action changes the session at all, it must be committed. That means if you `session.flash` in an action, and then `session.get` in another, you must commit it for that flashed message to go away. With other session storage strategies you only have to commit it when it's created (the browser cookie doesn't need to change because it doesn't store the session data, just the key to find it elsewhere).

```js
import { createCookieSessionStorage } from "remix";

const { getSession, commitSession, destroySession } =
  createCookieSessionStorage({
    // a Cookie from `createCookie` or the same CookieOptions to create one
    cookie: {
      name: "__session",
      secrets: ["r3m1xr0ck5"],
      sameSite: "lax"
    }
  });
```

### `createMemorySessionStorage`

This storage keeps all the cookie information in your server's memory.

<docs-error>This should only be used in development. Use one of the other methods in production.</docs-error>

```js
// app/sessions.js
import {
  createCookie,
  createFileSessionStorage
} from "remix";

// In this example the Cookie is created separately.
const sessionCookie = createCookie("__session", {
  secrets: ["r3m1xr0ck5"],
  sameSite: true
});

const { getSession, commitSession, destroySession } =
  createFileSessionStorage({
    // The root directory where you want to store the files.
    // Make sure it's writable!
    dir: "/app/sessions",
    cookie: sessionCookie
  });

export { getSession, commitSession, destroySession };
```

### `createFileSessionStorage` (node)

For file-backed sessions, use `createFileSessionStorage()`. File session storage requires a file system, but this should be readily available on most cloud providers that run express, maybe with some extra configuration.

The advantage of file-backed sessions is that only the session ID is stored in the cookie while the rest of the data is stored in a regular file on disk, ideal for sessions with more than 4kb of data.

<docs-info>If you are deploying to a serverless function, ensure you have access to a persistent file system. They usually don't have one without extra configuration.</docs-info>

```js
// app/sessions.js
import {
  createCookie,
  createFileSessionStorage
} from "remix";

// In this example the Cookie is created separately.
const sessionCookie = createCookie("__session", {
  secrets: ["r3m1xr0ck5"],
  sameSite: true
});

const { getSession, commitSession, destroySession } =
  createFileSessionStorage({
    // The root directory where you want to store the files.
    // Make sure it's writable!
    dir: "/app/sessions",
    cookie: sessionCookie
  });

export { getSession, commitSession, destroySession };
```

### `createCloudflareKVSessionStorage` (cloudflare-workers)

For [Cloudflare KV](https://developers.cloudflare.com/workers/learning/how-kv-works) backed sessions, use `createCloudflareKVSessionStorage()`.

The advantage of KV backed sessions is that only the session ID is stored in the cookie while the rest of the data is stored in a globally replicated, low-latency data store with exceptionally high read volumes with low-latency.

```js
// app/sessions.js
import {
  createCookie,
  createCloudflareKVSessionStorage
} from "remix";

// In this example the Cookie is created separately.
const sessionCookie = createCookie("__session", {
  secrets: ["r3m1xr0ck5"],
  sameSite: true
});

const { getSession, commitSession, destroySession } =
  createCloudflareKVSessionStorage({
    // The KV Namespace where you want to store sessions
    kv: YOUR_NAMESPACE,
    cookie: sessionCookie
  });

export { getSession, commitSession, destroySession };
```

### Session API

After retrieving a session with `getSession`, the session object returned has a handful of methods and properties:

```js
export async function action({ request }) {
  const session = await getSession(
    request.headers.get("Cookie")
  );
  session.get("foo");
  session.has("bar");
  // etc.
}
```

#### `session.has(key)`

Returns `true` if the session has a variable with the given `name`.

```js
session.has("userId");
```

#### `session.set(key, value)`

Sets a session value for use in subsequent requests:

```js
session.set("userId", "1234");
```

#### `session.flash(key, value)`

Sets a session value that will be unset the first time it is read. After that, it's gone. Most useful for "flash messages" and server-side form validation messages:

```js
import { getSession, commitSession } from "../sessions";

export async function action({ request, params }) {
  const session = await getSession(
    request.headers.get("Cookie")
  );
  const deletedProject = await archiveProject(
    params.projectId
  );

  session.flash(
    "globalMessage",
    `Project ${deletedProject.name} successfully archived`
  );

  return redirect("/dashboard", {
    headers: {
      "Set-Cookie": await commitSession(session)
    }
  });
}
```

Now we can read the message in a loader.

<docs-info>You must commit the session whenever you read a `flash`. This is different than you might be used to where some type of middleware automatically sets the cookie header for you.</docs-info>

```js
import React from "react";
import { Meta, Links, Scripts, Outlet, json } from "remix";

import { getSession, commitSession } from "./sessions";

export async function loader({ request }) {
  const session = await getSession(
    request.headers.get("Cookie")
  );
  const message = session.get("globalMessage") || null;

  return json(
    { message },
    {
      headers: {
        // only necessary with cookieSessionStorage
        "Set-Cookie": await commitSession(session)
      }
    }
  );
}

export default function App() {
  const { message } = useLoaderData();

  return (
    <html>
      <head>
        <Meta />
        <Links />
      </head>
      <body>
        {message && <div className="flash">{message}</div>}
        <Outlet />
        <Scripts />
      </body>
    </html>
  );
}
```

#### `session.get()`

Accesses a session value from a previous request:

```js
session.get("name");
```

#### `session.unset()`

Removes a value from the session.

```js
session.unset("name");
```

<docs-info>When using cookieSessionStorage, you must commit the session whenever you `unset`</docs-info>

```js
return json(data, {
  headers: {
    "Set-Cookie": await commitSession(session)
  }
});
```

## Types

```ts
import type {
  ActionFunction,
  LoaderFunction,
  MetaFunction,
  LinksFunction,
  ShouldReloadFunction
} from "remix";
```

[meta-links-scripts]: #meta-links-scripts
[form]: #form
[cookies]: #cookies
[sessions]: #sessions
[usefetcher]: #usefetcher
[usetransition]: #usetransition
[useactiondata]: #useactiondata
[useloaderdata]: #useloaderdata
[usesubmit]: #usesubmit
[constraints]: ../other-api/constraints
[action]: ../app/#action
[loader]: ../app/#loader
[disabling-javascript]: ../guides/disabling-javascript<|MERGE_RESOLUTION|>--- conflicted
+++ resolved
@@ -622,27 +622,16 @@
   - After the action completes, the loaders on the page are reloaded to capture any mutations that may have happened, automatically keeping your UI in sync with your server state
 - When multiple fetchers are inflight at once, it will
   - commit the freshest available data as they each land
-<<<<<<< HEAD
-  - ensure no stale loads overwrite fresher data, no matter which order the responses return
-=======
   - ensure no stale loads override fresher data, no matter which order the responses return
->>>>>>> f53262aa
 - Handles uncaught errors by rendering the nearest `ErrorBoundary` (just like a normal navigation from `<Link>` or `<Form>`)
 - Will redirect the app if your action/loader being called returns a redirect (just like a normal navigation from `<Link>` or `<Form>`)
 
 #### `fetcher.state`
 
-<<<<<<< HEAD
-You can know the state of the fetcher with `fetcher.state`, it will be one of:
-
-- **idle** - nothing is being fetched
-- **submitting** - A form has been submitted. If the method is GET then the route loader is being called, if POST, PUT, PATCH, or DELETE then the route action is being called.
-=======
 You can know the state of the fetcher with `fetcher.state`. It will be one of:
 
 - **idle** - nothing is being fetched.
 - **submitting** - A form has been submitted. If the method is GET, then the route loader is being called. If POST, PUT, PATCH, or DELETE, then the route action is being called.
->>>>>>> f53262aa
 - **loading** - The loaders for the routes are being reloaded after an action submission
 
 .
