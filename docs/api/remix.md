---
title: Remix Package
order: 2
---

# Remix Package

This package provides all the components, hooks, and [Web Fetch API](https://developer.mozilla.org/en-US/docs/Web/API/Fetch_API) objects and helpers.

## Components and Hooks

### `<Meta>`, `<Links>`, `<Scripts>`

These components are to be used once inside of your root route (`root.tsx`). They include everything Remix figured out or built in order for your page to render properly.

```tsx [2,10,11,15]
import React from "react";
import { Meta, Links, Scripts, Outlet } from "remix";

export default function App() {
  return (
    <html lang="en">
      <head>
        <meta charSet="utf-8" />
        <Meta />
        <Links />
      </head>
      <body>
        <Outlet />
        <Scripts />
      </body>
    </html>
  );
}
```

You can pass extra props to `<Scripts/>` like `<Scripts crossOrigin>` for hosting your static assets on a different server than your app, or `<Script nonce={nonce}/>` for certain content security policies.

### `<Link>`

This component renders an anchor tag and is the primary way the user will navigate around your website. Anywhere you would have used `<a href="...">` you should now use `<Link to="..."/>` to get all the performance benefits of client-side routing in Remix.

It wraps React Router's Link with some extra behavior around resource prefetching.

```tsx
import { Link } from "remix";

export default function GlobalNav() {
  return (
    <nav>
      <Link to="/dashboard">Dashboard</Link>{" "}
      <Link to="/account">Account</Link>{" "}
      <Link to="/support">Dashboard</Link>
    </nav>
  );
}
```

In our effort to remove all loading states from your UI, `Link` can automatically prefetch all the resources the next page needs: JavaScript modules, stylesheets, and data. This prop controls if and when that happens.

```tsx
<Link /> // defaults to "none"
<Link prefetch="none" />
<Link prefetch="intent" />
<Link prefetch="render" />
```

- **"none"** - Default behavior. This will prevent any prefetching from happening. This is recommended when linking to pages that require a user session that the browser won't be able to prefetch anyway.
- **"intent"** - Recommended if you want to prefetch. Fetches when Remix thinks the user intends to visit the link. Right now the behavior is simple: if they hover or focus the link it will prefetch the resources. In the future we hope to make this event smarter. Links with large click areas/padding get a bit of a head start.
- **"render"** - Fetches when the link is rendered.

<docs-error>You may need to use the <code>:last-of-type</code> selector instead of <code>:last-child</code> when styling child elements inside of your links</docs-error>

Remix uses the browser's cache for prefetching with HTML `<link rel="prefetch"/>` tags, which provides a lot subtle benefits (like respecting HTTP cache headers, doing the work in browser idle time, using a different thread than your app, etc.) but the implementation might mess with your CSS since the link tags are rendered inside of your anchor tag. This means `a *:last-child {}` style selectors won't work. You'll need to change them to `a *:last-of-type {}` and you should be good. We will eventually get rid of this limitation.

### `<NavLink>`

A `<NavLink>` is a special kind of `<Link>` that knows whether or not it is "active". This is useful when building a navigation menu, such as a breadcrumb or a set of tabs where you'd like to show which of them is currently selected. It also provides useful context for assistive technology like screen readers.

### `<Form>`

The `<Form>` component is a declarative way to perform data mutations: creating, updating, and deleting data. While it might be a mindshift to think about these tasks as "navigation", it's how the web has handled mutations since before JavaScript was created!

```js
import { Form } from "remix";

function NewEvent() {
  return (
    <Form method="post" action="/events">
      <input type="text" name="title" />
      <input type="text" name="description" />
    </Form>
  );
}
```

- Whether JavaScript is on the page or not, your data interactions created with `<Form>` and `action` will work.
- After a `<Form>` submission, all of the loaders on the page will be reloaded. This ensures that any updates to your data are reflected in the UI.
- `<Form>` automatically serializes your form's values (identically to the browser when not using JavaScript)
- You can build "optimistic UI" and pending indicators with [`useTransition`][usetransition]

#### `<Form action>`

Most of the time you can omit this prop. Forms without an action prop (`<Form method="post">`) will automatically post to the same route within which they are rendered. This makes colocating your component, your data reads, and your data writes a snap.

If you need to post to a different route, then add an action prop:

```js
<Form action="/projects/new" method="post" />
```

When a POST is made to a URL, multiple routes in your route hierarchy will match the URL. Unlike a GET to loaders, where all of them are called to build the UI, _only one action is called_. The route called will be the deepest matching route, unless the deepest matching route is an "index route". In this case, it will post to the parent route of the index route (because they share the same URL).

If you want to post to an index route use `?index` in the action: `<Form action="/accounts?index" method="post" />`

| action url        | route action               |
| ----------------- | -------------------------- |
| `/accounts?index` | `routes/accounts/index.js` |
| `/accounts`       | `routes/accounts.js`       |

#### `<Form method>`

This determines the [HTTP verb](https://developer.mozilla.org/en-US/docs/Web/HTTP/Methods) to be used: get, post, put, patch, delete. The default is "get".

```js
<Form method="post" />
```

Native `<form>` only supports get and post, so if you want your form to work with JavaScript on or off the page you'll need to stick with those two.

Without JavaScript, Remix will turn non-get requests into "post", but you'll still need to instruct your server with a hidden input like `<input type="hidden" name="_method" value="delete" />`. If you always include JavaScript, you don't need to worry about this.

<docs-info>We generally recommend sticking with "get" and "post" because the other verbs are not supported by HTML</docs-info>

#### `<Form encType>`

Defaults to `application/x-www-urlencoded`, which is also the only supported value right now.

#### `<Form replace>`

```tsx
<Form replace />
```

Instructs the form to replace the current entry in the history stack, instead of pushing the new entry. If you expect a form to be submitted multiple times you may not want the user to have to click "back" for every submission to get to the previous page.

<docs-warning>This has no effect without JavaScript on the page.</docs-warning>

#### `<Form reloadDocument>`

If true, it will submit the form with the browser instead of JavaScript, even if JavaScript is on the page.

```tsx
<Form reloadDocument />
```

<docs-info>This is recommended over <code>&lt;form></code></docs-info>

When the `action` prop is omitted, `<Form>` and `<form>` will sometimes call different actions depending on what the current URL is.

- `<form>` uses the current URL as the default which can lead to surprising results: forms inside parent routes will post to the child action if you're at the child's URL and the parents action when you're at the parent's URL. This means as the user navigates, the form's behavior changes.
- `<Form>` will always post to the route's action, independent of the URL. A form in a parent route will always post to the parent, even if you're at the child's URL.

See also:

- [`useTransition`][usetransition]
- [`useActionData`][useactiondata]
- [`useSubmit`][usesubmit]

### `<ScrollRestoration>`

This component will emulate the browser's scroll restoration on location changes. Hopefully you never notice this component at all!

It must be the last element on the page, right before the `<Scripts/>` tag:

```tsx [4,5]
<html>
  <body>
    {/* ... */}
    <ScrollRestoration />
    <Scripts />
  </body>
</html>
```

In order to avoid (usually) the client-side routing "scroll flash" on refresh or clicking back into the app from a different domain, this component attempts to restore scroll _before React hydration_. If you render the script anywhere other than the bottom of the document the window will not be tall enough to restore to the correct position.

### `useLoaderData`

This hook returns the JSON parsed data from your route loader function.

```tsx [2,9]
import React from "react";
import { useLoaderData } from "remix";

export function loader() {
  return fakeDb.invoices.findAll();
}

export default function Invoices() {
  const invoices = useLoaderData();
  // ...
}
```

### `useActionData`

This hook returns the JSON parsed data from your route action. It returns `undefined` if there hasn't been a submission at the current location yet.

```tsx [2,11,20]
import React from "react";
import { useActionData } from "remix";

export async function action({ request }) {
  const body = await request.formData();
  const name = body.get("visitorsName");
  return { message: `Hello, ${name}` };
}

export default function Invoices() {
  const data = useActionData();
  return (
    <Form method="post">
      <p>
        <label>
          What is your name?
          <input type="text" name="visitorsName" />
        </label>
      </p>
      <p>{data ? data.message : "Waiting..."}</p>;
    </Form>
  );
}
```

The most common use-case for this hook is form validation errors. If the form isn't right, you can simply return the errors and let the user try again (instead of pushing all the errors into sessions and back out of the loader).

```tsx [19, 28, 36, 40-42]
import { redirect, json, Form, useActionData } from "remix";

export async function action({ request }) {
  const form = await request.formData();
  const email = form.get("email");
  const password = form.get("password");
  const errors = {};

  // validate the fields
  if (typeof email !== "string" || !email.includes("@")) {
    errors.email =
      "That doesn't look like an email address";
  }

  if (typeof password !== "string" || password.length < 6) {
    errors.password = "Password must be > 6 characters";
  }

  // return data if we have errors
  if (Object.keys(errors).length) {
    return json(errors, { status: 422 });
  }

  // otherwise create the user and redirect
  await createUser(body);
  return redirect("/dashboard");
}

export default function Signup() {
  const errors = useActionData();

  return (
    <>
      <h1>Signup</h1>
      <Form method="post">
        <p>
          <input type="text" name="email" />
          {errors?.email && <span>{errors.email}</span>}
        </p>
        <p>
          <input type="text" name="password" />
          {errors?.password && (
            <span>{errors.password}</span>
          )}
        </p>
        <p>
          <button type="submit">Sign up</button>
        </p>
      </Form>
    </>
  );
}
```

#### Notes about resubmissions

When using `<Form>` (instead of `<form>` or `<Form reloadDocument>`), Remix _does not_ follow the browser's behavior of resubmitting forms when the user clicks back, forward, or refreshes into the location.

<docs-info>Remix client-side navigation does not resubmit forms on pop events like browsers.</docs-info>

Form submissions are navigation events in browsers (and Remix), which means users can click the back button into a location that had a form submission _and the browser will resubmit the form_. You usually don't ever want this to happen.

For example, consider this user flow:

1. The user lands at `/buy`
2. They submit a form to `/checkout`
3. They click a link to `/order/123`

The history stack looks like this, where "\*" is the current entry:

```
GET /buy > POST /checkout > *GET /order/123
```

Now consider the user clicks the back button 😨

```
GET /buy - *POST /checkout < GET /order/123
```

The browser will repost the same information and likely charge their credit card again. You usually don't want this.

The decades-old best practice is to redirect in the POST request. This way the location disappears from the browser's history stack and the user can't "back into it" anymore.

```
GET /buy > POST /checkout, Redirect > GET /order/123
```

This results in a history stack that looks like this:

```
GET /buy - *GET /order/123
```

Now the user can click back without resubmitting the form.

**When you should worry about this**

Usually your actions will either return validation issues or redirect, and then your data and your user's are safe no matter how the form is submitted. But to go into further detail, if you're using:

- `<form>`
- `<Form reloadDocument>`
- You're not rendering `<Scripts/>`
- The user has JavaScript disabled

The browser will resubmit the form in these situations unless you redirect from the action. If these are cases you want to support, we recommend you follow the age-old best practice of redirecting from actions.

If you're using `<Form>` and don't care to support the cases above, you don't need to redirect from your actions. However, if you don't redirect from an action, make sure reposting the same information isn't dangerous to your data or your visitors because you can't control if they have JavaScript enabled or not.

<docs-info>In general, if the form validation fails, return data from the action and render it in the component, but once you actually change data (in your database, or otherwise) you should redirect.</docs-info>

See also:

- [`action`][action]
- [`useTransition`][usetransition]

### `useFormAction`

Resolves the value of a `<form action>` attribute using React Router's relative paths. This can be useful when computing the correct action for a `<button formAction>`, for example, when a `<button>` changes the action of its `<form>`.

```tsx
<button
  formAction={useFormAction("destroy")}
  formMethod="DELETE"
>
  Delete
</button>
```

(Yes, HTML buttons can change the action of their form!)

### `useSubmit`

Returns the function that may be used to submit a `<form>` (or some raw `FormData`) to the server using the same process that `<Form>` uses internally `onSubmit`. If you're familiar with React Router's `useNavigate`, you can think about this as the same thing but for `<Form>` instead of `<Link>`.

This is useful whenever you need to programmatically submit a form. For example, you may wish to save a user preferences form whenever any field changes.

```tsx filename=app/routes/prefs.tsx lines=[1,13,17]
import { useSubmit, useTransition } from "remix";

export async function loader() {
  await getUserPreferences();
}

export async function action() {
  await updatePreferences(await request.formData());
  return redirect("/prefs");
}

function UserPreferences() {
  const submit = useSubmit();
  const transition = useTransition();

  function handleChange(event) {
    submit(event.currentTarget, { replace: true });
  }

  return (
    <Form method="post" onChange={handleChange}>
      <label>
        <input type="checkbox" name="darkMode" value="on" />{" "}
        Dark Mode
      </label>
      {transition.state === "submitting" && (
        <p>Saving...</p>
      )}
    </Form>
  );
}
```

This can also be useful if you'd like to automatically sign someone out of your website after a period of inactivity. In this case we've defined inactivity as the user hasn't navigated to any other pages after 5 minutes.

```tsx [1,10,15]
import { useSubmit, useTransition } from "remix";
import { useEffect } from "react";

function AdminPage() {
  useSessionTimeout();
  return <div>{/* ... */}</div>;
}

function useSessionTimeout() {
  const submit = useSubmit();
  const transition = useTransition();

  useEffect(() => {
    const id = setTimeout(() => {
      submit(null, { method: "post", action: "/logout" });
    }, 5 * 60_000);
    return () => clearTimeout(timer);
  }, [transition]);
}
```

### `useTransition`

This hook tells you everything you need to know about a page transition to build pending navigation indicators and optimistic UI on data mutations. Things like:

- Global loading spinners
- Spinners on clicked links
- Disabling forms while the mutation is happening
- Adding spinners to submit buttons
- Optimistically showing a new record while it's being created on the server
- Optimistically showing the new state of a record while it's being updated

```js
import { useTransition } from "remix";

function SomeComponent() {
  const transition = useTransition();
  transition.state;
  transition.type;
  transition.submission;
  transition.location;
}
```

#### `transition.state`

You can know the state of the transition with `transition.state`, it will be one of:

- **idle** - There is no transition pending.
- **submitting** - A form has been submitted, if GET, then the route loader is being called, if POST, PUT, PATCH, DELETE, then the route action is being called.
- **loading** - The loaders for the next routes are being called to render the next page.

Normal navigations transition as follows:

```
idle → loading → idle
```

GET form submissions transition as follows:

```
idle → submitting → idle
```

Form submissions with POST, PUT, PATCH, or DELETE transition as follows:

```
idle → submitting → loading → idle
```

```tsx
function SubmitButton() {
  const transition = useTransition();

  const text =
    : transition.state === "submitting"
    ? "Saving..."
    : transition.state === "loading"
    ? "Saved!"
    : "Go"

  return <button type="submit">{text}</button>;
}
```

#### `transition.type`

Most pending UI only cares about `transition.state`, but the transition can tell you even more information on `transition.type`.

Remix calls your route loaders at various times, like on normal link clicks or after a form submission completes. If you'd like to build pending indication that is more granular than "loading" and "submitting", use the `transition.type`.

Depending on the transition state, the types can be the following:

- `state === "idle"`

  - **idle** - The type is always idle when there's not a pending navigation.

- `state === "submitting"`

  - **actionSubmission** - A form has been submitted with POST, PUT, PATCH, or DELETE, and the action is being called
  - **loaderSubmission** - A form has been submitted with GET and the loader is being called

- `state === "loading"`

  - **loaderSubmissionRedirect** - A "loaderSubmission" was redirected by the loader and the next routes are being loaded
  - **actionRedirect** - An "actionSubmission" was redirected by the action and the next routes are being loaded
  - **actionReload** - The action from an "actionSubmission" returned data and the loaders on the page are being reloaded
  - **fetchActionRedirect** - An action [fetcher][usefetcher] redirected and the next routes are being loaded
  - **redirect** - A loader from a normal navigation (or redirect) redirected to a new location and the new routes are being loaded
  - **load** - A normal load from a normal navigation

```tsx
function SubmitButton() {
  const transition = useTransition();

  const loadTexts = {
    actionRedirect: "Data saved, redirecting...",
    actionReload: "Data saved, reloading fresh data..."
  };

  const text =
    transition.state === "submitting"
      ? "Saving..."
      : transition.state === "loading"
      ? loadTexts[transition.type] || "Loading..."
      : "Go";

  return <button type="submit"></button>;
}
```

#### `transition.submission`

Any transition that started from a `<Form>` or `useSubmit` will have your form's submission attached to it. This is primarily useful to build "Optimistic UI" with the `submission.formData` [`FormData`](https://developer.mozilla.org/en-US/docs/Web/API/FormData) object.

TODO: Example

#### `transition.location`

This tells you what the next location is going to be. Its most useful when matching against the next URL for custom links and hooks.

For example, this `Link` knows when it's page is loading and it's about to become active:

```tsx [7-9]
import { useResolvedPath } from "react-router-dom";
import { Link } from "remix";

function PendingLink({ to, children }) {
  const transition = useTransition();
  const path = useResolvedPath(to);

  const isPending =
    transition.state === "loading" &&
    transition.location.pathname === path.pathname;

  return (
    <Link
      data-pending={isPending ? "true" : null}
      to={to}
      children={children}
    />
  );
}
```

Note that this link will not appear "pending" if a form is being submitted to the URL the link points to because we only do this for "loading" states. The form will contain the pending UI for whie the state is "submitting", once the action is complete, then the link will go pending.

### `useFetcher`

<docs-error>This hook is for advanced cases that most features of your app don't need. It does not work with server rendering, usually requires JavaScript in the browser, and requires you to deal with pending states.</docs-error>

It is common for Remix newcomers to see this hook and think it is the primary way to interact with the server for data loading and updates, but it is not! Remix was specifically designed to avoid this type of interaction with the server and has better ways of handling typical data loading and updating workflows, you probably want one of these:

- [`useLoaderData`][useloaderdata]
- [`Form`][form]
- [`useActionData`][useactiondata]
- [`useTransition`][usetransition]

This hook will call loaders and actions without navigating. It's similar to `useFetch()` wrappers found in many React apps but with extra behavior specific to Remix (like capturing data updates automatically across the whole page).

```tsx
import { useFetcher } from "remix";

function SomeComponent() {
  const fetcher = useFetcher();

  // trigger the fetch with these
  <fetcher.Form {..formOptions} />;
  fetcher.submit(data, options);
  fetcher.load(href);

  // build UI with these
  fetcher.state;
  fetcher.type;
  fetcher.submission;
  fetcher.data;
}
```

In HTML/HTTP, data mutations and loads are modeled with navigation: `<a href>` and `<form action>` both cause a navigation in the browser. The remix equivalents are `<Link>` and `<Form>`.

In Remix, when the user submits a `<Form>` the action is called and then the loaders for the routes on the page are called again to get fresh data.

But sometimes you want to call an action to update data (and get the routes to reload) but you don't want the URL to change. Many interactions with the server aren't navigation events. This hook lets you plug your UI into your actions and loaders without navigating.

Notes about how it works:

- Automatically handles cancellation of the fetch at the browser level
- When submitting with POST, PUT, PATCH, DELETE, the action is called first
  - After the action completes, the loaders on the page are reloaded to capture any mutations that may have happened, automatically keeping your UI in sync with your server state
- When multiple fetchers are inflight at once, it will
  - commit the freshest available data as they each land
  - ensure no stale loads overrite fresher data, no matter which order the responses return
- Handles uncaught errors by rendering the nearest `ErrorBoundary` (just like a normal navigation from `<Link>` or `<Form>`)
- Will redirect the app if your action/loader being called returns a redirect (just like a normal navigation from `<Link>` or `<Form>`)

#### `fetcher.state`

You can know the state of the fetcher with `fetcher.state`, it will be one of:

- **idle** - nothing is being fetched
- **submitting** - A form has been submitted. If the method is GET then the route loader is being called, if POST, PUT, PATCH, or DELETE then the route action is being called.
- **loading** - The loaders for the routes are being reloaded after an action submission completed.

#### `fetcher.type`

This is the type of state the fetcher is in. It's like `fetcher.state` but more granular. Depending on the fetcher's state, the types can be the following:

- `state === "idle"`

  - **init** - The fetcher isn't doing anything currently and hasn't done anything yet.
  - **done** - The fetcher isn't doing anything currently, but it has completed a fetch and you can safely read the `fetcher.data`.

- `state === "submitting"`

  - **actionSubmission** - A form has been submitted with POST, PUT, PATCH, or DELETE, and the action is being called.
  - **loaderSubmission** - A form has been submitted with GET and the loader is being called

- `state === "loading"`

  - **actionReload** - The action from an "actionSubmission" returned data and the loaders on the page are being reloaded.
  - **load** - A route's loader is being called without a submission (`fetcher.load()`)

#### `fetcher.submission`

When using `<fetcher.Form>` or `fetcher.submit()`, the form submission is available to build optimistic UI.

It is not available when the fetcher state is "idle" or "loading".

#### `fetcher.data`

When using `<fetcher.Form>` or `fetcher.submit()`, the action or loader's response is stored here.

In the case of action submissions, the data is available even before the routes on the page are reloaded.

It is not available when the fetcher state is "submitting". If you need it around when the same form is resubmit, you'll need to persist it to your own React state.

#### `fetcher.Form`

Just like `<Form>` except it doesn't cause a navigation. (You'll get over the dot in JSX, don't worry.)

```tsx
function SomeComp() {
  const fetcher = useFetcher();
  return (
    <fetcher.Form method="post" action="/some/route">
      <input type="text" />
    </fetcher.Form>
  );
}
```

#### `fetcher.submit()`

Just like `useSubmit` except it doesn't cause a navigation.

```tsx
const fetcher = useFetcher();
fetcher.submit({ some: "values" }, { method: "post" });
```

#### `fetcher.load()`

Loads data from a route loader.

```tsx
const fetcher = useFetcher();
fetcher.load("/some/route");
fetcher.data; // the data from the loader
```

#### Examples

**Newsletter Signup Form**

Perhaps you have a persistent newsletter signup at the bottom of every page on your site. This is not a navigation event, so useFetcher is perfect for the job:

```tsx
// routes/newsletter/subscribe.js
export async function action({ request }) {
  const email = (await request.formData()).get("email");
  try {
    await subscribe(email);
    return json({ ok: true });
  } catch (error) {
    return json({ error: error.message });
  }
}
```

```tsx
// NewsletterSignup.js
function NewsletterSignup() {
  const newsletter = useFetcher();
  const ref = useRef();

  useEffect(() => {
    if (newsletter.type === "done" && newsletter.data.ok) {
      ref.current.reset();
    }
  }, [newsletter]);

  return (
    <newsletter.Form
      ref={ref}
      method="post"
      action="/newsletter/subscribe"
    >
      <p>
        <input type="text" name="email" />{" "}
        <button
          type="submit"
          disabled={newsletter.state === "submitting"}
        >
          Subscribe
        </button>
      </p>

      {newsletter.type === "done" &&
        (newsletter.data.ok ? (
          <p>Thanks for subscribing!</p>
        ) : newsletter.data.error ? (
          <p data-error>{newsletter.data.error}</p>
        ) : null)}
    </newsletter.Form>
  );
}
```

<docs-info>You can still provide a no-JavaScript experience</docs-info>

Because `useFetcher` doesn't cause a navigation, it won't automatically work if there is no JavaScript on the page like a normal Remix `<Form>` will because the browser will still navigate to the form's action.

If you want to support a no JavaScript experience, just export a component from the route with the action.

```tsx
// routes/newsletter/subscribe.js
export function action({ request }) {
  // just like before
}

export default function NewsletterSignupRoute() {
  const data = useActionData();
  return (
    <Form method="post" action="/newsletter/subscribe">
      <p>
        <input type="text" name="email" />{" "}
        <button type="submit">Subscribe</button>
      </p>

      {newsletter.data.ok ? (
        <p>Thanks for subscribing!</p>
      ) : newsletter.data.error ? (
        <p data-error>{newsletter.data.error}</p>
      ) : null}
    </Form>
  );
}
```

- When JS is on the page, the user will subscribe to the newsletter and the page won't change, they'll just get a solid, dynamic experience
- When JS is not on the page, they'll be transitioned to the signup page by the browser.

You could even refactor the component to take props from the hooks and reuse it:

```tsx
// NewsletterSignup.js
import { Form, useFetcher } from "remix";

// used in the footer
export function NewsletterSignup() {
  const newsletter = useFetcher();
  return (
    <NewsletterForm
      Form={newsletter.Form}
      data={newsletter.data}
      state={newsletter.state}
      type={newsletter.type}
    />
  );
}

// used here and in the route
export function NewsletterForm({
  Form,
  data,
  state,
  type
}) {
  // refactor a bit in here, just read from props instead of useFetcher
}
```

And now you could reuse the same form, but it gets data from a different hook for the no-js experience:

```tsx
// routes/newsletter/subscribe.js
import { NewsletterForm } from "~/NewsletterSignup";
import { Form } from "remix";

export default function NewsletterSignupRoute() {
  const data = useActionData();
  return (
    <NewsletterForm
      Form={Form}
      data={data}
      state="idle"
      type="done"
    />
  );
}
```

**Mark Article as Read**

Imagine you want to mark an article has been read by the current user after they've been on the page for a while and scrolled to the bottom, you could make a hook that looks something like this:

```tsx
function useMarkAsRead({ articleId, userId }) {
  const marker = useFetcher();

  useSpentSomeTimeHereAndScrolledToTheBottom(() => {
    marker.submit(
      { userId },
      {
        method: "POST",
        action: "/article/${articleID}/mark-as-read"
      }
    );
  });
}
```

**User Avatar Details Popup**

Anytime you show the user avatar, you could put a hover effect that fetches data from a loader and displays it in a popup.

```tsx
// routes/user/$id/details.js
export function loader({ params }) {
  return fakeDb.user.find({ where: { id: params.id } });
}
```

```tsx
// UserAvatar.js
function UserAvatar({ partialUser }) {
  const userDetails = useFetcher();
  const [showDetails, setShowDetails] = useState(false);

  useEffect(() => {
    if (showDetails && userDetails.type === "init") {
      userDetails.load(`/users/${user.id}/details`);
    }
  }, [showDetails]);

  return (
    <div
      onMouseEnter={() => setShowDetails(true)}
      onMouseLeave={() => setShowDetails(false)}
    >
      <img src={partialUser.profileImageUrl} />
      {showDetails &&
        (userDetails.type === "done" ? (
          <UserPopup user={userDetails.data} />
        ) : (
          <UserPopupLoading />
        ))}
    </div>
  );
}
```

**Async Reach UI Combobox**

If the user needs to select a city, you could have a loader that returns a list of cities based on a query and plug it into a Reach UI combobox:

```tsx
// routes/city-search.tsx
export function loader({ request }) {
  const url = new URL(request.url);
  return searchCities(url.searchParams.get("city-query"));
}
```

```tsx
function CitySearchCombobox() {
  const cities = useFetcher();

  return (
    <cities.Form method="get" action="/city-search">
      <Combobox aria-label="Cities">
        <div>
          <ComboboxInput
            name="city-query"
            onChange={event =>
              cities.submit(event.target.form)
            }
          />
          {cities.state === "submitting" && <Spinner />}
        </div>

        {cities.data && (
          <ComboboxPopover className="shadow-popup">
            {cities.data.error ? (
              <p>Failed to load cities :(</p>
            ) : cities.data.length ? (
              <ComboboxList>
                {cities.data.map(city => (
                  <ComboboxOption
                    key={city.id}
                    value={city.name}
                  />
                ))}
              </ComboboxList>
            ) : (
              <span>No results found</span>
            )}
          </ComboboxPopover>
        )}
      </Combobox>
    </cities.Form>
  );
}
```

### `useFetchers`

Returns an array of all inflight fetchers.

This is useful for components throughout the app that didn't create the fetchers but want to use their submissions to participate in optimistic UI.

For example, imagine a UI where the sidebar lists projects and the main view displays a list of checkboxes for the current project. The sidebar could display the number of completed and total tasks for each project.

```
┌─────────────────┬────────────────────────────┐
│                 │                            │
│   Soccer  (8/9) │ [x] Do the dishes          │
│                 │                            │
│ > Home    (2/4) │ [x] Fold laundry           │
│                 │                            │
│                 │ [ ] Replace battery in the │
│                 │     smoke alarm            │
│                 │                            │
│                 │ [ ] Change lights in kids  │
│                 │     bathroom               │
│                 │                            │
└─────────────────┴────────────────────────────┘
```

When the user clicks a checkbox, the submission goes to the action to change the state of the task. Instead of creating a "loading state" we want to create an "optimistic UI" that will **immediately** update the checkbox to appear checked even though the server hasn't processed it yet. In the checkbox component, we can use `fetcher.submission`:

```tsx
function Task({ task }) {
  const toggle = useFetcher();
  const checked = toggle.submission
    ? // use the optimistic version
      Boolean(toggle.submission.formData.get("complete"))
    : // use the normal version
      task.complete;

  const { projectId, id } = task;
  return (
    <toggle.Form
      method="put"
      action={`/project/${projectId}/tasks/${id}`}
    >
      <label>
        <input
          type="checkbox"
          checked={checked}
          onChange={e => toggle.submit(e.target.form)}
        />
      </label>
    </toggle.Form>
  );
}
```

This awesome for the checkbox, but the sidebar will say 2/4 while the checkboxes show 3/4 when the user clicks on of them!

```
┌─────────────────┬────────────────────────────┐
│                 │                            │
│   Soccer  (8/9) │ [x] Do the dishes          │
│                 │                            │
│ > Home    (2/4) │ [x] Fold laundry           │
│                 │                            │
│          CLICK!-->[x] Replace battery in the │
│                 │     smoke alarm            │
│                 │                            │
│                 │ [ ] Change lights in kids  │
│                 │     bathroom               │
│                 │                            │
└─────────────────┴────────────────────────────┘
```

Because Remix will automatically reload the routes, the sidebar will quickly update and be correct. But for a moment, it's gonna feel a little funny.

This is where `useFetchers` comes in. Up in the sidebar we can get access too all of the inflight fetcher states from the checkboxes--even though it's not the component that created them.

The strategy has three steps:

1. Find the submissions for tasks in a specific project
2. Use the `fetcher.submission.formData` to immediately update the count
3. Use the normal task's state if it's not inflight

Here's some sample code:

```js
function ProjectTaskCount({ project }) {
  const fetchers = useFetchers();
  const completedTasks = 0;

  // 1) Find my task's submissions
  const myFetchers = new Map();
  for (const f of fetchers) {
    if (
      f.submission &&
      f.submission.action.startsWith(
        `/projects/${project.id}/task`
      )
    ) {
      const taskId = f.submission.formData.get("id");
      myFetchers.set(
        parseInt(taskId),
        f.submission.formData.get("complete") === "on"
      );
    }
  }

  for (const task of project.tasks) {
    // 2) use the optimistic version
    if (myFetchers.has(task.id)) {
      if (myFetchers.get(task.id)) {
        completedTasks++;
      }
    }
    // 3) use the normal version
    else if (task.complete) {
      completedTasks++;
    }
  }

  return (
    <small>
      {completedTasks}/{project.tasks.length}
    </small>
  );
}
```

### `useMatches`

Returns the current route matches on the page. This is useful for creating layout abstractions with your current routes.

```js
const matches = useMatches();
```

`matches` has the following shape:

```js
[
  { pathname, data, params, handle }, // root route
  { pathname, data, params, handle }, // layout route
  { pathname, data, params, handle } // child route
  // etc.
];
```

Remix knows all of your route matches and data at the top of the React element tree. That's how we can:

- add meta tags to the top of the document even though they are defined in nested routes lower in the tree
- add `<link>` tags to assets at the top of the document even though ...
- add `<script>` bundles for each route at the top of the document ...

Pairing route `handle` with `useMatches`, you can build your own, similar conventions to Remix's built-in `<Meta>`, `<Links>`, and `<Scripts>` components.

Let's consider building some breadcrumbs. If a route wants to participate in these breadcrumbs at the top of the root layout, it normally can't because it renders down low in the tree.

You can put whatever you want on a route `handle`, here we'll use `breadcrumb`, it's not a Remix thing, it's whatever you want. Here it's added to a parent route:

1. Add the breadcrumb handle to the parent route

   ```tsx
   // routes/parent.tsx
   export const handle = {
     breadcrumb: () => <Link to="/parent">Some Route</Link>
   };
   ```

2. We can do the same for a child route

   ```tsx
   // routes/parent/child.tsx
   export const handle = {
     breadcrumb: () => (
       <Link to="/parent/child">Child Route</Link>
     )
   };
   ```

3. Now we can put it all together in our root route with `useMatches`.

   ```tsx [6, 21-32]
   // root.tsx
   import {
     Links,
     Scripts,
     useLoaderData,
     useMatches
   } from "remix";

   export default function Root() {
     const matches = useMatches();

     return (
       <html lang="en">
         <head>
           <meta charSet="utf-8" />
           <Links />
         </head>
         <body>
           <header>
             <ol>
               {matches
                 // skip routes that don't have a breadcrumb
                 .filter(
                   match =>
                     match.handle && match.handle.breadcrumb
                 )
                 // render breadcrumbs!
                 .map((match, index) => (
                   <li key={index}>
                     {match.handle.breadcrumb(match)}
                   </li>
                 ))}
             </ol>
           </header>

           <Outlet />
         </body>
       </html>
     );
   }
   ```

Notice that we're passing the `match` to breadcrumbs. We didn't use it, but we could have used `match.data` to use our route's data in the breadcrumb.

Another common use case is [enabling JavaScript for some routes and not others][disabling-javascript].

Once again, `useMatches` with `handle` is a great way for routes to participate in rendering abstractions at the top of element tree, above where the route is actually rendered.

### `useBeforeUnload`

This hook is just a helper around `window.onbeforeunload`.

When users click links to pages they haven't visited yet, Remix loads the code-split modules for that page. If you deploy in the middle of a user's session, and you or your host removes the old files from the server (many do 😭) then Remix's requests for those modules will fail. Remix recovers by automatically reloading the browser at the new URL. This should start over from the server with the latest version of your application. Most of the time this works out great and user doesn't even know anything happened.

In this situation, you may need to save important application state on the page (to something like the browser's local storage) because the automatic page reload will lose any state you had.

Remix or not, this is just good practice to do. The user can change the url, accidentally close the browser window, etc.

```tsx [1,7-11]
import { useBeforeUnload } from "remix";

function SomeForm() {
  const [state, setState] = React.useState(null);

  // save it off before the automatic page reload
  useBeforeUnload(
    React.useCallback(() => {
      localStorage.stuff = state
    }, [state])
  );

  // read it in when they return
  React.useEffect(() => {
    if (state === null && localStorage.stuff != null) {
      setState(localStorage.stuff);
    }
  }, []);

  return (
    // ...
  );
}
```

## HTTP Helpers

### `json`

This is a shortcut for creating `application/json` responses. It assumes you are using `utf-8` encoding.

```ts [2,6]
import type { LoaderFunction } from "remix";
import { json } from "remix";

export const loader: LoaderFunction = () => {
  // So you can write this:
  return json({ any: "thing" });

  // Instead of this:
  return new Response(JSON.stringify({ any: "thing" }), {
    headers: {
      "Content-Type": "application/json; charset=utf-8"
    }
  });
};
```

You can also pass a status code and headers:

```ts [4-9]
export const loader: LoaderFunction = () => {
  return json(
    { not: "coffee" },
    {
      status: 418,
      headers: {
        "Cache-Control": "no-store"
      }
    }
  );
};
```

### `redirect`

This is shortcut for sending 30x responses.

```ts [2,8]
import type { ActionFunction } from "remix";
import { redirect } from "remix";

export const action: ActionFunction = async () => {
  const userSession = await getUserSessionOrWhatever();

  if (!userSession) {
    return redirect("/login");
  }

  return json({ ok: true });
};
```

By default it sends 302, but you can change it to whichever redirect status code you'd like:

```ts
redirect(path, 301);
redirect(path, 303);
```

You can also send a `ResponseInit` to set headers, like committing a session.

```ts
redirect(path, {
  headers: {
    "Set-Cookie": await commitSession(session)
  }
});

redirect(path, {
  status: 302,
  headers: {
    "Set-Cookie": await commitSession(session)
  }
});
```

Of course, you can do redirects without this helper if you'd rather build it up yourself:

```ts
// this is a shortcut...
return redirect("/else/where", 303);

// ...for this
return new Response("", {
  status: 303,
  headers: {
    Location: "/else/where"
  }
});
```

## Cookies

A [cookie](https://developer.mozilla.org/en-US/docs/Web/HTTP/Cookies) is a small piece of information that your server sends someone in a HTTP response that their browser will send back on subsequent requests. This technique is a fundamental building block of many interactive websites that adds state so you can build authentication (see [sessions][sessions]), shopping carts, user preferences, and many other features that require remembering who is "logged in".

Remix's `Cookie` interface provides a logical, reusable container for cookie metadata.

### Using cookies

While you may create these cookies manually, it is more common to use a [session storage][sessions].

In Remix, you will typically work with cookies in your `loader` and/or `action` functions (see <Link to="../mutations">mutations</Link>) since those are the places where you need to read and write data.

Let's say you have a banner on your e-commerce site that prompts users to check out the items you currently have on sale. The banner spans the top of your homepage, and includes a button on the side that allows the user to dismiss the banner so they don't see it for at least another week.

First, create a cookie:

```js filename=app/cookies.js
import { createCookie } from "remix";

export const userPrefs = createCookie("user-prefs", {
  maxAge: 604_800 // one week
});
```

Then, you can `import` the cookie and use it in your `loader` and/or `action`. The `loader` in this case just checks the value of the user preference so you can use it in your component for deciding whether or not to render the banner. When the button is clicked, the `<form>` calls the `action` on the server and reloads the page without the banner.

**Note:** We recommend (for now) that you create all the cookies your app needs in `app/cookies.js` and `import` them into your route modules. This allows the Remix compiler to correctly prune these imports out of the browser build where they are not needed. We hope to eventually remove this caveat.

```js filename=app/routes/index.js lines=[2,6,14,18]
import { useLoaderData, json, redirect } from "remix";
import { userPrefs } from "~/cookies";

export async function loader({ request }) {
<<<<<<< HEAD
  let cookieHeader = request.headers.get("Cookie");
  let cookie = (await userPrefs.parse(cookieHeader)) || {};
  return { showBanner: cookie.showBanner };
=======
  const cookieHeader = request.headers.get("Cookie");
  const cookie =
    (await userPrefs.parse(cookieHeader)) || {};
  return { showBanner: value.showBanner };
>>>>>>> 834a6b84
}

export async function action({ request }) {
  const cookieHeader = request.headers.get("Cookie");
  const cookie =
    (await userPrefs.parse(cookieHeader)) || {};
  const bodyParams = await request.formData();

  if (bodyParams.get("banner") === "hidden") {
    cookie.showBanner = false;
  }

  return redirect("/", {
    headers: {
      "Set-Cookie": await userPrefs.serialize(cookie)
    }
  });
}

export default function Home() {
  const { showBanner } = useLoaderData();

  return (
    <div>
      {showBanner && (
        <div>
          <Link to="/sale">Don't miss our sale!</Link>
          <Form method="post">
            <input
              type="hidden"
              name="bannerVisibility"
              value="hidden"
            />
            <button type="submit">Hide</button>
          </Form>
        </div>
      )}
      <h1>Welcome!</h1>
    </div>
  );
}
```

### Cookie attributes

Cookies have [several attributes](https://developer.mozilla.org/en-US/docs/Web/HTTP/Headers/Set-Cookie#attributes) that control when they expire, how they are accessed, and where they are sent. Any of these attributes may be specified either in `createCookie(name, options)`, or during `serialize()` when the `Set-Cookie` header is generated.

```js
const cookie = createCookie("user-prefs", {
  // These are defaults for this cookie.
  domain: "remix.run",
  path: "/",
  sameSite: "lax",
  httpOnly: true,
  secure: true,
  expires: new Date(Date.now() + 60),
  maxAge: 60
});

// You can either use the defaults:
cookie.serialize(userPrefs);

// Or override individual ones as needed:
cookie.serialize(userPrefs, { sameSite: "strict" });
```

Please read [more info about these attributes](https://developer.mozilla.org/en-US/docs/Web/HTTP/Headers/Set-Cookie#attributes) to get a better understanding of what they do.

### Signing cookies

It is possible to sign a cookie to automatically verify its contents when it is received. Since it's relatively easy to spoof HTTP headers, this is a good idea for any information that you do not want someone to be able to fake, like authentication information (see [sessions][sessions]).

To sign a cookie, provide one or more `secrets` when you first create the cookie:

```js
const cookie = createCookie("user-prefs", {
  secrets: ["s3cret1"]
});
```

Cookies that have one or more `secrets` will be stored and verified in a way that ensures the cookie's integrity.

Secrets may be rotated by adding new secrets to the front of the `secrets` array. Cookies that have been signed with old secrets will still be decoded successfully in `cookie.parse()`, and the newest secret (the first one in the array) will always be used to sign outgoing cookies created in `cookie.serialize()`.

```js
// app/cookies.js
const cookie = createCookie("user-prefs", {
  secrets: ["n3wsecr3t", "olds3cret"]
});

// in your route module...
export async function loader({ request }) {
  const oldCookie = request.headers.get("Cookie");
  // oldCookie may have been signed with "olds3cret", but still parses ok
  const value = await cookie.parse(oldCookie);

  new Response("...", {
    headers: {
      // Set-Cookie is signed with "n3wsecr3t"
      "Set-Cookie": await cookie.serialize(value)
    }
  });
}
```

### `createCookie`

Creates a logical container for managing a browser cookie from the server.

```ts
import { createCookie } from "remix";

const cookie = createCookie("cookie-name", {
  // all of these are optional defaults that can be overridden at runtime
  domain: "remix.run",
  expires: new Date(Date.now() + 60),
  httpOnly: true,
  maxAge: 60,
  path: "/",
  sameSite: "lax",
  secrets: ["s3cret1"],
  secure: true
});
```

To learn more about each attribute, please see the [MDN Set-Cookie docs](https://developer.mozilla.org/en-US/docs/Web/HTTP/Headers/Set-Cookie#attributes).

### `isCookie`

Returns `true` if an object is a Remix cookie container.

```ts
import { isCookie } from "remix";
const cookie = createCookie("user-prefs");
console.log(isCookie(cookie));
// true
```

### Cookie API

A cookie container is returned from `createCookie` and has handful of properties and methods.

```ts
const cookie = createCookie(name);
cookie.name;
cookie.parse();
// etc.
```

#### `cookie.name`

The name of the cookie, used in `Cookie` and `Set-Cookie` HTTP headers.

#### `cookie.parse()`

Extracts and returns the value of this cookie in a given `Cookie` header.

```js
const value = await cookie.parse(
  request.headers.get("Cookie")
);
```

#### `cookie.serialize()`

Serializes a value and combines it with this cookie's options to create a `Set-Cookie` header, suitable for use in an outgoing `Response`.

```js
new Response("...", {
  headers: {
    "Set-Cookie": await cookie.serialize({
      showBanner: true
    })
  }
});
```

#### `cookie.isSigned`

Will be `true` if the cookie uses any `secrets`, `false` otherwise.

```js
const cookie = createCookie("user-prefs");
console.log(cookie.isSigned); // false

cookie = createCookie("user-prefs", {
  secrets: ["soopersekrit"]
});
console.log(cookie.isSigned); // true
```

#### `cookie.expires`

The `Date` on which this cookie expires. Note that if a cookie has both `maxAge` and `expires`, this value will the date at the current time plus the `maxAge` value since `Max-Age` takes precedence over `Expires`.

```js
const cookie = createCookie("user-prefs", {
  expires: new Date("2021-01-01")
});

console.log(cookie.expires); // "2020-01-01T00:00:00.000Z"
```

## Sessions

Sessions are an important part of websites that allow the server to identify requests coming from the same person, especially when it comes to server-side form validation or when JavaScript is not on the page. Sessions are a fundamental building block of many sites that let users "log in", including social, e-commerce, business, and educational websites.

In Remix, sessions are managed on a per-route basis (rather than something like express middleware) in your `loader` and `action` methods using a "session storage" object (that implements the `SessionStorage` interface). Session storage understands how to parse and generate cookies, and how to store session data in a database or filesystem.

Remix comes with several pre-built session storage options for common scenarios and one to create your own:

- `createCookieSessionStorage`
- `createMemorySessionStorage`
- `createFileSessionStorage` (node)
- `createCloudflareKVSessionStorage` (cloudflare-workers)
- custom storage with `createSessionStorage`

### Using Sessions

This is an example of a cookie session storage:

```js filename=app/sessions.js
// app/sessions.js
import { createCookieSessionStorage } from "remix";

const { getSession, commitSession, destroySession } =
  createCookieSessionStorage({
    // a Cookie from `createCookie` or the CookieOptions to create one
    cookie: {
      name: "__session",

      // all of these are optional
      domain: "remix.run",
      expires: new Date(Date.now() + 60),
      httpOnly: true,
      maxAge: 60,
      path: "/",
      sameSite: "lax",
      secrets: ["s3cret1"],
      secure: true
    }
  });

export { getSession, commitSession, destroySession };
```

We recommend setting up your session storage object in `app/sessions.js` so all routes that need to access session data can import from the same spot (also, see our [Route Module Constraints][constraints]).

The input/output to a session storage object are HTTP cookies. `getSession()` retrieves the current session from the incoming request's `Cookie` header, and `commitSession()`/`destroySession()` provide the `Set-Cookie` header for the outgoing response.

You'll use methods to get access to sessions in your `loader` and `action` functions.

A login form might look something like this:

```tsx filename=app/routes/login.js lines=2,5-7,9,14,18,24-26,37,42,47,52
import { json, redirect } from "remix";
import { getSession, commitSession } from "../sessions";

export async function loader({ request }) {
  const session = await getSession(
    request.headers.get("Cookie")
  );

  if (session.has("userId")) {
    // Redirect to the home page if they are already signed in.
    return redirect("/");
  }

  const data = { error: session.get("error") };

  return json(data, {
    headers: {
      "Set-Cookie": await commitSession(session)
    }
  });
}

export async function action({ request }) {
  const session = await getSession(
    request.headers.get("Cookie")
  );
  const form = await request.formData();
  const username = form.get("username");
  const password = form.get("password");

  const userId = await validateCredentials(
    username,
    password
  );

  if (userId == null) {
    session.flash("error", "Invalid username/password");

    // Redirect back to the login page with errors.
    return redirect("/login", {
      headers: {
        "Set-Cookie": await commitSession(session)
      }
    });
  }

  session.set("userId", userId);

  // Login succeeded, send them to the home page.
  return redirect("/", {
    headers: {
      "Set-Cookie": await commitSession(session)
    }
  });
}

export default function Login() {
  const { currentUser, error } = useLoaderData();

  return (
    <div>
      {error && <div className="error">{error}</div>}
      <form method="POST">
        <div>
          <p>Please sign in</p>
        </div>
        <label>
          Username: <input type="text" name="username" />
        </label>
        <label>
          Password:{" "}
          <input type="password" name="password" />
        </label>
        <button>Login</button>
      </form>
    </div>
  );
}
```

And then a logout form might look something like this:

```tsx
import { getSession, destroySession } from "../sessions";

export const action: ActionFunction = async ({
  request
}) => {
  const session = await getSession(
    request.headers.get("Cookie")
  );
  return redirect("/login", {
    headers: { "Set-Cookie": await destroySession(session) }
  });
};

export default function LogoutRoute() {
  return (
    <>
      <p>Are you sure you want to log out?</p>
      <Form method="post">
        <button>Logout</button>
      </Form>
      <Link to="/">Nevermind</Link>
    </>
  );
}
```

<docs-warning>It's important that you logout (or perform any mutation for that matter) in an `action` and not a `loader`. Otherwise you open your users to [Cross-Site Request Forgery](https://developer.mozilla.org/en-US/docs/Glossary/CSRF) attacks. Also, Remix only re-calls `loaders` when `actions` are called.</docs-warning>

### Session Gotchas

Because of nested routes, multiple loaders can be called to construct a single page. When using `session.flash()` or `session.unset()`, you need to be sure no other loaders in the request are going to want to read that, otherwise you'll get race conditions. Typically if you're using flash, you'll want to have a single loader read it, if another loader wants a flash message, use a different key for that loader.

### `createSession`

TODO:

### `isSession`

Returns `true` if an object is a Remix session.

```js
import { isSession } from "remix";

let sessionData = {foo: "bar"}
let session = createSession(sessionData, "remix-session");
console.log(isSession(session));
// true
```

### `createSessionStorage`

Remix makes it easy to store sessions in your own database if needed. The `createSessionStorage()` API requires a `cookie` (or options for creating a cookie, see [cookies][cookies]) and a set of create, read, update, and delete (CRUD) methods for managing the session data. The cookie is used to persist the session ID.

The following example shows how you could do this using a generic database client:

```js
import { createSessionStorage } from "remix";

function createDatabaseSessionStorage({
  cookie,
  host,
  port
}) {
  // Configure your database client...
  const db = createDatabaseClient(host, port);

  return createSessionStorage({
    cookie,
    async createData(data, expires) {
      // `expires` is a Date after which the data should be considered
      // invalid. You could use it to invalidate the data somehow or
      // automatically purge this record from your database.
      const id = await db.insert(data);
      return id;
    },
    async readData(id) {
      return (await db.select(id)) || null;
    },
    async updateData(id, data, expires) {
      await db.update(id, data);
    },
    async deleteData(id) {
      await db.delete(id);
    }
  });
}
```

And then you can use it like this:

```js
const { getSession, commitSession, destroySession } =
  createDatabaseSessionStorage({
    host: "localhost",
    port: 1234,
    cookie: {
      name: "__session",
      sameSite: "lax"
    }
  });
```

The `expires` argument to `readData` and `updateData` is the same `Date` at which the cookie itself expires and is no longer valid. You can use this information to automatically purge the session record from your database to save on space, or to ensure that you do not otherwise return any data for old, expired cookies.

### `createCookieSessionStorage`

For purely cookie-based sessions (where the session data itself is stored in the session cookie with the browser, see [cookies][cookies]) you can use `createCookieSessionStorage()`.

The main advantage of cookie session storage is that you don't need any additional backend services or databases to use it. It can also be beneficial in some load balanced scenarios. However, cookie-based sessions may not exceed the browser's max allowed cookie length (typically 4kb).

The downside is that you have to `commitSession` in almost every loader and action. If your loader or action changes the session at all, it must be committed. That means if you `session.flash` in an action, and then `session.get` in another, you must commit it for that flashed message to go away. With other session storage strategies you only have to commit it when it's created (the browser cookie doesn't need to change because it doesn't store the session data, just the key to find it elsewhere).

```js
import { createCookieSessionStorage } from "remix";

const { getSession, commitSession, destroySession } =
  createCookieSessionStorage({
    // a Cookie from `createCookie` or the same CookieOptions to create one
    cookie: {
      name: "__session",
      secrets: ["r3m1xr0ck5"],
      sameSite: "lax"
    }
  });
```

### `createMemorySessionStorage`

This storage keeps all the cookie information in your server's memory.

<docs-error>This should only be used in development. Use one of the other methods in production.</docs-error>

```js
// app/sessions.js
import {
  createCookie,
  createFileSessionStorage
} from "remix";

// In this example the Cookie is created separately.
const sessionCookie = createCookie("__session", {
  secrets: ["r3m1xr0ck5"],
  sameSite: true
});

const { getSession, commitSession, destroySession } =
  createFileSessionStorage({
    // The root directory where you want to store the files.
    // Make sure it's writable!
    dir: "/app/sessions",
    cookie: sessionCookie
  });

export { getSession, commitSession, destroySession };
```

### `createFileSessionStorage` (node)

For file-backed sessions, use `createFileSessionStorage()`. File session storage requires a file system, but this should be readily available on most cloud providers that run express, maybe with some extra configuration.

The advantage of file-backed sessions is that only the session ID is stored in the cookie while the rest of the data is stored in a regular file on disk, ideal for sessions with more than 4kb of data.

<docs-info>If you are deploying to a serverless function, ensure you have access to a persistent file system. They usually don't have one without extra configuration.</docs-info>

```js
// app/sessions.js
import {
  createCookie,
  createFileSessionStorage
} from "remix";

// In this example the Cookie is created separately.
const sessionCookie = createCookie("__session", {
  secrets: ["r3m1xr0ck5"],
  sameSite: true
});

const { getSession, commitSession, destroySession } =
  createFileSessionStorage({
    // The root directory where you want to store the files.
    // Make sure it's writable!
    dir: "/app/sessions",
    cookie: sessionCookie
  });

export { getSession, commitSession, destroySession };
```

### `createCloudflareKVSessionStorage` (cloudflare-workers)

For [Cloudflare KV](https://developers.cloudflare.com/workers/learning/how-kv-works) backed sessions, use `createCloudflareKVSessionStorage()`.

The advantage of KV backed sessions is that only the session ID is stored in the cookie while the rest of the data is stored in a globaly replicated, low-latency data store with exceptionally high read volumes with low-latency.

```js
// app/sessions.js
import {
  createCookie,
  createCloudflareKVSessionStorage
} from "remix";

// In this example the Cookie is created separately.
const sessionCookie = createCookie("__session", {
  secrets: ["r3m1xr0ck5"],
  sameSite: true
});

const { getSession, commitSession, destroySession } =
  createCloudflareKVSessionStorage({
    // The KV Namespace where you want to store sessions
    kv: YOUR_NAMESPACE,
    cookie: sessionCookie
  });

export { getSession, commitSession, destroySession };
```

### Session API

After retrieving a session with `getSession`, the session object returned has a handful of methods and properties:

```js
export async function action({ request }) {
  const session = await getSession(
    request.headers.get("Cookie")
  );
  session.get("foo");
  session.has("bar");
  // etc.
}
```

#### `session.has(key)`

Returns `true` if the session has a variable with the given `name`.

```js
session.has("userId");
```

#### `session.set(key, value)`

Sets a session value for use in subsequent requests:

```js
session.set("userId", "1234");
```

#### `session.flash(key, value)`

Sets a session value that will be unset the first time it is read. After that, it's gone. Most useful for "flash messages" and server-side form validation messages:

```js
import { getSession, commitSession } from "../sessions";

export async function action({ request, params }) {
  const session = await getSession(
    request.headers.get("Cookie")
  );
  const deletedProject = await archiveProject(
    params.projectId
  );

  session.flash(
    "globalMessage",
    `Project ${deletedProject.name} successfully archived`
  );

  return redirect("/dashboard", {
    headers: {
      "Set-Cookie": await commitSession(session)
    }
  });
}
```

Now we can read the message in a loader.

<docs-info>You must commit the session whenever you read a `flash`. This is different than you might be used to where some type of middleware automatically sets the cookie header for you.</docs-info>

```js
import React from "react";
import { Meta, Links, Scripts, Outlet, json } from "remix";

import { getSession, commitSession } from "./sessions";

export async function loader({ request }) {
  const session = await getSession(
    request.headers.get("Cookie")
  );
  const message = session.get("globalMessage") || null;

  return json(
    { message },
    {
      headers: {
        // only necessary with cookieSesionStorage
        "Set-Cookie": await commitSession(session)
      }
    }
  );
}

export default function App() {
  const { message } = useLoaderData();

  return (
    <html>
      <head>
        <Meta />
        <Links />
      </head>
      <body>
        {message && <div className="flash">{message}</div>}
        <Outlet />
        <Scripts />
      </body>
    </html>
  );
}
```

#### `session.get()`

Accesses a session value from a previous request:

```js
session.get("name");
```

#### `session.unset()`

Removes a value from the session.

```js
session.unset("name");
```

<docs-info>When using cookieSessionStorage, you must commit the session whenever you `unset`</docs-info>

```js
return json(data, {
  headers: {
    "Set-Cookie": await commitSession(session)
  }
});
```

## Types

```ts
import type {
  ActionFunction,
  LoaderFunction,
  MetaFunction,
  LinksFunction,
  ShouldReloadFunction
} from "remix";
```

[meta-links-scripts]: #meta-links-scripts
[form]: #form
[cookies]: #cookies
[sessions]: #sessions
[usefetcher]: #usefetcher
[usetransition]: #usetransition
[useactiondata]: #useactiondata
[useloaderdata]: #useloaderdata
[usesubmit]: #usesubmit
[constraints]: ../other-api/constraints
[action]: ../app/#action
[loader]: ../app/#loader
[disabling-javascript]: ../guides/disabling-javascript<|MERGE_RESOLUTION|>--- conflicted
+++ resolved
@@ -1350,16 +1350,9 @@
 import { userPrefs } from "~/cookies";
 
 export async function loader({ request }) {
-<<<<<<< HEAD
-  let cookieHeader = request.headers.get("Cookie");
-  let cookie = (await userPrefs.parse(cookieHeader)) || {};
+  const cookieHeader = request.headers.get("Cookie");
+  const cookie = (await userPrefs.parse(cookieHeader)) || {};
   return { showBanner: cookie.showBanner };
-=======
-  const cookieHeader = request.headers.get("Cookie");
-  const cookie =
-    (await userPrefs.parse(cookieHeader)) || {};
-  return { showBanner: value.showBanner };
->>>>>>> 834a6b84
 }
 
 export async function action({ request }) {
