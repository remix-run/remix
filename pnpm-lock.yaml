--- conflicted
+++ resolved
@@ -92,15 +92,12 @@
       '@remix-run/headers':
         specifier: workspace:*
         version: link:../headers
-<<<<<<< HEAD
+      '@remix-run/html-template':
+        specifier: workspace:*
+        version: link:../html-template
       '@remix-run/lazy-file':
         specifier: workspace:*
         version: link:../lazy-file
-=======
-      '@remix-run/html-template':
-        specifier: workspace:*
-        version: link:../html-template
->>>>>>> f7d4b876
       '@remix-run/route-pattern':
         specifier: workspace:*
         version: link:../route-pattern
