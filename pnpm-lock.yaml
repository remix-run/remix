--- conflicted
+++ resolved
@@ -17,14 +17,10 @@
       version: 1.57.0
     tsx:
       specifier: ^4.20.6
-<<<<<<< HEAD
-      version: 4.20.6
+      version: 4.21.0
     typescript:
       specifier: ^5.9.3
       version: 5.9.3
-=======
-      version: 4.21.0
->>>>>>> e03b8a25
 
 importers:
 
@@ -35,14 +31,10 @@
         version: 7.0.0-dev.20251125.1
       eslint:
         specifier: ^9.33.0
-<<<<<<< HEAD
-        version: 9.33.0
+        version: 9.39.2
       eslint-plugin-import:
         specifier: ^2.32.0
-        version: 2.32.0(@typescript-eslint/parser@8.40.0(eslint@9.33.0)(typescript@5.9.3))(eslint@9.33.0)
-=======
-        version: 9.39.2
->>>>>>> e03b8a25
+        version: 2.32.0(@typescript-eslint/parser@8.50.0(eslint@9.39.2)(typescript@5.9.3))(eslint@9.39.2)
       eslint-plugin-jsdoc:
         specifier: ^61.5.0
         version: 61.5.0(eslint@9.39.2)
@@ -897,7 +889,7 @@
     devDependencies:
       '@types/node':
         specifier: 'catalog:'
-        version: 24.6.0
+        version: 24.10.4
       typescript:
         specifier: 'catalog:'
         version: 5.9.3
@@ -2121,16 +2113,11 @@
     cpu: [x64]
     os: [win32]
 
-<<<<<<< HEAD
   '@rtsao/scc@1.1.0':
     resolution: {integrity: sha512-zt6OdqaDoOnJ1ZYsCYGt9YmWzDXl4vQdKTyJev62gFhRGKdx7mcT54V9KIjg+d2wi9EXsPvAPKe7i7WjfVWB8g==}
 
-  '@shikijs/engine-oniguruma@3.19.0':
-    resolution: {integrity: sha512-1hRxtYIJfJSZeM5ivbUXv9hcJP3PWRo5prG/V2sWwiubUKTa+7P62d2qxCW8jiVFX4pgRHhnHNp+qeR7Xl+6kg==}
-=======
   '@shikijs/engine-oniguruma@3.20.0':
     resolution: {integrity: sha512-Yx3gy7xLzM0ZOjqoxciHjA7dAt5tyzJE3L4uQoM83agahy+PlW244XJSrmJRSBvGYELDhYXPacD4R/cauV5bzQ==}
->>>>>>> e03b8a25
 
   '@shikijs/langs@3.20.0':
     resolution: {integrity: sha512-le+bssCxcSHrygCWuOrYJHvjus6zhQ2K7q/0mgjiffRbkhM4o1EWu2m+29l0yEsHDbWaWPNnDUTRVVBvBBeKaA==}
@@ -2524,7 +2511,6 @@
   array-flatten@1.1.1:
     resolution: {integrity: sha512-PCVAQswWemu6UdxsDFFX/+gVeYqKAod3D3UVm91jHwynguOwAvYPhx8nNlM++NqRcK6CxxpUafjmhIdKiHibqg==}
 
-<<<<<<< HEAD
   array-includes@3.1.9:
     resolution: {integrity: sha512-FmeCCAenzH0KH381SPT5FZmiA/TmpndpcaShhfgEN9eCVjnFBqq3l1xrI42y8+PPLI6hypzou4GXw00WHmPBLQ==}
     engines: {node: '>= 0.4'}
@@ -2545,11 +2531,6 @@
     resolution: {integrity: sha512-BNoCY6SXXPQ7gF2opIP4GBE+Xw7U+pHMYKuzjgCN3GwiaIR09UUeKfheyIry77QtrCBlC0KK0q5/TER/tYh3PQ==}
     engines: {node: '>= 0.4'}
 
-  as-table@1.0.55:
-    resolution: {integrity: sha512-xvsWESUJn0JN421Xb9MQw6AsMHRCUknCe0Wjlxvjud80mU4E6hQf1A6NzQKcYNmYw62MfzEtXc+badstZP3JpQ==}
-
-=======
->>>>>>> e03b8a25
   assertion-error@2.0.1:
     resolution: {integrity: sha512-Izi8RQcffqCeNVgFigKli1ssklIbpHnCYc6AknXGYoB6grJqyeby7jv12JUQgmTAnIDnbck1uxksT4dzN3PWBA==}
     engines: {node: '>=12'}
@@ -2800,7 +2781,6 @@
       supports-color:
         optional: true
 
-<<<<<<< HEAD
   debug@3.2.7:
     resolution: {integrity: sha512-CFjzYYAi4ThfiQvizrFQevTTXHtnCqWfe7x1AhgEscTz6ZbLbfoLRLPugTQyBth6f8ZERVUSyWHFD/7Wu4t1XQ==}
     peerDependencies:
@@ -2809,17 +2789,6 @@
       supports-color:
         optional: true
 
-  debug@4.4.1:
-    resolution: {integrity: sha512-KcKCqiftBJcZr++7ykoDIEwSa3XWowTfNPo92BYxjXiyYEVrUQh2aLyhxBCwww+heortUFxEJYcRzosstTEBYQ==}
-    engines: {node: '>=6.0'}
-    peerDependencies:
-      supports-color: '*'
-    peerDependenciesMeta:
-      supports-color:
-        optional: true
-
-=======
->>>>>>> e03b8a25
   debug@4.4.3:
     resolution: {integrity: sha512-RGwwWnwQvkVfavKVt22FGLw+xYSdzARwm0ru6DhTVA3umU5hZc28V3kO4stgYryrTlLpuvgI9GiijltAjNbcqA==}
     engines: {node: '>=6.0'}
@@ -2844,16 +2813,10 @@
     resolution: {integrity: sha512-rBMvIzlpA8v6E+SJZoo++HAYqsLrkg7MSfIinMPFhmkorw7X+dOXVJQs+QT69zGkzMyfDnIMN2Wid1+NbL3T+A==}
     engines: {node: '>= 0.4'}
 
-<<<<<<< HEAD
   define-properties@1.2.1:
     resolution: {integrity: sha512-8QmQKqEASLd5nx0U1B1okLElbUuuttJ/AnYmRXbbbGDWh6uS208EjD4Xqq/I9wK7u0v6O08XhTWnt5XtEbR6Dg==}
     engines: {node: '>= 0.4'}
 
-  defu@6.1.4:
-    resolution: {integrity: sha512-mEQCMmwJu317oSz8CwdIOdwf3xMif1ttiM8LTufzc3g6kR+9Pe236twL8j3IYT1F7GfRgGcW6MWxzZjLIkuHIg==}
-
-=======
->>>>>>> e03b8a25
   depd@2.0.0:
     resolution: {integrity: sha512-g7nH6P6dyDioJogAAGprGpCtVImJhpPk/roCzdb3fIh61/s/nPsfR6onyMwkCAR/OlC3yBC0lESvUoQEAssIrw==}
     engines: {node: '>= 0.8'}
@@ -2936,7 +2899,6 @@
   es-module-lexer@1.7.0:
     resolution: {integrity: sha512-jEQoCwk8hyb2AZziIOLhDqpm5+2ww5uIE6lkO/6jcOCusfk6LhMHpXXfBLXTZ7Ydyt0j4VoUQv6uGNYbdW+kBA==}
 
-<<<<<<< HEAD
   es-object-atoms@1.1.1:
     resolution: {integrity: sha512-FGgH2h8zKNim9ljj7dankFPcICIK9Cp5bm+c2gQSYePhpaG5+esrLODihIorn+Pe6FGJzWhXQotPv73jTaldXA==}
     engines: {node: '>= 0.4'}
@@ -2953,17 +2915,11 @@
     resolution: {integrity: sha512-w+5mJ3GuFL+NjVtJlvydShqE1eN3h3PbI7/5LAsYJP/2qtuMXjfL2LpHSRqo4b4eSF5K/DH1JXKUAHSB2UW50g==}
     engines: {node: '>= 0.4'}
 
-  esbuild@0.25.10:
-    resolution: {integrity: sha512-9RiGKvCwaqxO2owP61uQ4BgNborAQskMR6QusfWzQqv7AZOg5oGehdY2pRJMTKuwxd1IDBP4rSbI5lHzU7SMsQ==}
-    engines: {node: '>=18'}
-    hasBin: true
-=======
   esbuild-plugin-solid@0.6.0:
     resolution: {integrity: sha512-V1FvDALwLDX6K0XNYM9CMRAnMzA0+Ecu55qBUT9q/eAJh1KIDsTMFoOzMSgyHqbOfvrVfO3Mws3z7TW2GVnIZA==}
     peerDependencies:
       esbuild: '>=0.20'
       solid-js: '>= 1.0'
->>>>>>> e03b8a25
 
   esbuild@0.25.12:
     resolution: {integrity: sha512-bbPBYYrtZbkt6Os6FiTLCTFxvq4tt3JKall1vRwshA3fdVztsLAatFaZobhkBC8/BrPetoa0oksYoKXoG4ryJg==}
@@ -3191,7 +3147,6 @@
   function-bind@1.1.2:
     resolution: {integrity: sha512-7XHNxH7qX9xG5mIwxkhumTox/MIRNcOgDrxWsMt2pAr23WHp6MrRlN7FBSFpCpr+oVO0F744iUgR82nJMfG2SA==}
 
-<<<<<<< HEAD
   function.prototype.name@1.1.8:
     resolution: {integrity: sha512-e5iwyodOHhbMr/yNrc7fDYG4qlbIvI5gajyzPnb5TCwyhjApznQh1BMFou9b30SevY43gCJKXycoCBjMbsuW0Q==}
     engines: {node: '>= 0.4'}
@@ -3202,11 +3157,10 @@
   generator-function@2.0.1:
     resolution: {integrity: sha512-SFdFmIJi+ybC0vjlHN0ZGVGHc3lgE0DxPAT0djjVg+kjOnSqclqmj0KQ7ykTOLP6YxoqOvuAODGdcHJn+43q3g==}
     engines: {node: '>= 0.4'}
-=======
+
   gensync@1.0.0-beta.2:
     resolution: {integrity: sha512-3hN7NaskYvMDLQY55gnW3NQ+mesEAepTqlg+VEbj7zzqEMBVNhzcGYYeqFo/TlYz6eQiFcp1HcsCZO+nGgS8zg==}
     engines: {node: '>=6.9.0'}
->>>>>>> e03b8a25
 
   get-caller-file@2.0.5:
     resolution: {integrity: sha512-DyFP3BM/3YHTQOCUL/w0OZHR0lpKeGrxotcHWcqNEdnltqFwXVfhEBQ94eIo34AfQpo0rGki4cyIiftY06h2Fg==}
@@ -3216,7 +3170,6 @@
     resolution: {integrity: sha512-5uYhsJH8VJBTv7oslg4BznJYhDoRI6waYCxMmCdnTrcCrHA/fCFKoTFz2JKKE0HdDFUF7/oQuhzumXJK7paBRQ==}
     engines: {node: '>= 0.4'}
 
-<<<<<<< HEAD
   get-intrinsic@1.3.0:
     resolution: {integrity: sha512-9fSjSaos/fRIVIp+xSJlE6lfwhES7LNtKaCBIamHsjr2na1BiABJPo0mOjjz8GJDURarmCPGqaiVg5mfjb98CQ==}
     engines: {node: '>= 0.4'}
@@ -3225,30 +3178,16 @@
     resolution: {integrity: sha512-sTSfBjoXBp89JvIKIefqw7U2CCebsc74kiY6awiGogKtoSGbgjYE/G/+l9sF3MWFPNc9IcoOC4ODfKHfxFmp0g==}
     engines: {node: '>= 0.4'}
 
-  get-source@2.0.12:
-    resolution: {integrity: sha512-X5+4+iD+HoSeEED+uwrQ07BOQr0kEDFMVqqpBuI+RaZBpBpHCuXxo70bjar6f0b0u/DQJsJ7ssurpP0V60Az+w==}
-
-=======
->>>>>>> e03b8a25
   get-stream@6.0.1:
     resolution: {integrity: sha512-ts6Wi+2j3jQjqi70w5AlN8DFnkSwC+MqmxEzdEALB2qXZYV3X/b1CTfgPLGJNMeAWxdPfU8FO1ms3NUfaHCPYg==}
     engines: {node: '>=10'}
 
-<<<<<<< HEAD
   get-symbol-description@1.1.0:
     resolution: {integrity: sha512-w9UMqWwJxHNOvoNzSJ2oPF5wvYcvP7jUvYzhp67yEhTi17ZDBBC1z9pTdGuzjD+EFIqLSYRweZjqfiPzQ06Ebg==}
     engines: {node: '>= 0.4'}
 
-  get-tsconfig@4.10.1:
-    resolution: {integrity: sha512-auHyJ4AgMz7vgS8Hp3N6HXSmlMdUyhSUrfBF16w153rxtLIEOE+HGqaBppczZvnHLqQJfiHotCYpNhl0lUROFQ==}
-
-  glob-parent@5.1.2:
-    resolution: {integrity: sha512-AOIgSQCepiJYwP3ARnGx+5VnTu2HBYdzbGP45eLw1vr3zB3vZLeyed1sC9hnbcOc9/SrMyM5RPQrkGz4aS9Zow==}
-    engines: {node: '>= 6'}
-=======
   get-tsconfig@4.13.0:
     resolution: {integrity: sha512-1VKTZJCwBrvbd+Wn3AOgQP/2Av+TfTCOlE4AcRJE72W1ksZXbAx8PPBR9RzgTeSPzlPMHrbANMH3LbltH73wxQ==}
->>>>>>> e03b8a25
 
   glob-parent@6.0.2:
     resolution: {integrity: sha512-XxwI8EOhVQgWp6iDL+3b0r86f4d6AX6zSU55HfB4ydCEuXLXc5FcYeOu+nnGftS4TEju/11rt4KJPTMgbfmv4A==}
@@ -3272,16 +3211,10 @@
   gopd@1.0.1:
     resolution: {integrity: sha512-d65bNlIadxvpb/A2abVdlqKqV563juRnZ1Wtk6s1sIR8uNsXR70xqIzVqxVf1eTqDunwT2MkczEeaezCKTZhwA==}
 
-<<<<<<< HEAD
   gopd@1.2.0:
     resolution: {integrity: sha512-ZUKRh6/kUFoAiTAtTYPZJ3hw9wNxx+BIBOijnlG9PnrJsCcSjs1wyyD6vJpaYtgnzDrKYRSqf3OO6Rfa93xsRg==}
     engines: {node: '>= 0.4'}
 
-  graphemer@1.4.0:
-    resolution: {integrity: sha512-EtKwoO6kxCL9WO5xipiHTZlSzBm7WLT627TqC/uVRd0HKmq8NXyebnNYxDoBi7wt8eTWrUrKXCOVaFq9x1kgag==}
-
-=======
->>>>>>> e03b8a25
   gunzip-maybe@1.4.2:
     resolution: {integrity: sha512-4haO1M4mLO91PW57BMsDFf75UmwoRX0GkdD+Faw+Lr+r/OZrOCS0pIBwOL1xCKQqnQzbNFGgK2V2CpBUPeFNTw==}
     hasBin: true
@@ -3436,7 +3369,6 @@
     resolution: {integrity: sha512-rcfALRIb1YewtnksfRIHGcIY93QnK8BIQ/2c9yDYcG/Y6+vRoJuTWBmmSEbyLLYtXm7q35pHOHbZFQBaLrhlWQ==}
     engines: {node: '>=0.10.0'}
 
-<<<<<<< HEAD
   is-map@2.0.3:
     resolution: {integrity: sha512-1Qed0/Hr2m+YqxnM09CjA2d/i6YZNfF6R2oRAOj36eUdS6qIV/huPJNSEpKbupewFs+ZsJlxsjjPbc0/afW6Lw==}
     engines: {node: '>= 0.4'}
@@ -3449,12 +3381,6 @@
     resolution: {integrity: sha512-lZhclumE1G6VYD8VHe35wFaIif+CTy5SJIi5+3y4psDgWu4wPDoBhF8NxUOinEc7pHgiTsT6MaBb92rKhhD+Xw==}
     engines: {node: '>= 0.4'}
 
-  is-number@7.0.0:
-    resolution: {integrity: sha512-41Cifkg6e8TylSpdtTpeLVMqvSBEVzTttHvERD741+pnZ8ANv0004MRL43QKPDlK9cGvNp6NZWZUBlbGXYxxng==}
-    engines: {node: '>=0.12.0'}
-
-=======
->>>>>>> e03b8a25
   is-port-reachable@4.0.0:
     resolution: {integrity: sha512-9UoipoxYmSk6Xy7QFgRv2HDyaysmgSG75TFQs6S+3pDM7ZhKTF/bskZV+0UlABHzKjNVhPjYCLfeZUEg1wXxig==}
     engines: {node: ^12.20.0 || ^14.13.1 || >=16.0.0}
@@ -3550,14 +3476,13 @@
   json-stable-stringify-without-jsonify@1.0.1:
     resolution: {integrity: sha512-Bdboy+l7tA3OGW6FjyFHWkP5LuByj1Tk33Ljyq0axyzdk9//JSi2u3fP1QSmd1KNwq6VOKYGlAu87CisVir6Pw==}
 
-<<<<<<< HEAD
   json5@1.0.2:
     resolution: {integrity: sha512-g1MWMLBiz8FKi1e4w0UyVL3w+iJceWAFBAaBnnGKOpNa5f8TLktkbre1+s6oICydWAm+HRUGTmI+//xv2hvXYA==}
-=======
+    hasBin: true
+
   json5@2.2.3:
     resolution: {integrity: sha512-XmOWe7eyHYH14cLdVPoyg+GOH3rYX++KpzrylJwSW98t3Nk+U8XOl8FWKOgwtzdb8lXGf6zYwDUzeHMWfxasyg==}
     engines: {node: '>=6'}
->>>>>>> e03b8a25
     hasBin: true
 
   jsonparse@1.3.1:
@@ -4069,12 +3994,9 @@
   safer-buffer@2.1.2:
     resolution: {integrity: sha512-YZo3K82SD7Riyi0E1EQPojLz7kpepnSQI9IyPbHHg1XXXevb5dJI7tpyN2ADxGcQbHG7vcyRHk0cbwqcQriUtg==}
 
-<<<<<<< HEAD
-=======
   scheduler@0.27.0:
     resolution: {integrity: sha512-eNv+WrVbKu1f3vbYJT/xtiF5syA5HPIMtf9IgY/nKg0sWqzAUEvqY/xm7OcZc/qafLx/iO9FgOmeSAp4v5ti/Q==}
 
->>>>>>> e03b8a25
   semver@6.3.1:
     resolution: {integrity: sha512-BR7VvDCVHO+q2xBEWskxS6DJE1qRnb7DxzUrogb71CWoSficBxYsiAGd+Kl0mmq/MprG9yArRkyrQxTO6XjMzA==}
     hasBin: true
@@ -4436,16 +4358,10 @@
   uc.micro@2.1.0:
     resolution: {integrity: sha512-ARDJmphmdvUk6Glw7y9DQ2bFkKBHwQHLi2lsaH6PPmz/Ka9sFOBsBluozhDltWmnv9u/cF6Rt87znRTPV+yp/A==}
 
-<<<<<<< HEAD
-  ufo@1.6.1:
-    resolution: {integrity: sha512-9a4/uxlTWJ4+a5i0ooc1rU7C7YOw3wT+UGqdeNNHWnOF9qcMBgLRS+4IYUqbczewFx4mLEig6gawh7X6mFlEkA==}
-
   unbox-primitive@1.1.0:
     resolution: {integrity: sha512-nWJ91DjeOkej/TA8pXQ3myruKpKEYgqvpw9lz4OPHj/NWFNluYrjbz9j01CJ8yKQd2g4jFoOkINCTW2I5LEEyw==}
     engines: {node: '>= 0.4'}
 
-=======
->>>>>>> e03b8a25
   undici-types@5.26.5:
     resolution: {integrity: sha512-JlCMO+ehdEIKqlFxk6IfVoAUVmgz7cU7zD/h9XZ0qzeosSHmUJVOzSQvvYSYWXkFXC+IfLKSIffhv0sVZup6pA==}
 
@@ -5531,13 +5447,9 @@
   '@rollup/rollup-win32-x64-msvc@4.53.5':
     optional: true
 
-<<<<<<< HEAD
   '@rtsao/scc@1.1.0': {}
 
-  '@shikijs/engine-oniguruma@3.19.0':
-=======
   '@shikijs/engine-oniguruma@3.20.0':
->>>>>>> e03b8a25
     dependencies:
       '@shikijs/types': 3.20.0
       '@shikijs/vscode-textmate': 10.0.2
@@ -5718,13 +5630,8 @@
 
   '@typescript-eslint/project-service@8.50.0(typescript@5.9.3)':
     dependencies:
-<<<<<<< HEAD
-      '@typescript-eslint/tsconfig-utils': 8.40.0(typescript@5.9.3)
-      '@typescript-eslint/types': 8.40.0
-=======
       '@typescript-eslint/tsconfig-utils': 8.50.0(typescript@5.9.3)
       '@typescript-eslint/types': 8.50.0
->>>>>>> e03b8a25
       debug: 4.4.3
       typescript: 5.9.3
     transitivePeerDependencies:
@@ -5741,19 +5648,11 @@
 
   '@typescript-eslint/type-utils@8.50.0(eslint@9.39.2)(typescript@5.9.3)':
     dependencies:
-<<<<<<< HEAD
-      '@typescript-eslint/types': 8.40.0
-      '@typescript-eslint/typescript-estree': 8.40.0(typescript@5.9.3)
-      '@typescript-eslint/utils': 8.40.0(eslint@9.33.0)(typescript@5.9.3)
-      debug: 4.4.3
-      eslint: 9.33.0
-=======
       '@typescript-eslint/types': 8.50.0
       '@typescript-eslint/typescript-estree': 8.50.0(typescript@5.9.3)
       '@typescript-eslint/utils': 8.50.0(eslint@9.39.2)(typescript@5.9.3)
       debug: 4.4.3
       eslint: 9.39.2
->>>>>>> e03b8a25
       ts-api-utils: 2.1.0(typescript@5.9.3)
       typescript: 5.9.3
     transitivePeerDependencies:
@@ -6016,7 +5915,6 @@
 
   array-flatten@1.1.1: {}
 
-<<<<<<< HEAD
   array-includes@3.1.9:
     dependencies:
       call-bind: 1.0.8
@@ -6062,12 +5960,6 @@
       get-intrinsic: 1.3.0
       is-array-buffer: 3.0.5
 
-  as-table@1.0.55:
-    dependencies:
-      printable-characters: 1.0.42
-
-=======
->>>>>>> e03b8a25
   assertion-error@2.0.1: {}
 
   async-function@1.0.0: {}
@@ -6344,17 +6236,10 @@
     dependencies:
       ms: 2.0.0
 
-<<<<<<< HEAD
   debug@3.2.7:
     dependencies:
       ms: 2.1.3
 
-  debug@4.4.1:
-    dependencies:
-      ms: 2.1.3
-
-=======
->>>>>>> e03b8a25
   debug@4.4.3:
     dependencies:
       ms: 2.1.3
@@ -6371,17 +6256,12 @@
       es-errors: 1.3.0
       gopd: 1.0.1
 
-<<<<<<< HEAD
   define-properties@1.2.1:
     dependencies:
       define-data-property: 1.1.4
       has-property-descriptors: 1.0.2
       object-keys: 1.1.1
 
-  defu@6.1.4: {}
-
-=======
->>>>>>> e03b8a25
   depd@2.0.0: {}
 
   dequal@2.0.3: {}
@@ -6498,7 +6378,6 @@
 
   es-module-lexer@1.7.0: {}
 
-<<<<<<< HEAD
   es-object-atoms@1.1.1:
     dependencies:
       es-errors: 1.3.0
@@ -6520,64 +6399,6 @@
       is-date-object: 1.1.0
       is-symbol: 1.1.1
 
-  esbuild@0.25.10:
-    optionalDependencies:
-      '@esbuild/aix-ppc64': 0.25.10
-      '@esbuild/android-arm': 0.25.10
-      '@esbuild/android-arm64': 0.25.10
-      '@esbuild/android-x64': 0.25.10
-      '@esbuild/darwin-arm64': 0.25.10
-      '@esbuild/darwin-x64': 0.25.10
-      '@esbuild/freebsd-arm64': 0.25.10
-      '@esbuild/freebsd-x64': 0.25.10
-      '@esbuild/linux-arm': 0.25.10
-      '@esbuild/linux-arm64': 0.25.10
-      '@esbuild/linux-ia32': 0.25.10
-      '@esbuild/linux-loong64': 0.25.10
-      '@esbuild/linux-mips64el': 0.25.10
-      '@esbuild/linux-ppc64': 0.25.10
-      '@esbuild/linux-riscv64': 0.25.10
-      '@esbuild/linux-s390x': 0.25.10
-      '@esbuild/linux-x64': 0.25.10
-      '@esbuild/netbsd-arm64': 0.25.10
-      '@esbuild/netbsd-x64': 0.25.10
-      '@esbuild/openbsd-arm64': 0.25.10
-      '@esbuild/openbsd-x64': 0.25.10
-      '@esbuild/openharmony-arm64': 0.25.10
-      '@esbuild/sunos-x64': 0.25.10
-      '@esbuild/win32-arm64': 0.25.10
-      '@esbuild/win32-ia32': 0.25.10
-      '@esbuild/win32-x64': 0.25.10
-
-  esbuild@0.25.11:
-    optionalDependencies:
-      '@esbuild/aix-ppc64': 0.25.11
-      '@esbuild/android-arm': 0.25.11
-      '@esbuild/android-arm64': 0.25.11
-      '@esbuild/android-x64': 0.25.11
-      '@esbuild/darwin-arm64': 0.25.11
-      '@esbuild/darwin-x64': 0.25.11
-      '@esbuild/freebsd-arm64': 0.25.11
-      '@esbuild/freebsd-x64': 0.25.11
-      '@esbuild/linux-arm': 0.25.11
-      '@esbuild/linux-arm64': 0.25.11
-      '@esbuild/linux-ia32': 0.25.11
-      '@esbuild/linux-loong64': 0.25.11
-      '@esbuild/linux-mips64el': 0.25.11
-      '@esbuild/linux-ppc64': 0.25.11
-      '@esbuild/linux-riscv64': 0.25.11
-      '@esbuild/linux-s390x': 0.25.11
-      '@esbuild/linux-x64': 0.25.11
-      '@esbuild/netbsd-arm64': 0.25.11
-      '@esbuild/netbsd-x64': 0.25.11
-      '@esbuild/openbsd-arm64': 0.25.11
-      '@esbuild/openbsd-x64': 0.25.11
-      '@esbuild/openharmony-arm64': 0.25.11
-      '@esbuild/sunos-x64': 0.25.11
-      '@esbuild/win32-arm64': 0.25.11
-      '@esbuild/win32-ia32': 0.25.11
-      '@esbuild/win32-x64': 0.25.11
-=======
   esbuild-plugin-solid@0.6.0(esbuild@0.27.1)(solid-js@1.9.10):
     dependencies:
       '@babel/core': 7.28.5
@@ -6587,7 +6408,6 @@
       solid-js: 1.9.10
     transitivePeerDependencies:
       - supports-color
->>>>>>> e03b8a25
 
   esbuild@0.25.12:
     optionalDependencies:
@@ -6682,7 +6502,6 @@
 
   escape-string-regexp@4.0.0: {}
 
-<<<<<<< HEAD
   eslint-import-resolver-node@0.3.9:
     dependencies:
       debug: 3.2.7
@@ -6691,17 +6510,17 @@
     transitivePeerDependencies:
       - supports-color
 
-  eslint-module-utils@2.12.1(@typescript-eslint/parser@8.40.0(eslint@9.33.0)(typescript@5.9.3))(eslint-import-resolver-node@0.3.9)(eslint@9.33.0):
+  eslint-module-utils@2.12.1(@typescript-eslint/parser@8.50.0(eslint@9.39.2)(typescript@5.9.3))(eslint-import-resolver-node@0.3.9)(eslint@9.39.2):
     dependencies:
       debug: 3.2.7
     optionalDependencies:
-      '@typescript-eslint/parser': 8.40.0(eslint@9.33.0)(typescript@5.9.3)
-      eslint: 9.33.0
+      '@typescript-eslint/parser': 8.50.0(eslint@9.39.2)(typescript@5.9.3)
+      eslint: 9.39.2
       eslint-import-resolver-node: 0.3.9
     transitivePeerDependencies:
       - supports-color
 
-  eslint-plugin-import@2.32.0(@typescript-eslint/parser@8.40.0(eslint@9.33.0)(typescript@5.9.3))(eslint@9.33.0):
+  eslint-plugin-import@2.32.0(@typescript-eslint/parser@8.50.0(eslint@9.39.2)(typescript@5.9.3))(eslint@9.39.2):
     dependencies:
       '@rtsao/scc': 1.1.0
       array-includes: 3.1.9
@@ -6710,9 +6529,9 @@
       array.prototype.flatmap: 1.3.3
       debug: 3.2.7
       doctrine: 2.1.0
-      eslint: 9.33.0
+      eslint: 9.39.2
       eslint-import-resolver-node: 0.3.9
-      eslint-module-utils: 2.12.1(@typescript-eslint/parser@8.40.0(eslint@9.33.0)(typescript@5.9.3))(eslint-import-resolver-node@0.3.9)(eslint@9.33.0)
+      eslint-module-utils: 2.12.1(@typescript-eslint/parser@8.50.0(eslint@9.39.2)(typescript@5.9.3))(eslint-import-resolver-node@0.3.9)(eslint@9.39.2)
       hasown: 2.0.2
       is-core-module: 2.16.1
       is-glob: 4.0.3
@@ -6724,16 +6543,13 @@
       string.prototype.trimend: 1.0.9
       tsconfig-paths: 3.15.0
     optionalDependencies:
-      '@typescript-eslint/parser': 8.40.0(eslint@9.33.0)(typescript@5.9.3)
+      '@typescript-eslint/parser': 8.50.0(eslint@9.39.2)(typescript@5.9.3)
     transitivePeerDependencies:
       - eslint-import-resolver-typescript
       - eslint-import-resolver-webpack
       - supports-color
 
-  eslint-plugin-jsdoc@61.5.0(eslint@9.33.0):
-=======
   eslint-plugin-jsdoc@61.5.0(eslint@9.39.2):
->>>>>>> e03b8a25
     dependencies:
       '@es-joy/jsdoccomment': 0.76.0
       '@es-joy/resolve.exports': 1.2.0
@@ -6962,7 +6778,6 @@
 
   function-bind@1.1.2: {}
 
-<<<<<<< HEAD
   function.prototype.name@1.1.8:
     dependencies:
       call-bind: 1.0.8
@@ -6975,9 +6790,8 @@
   functions-have-names@1.2.3: {}
 
   generator-function@2.0.1: {}
-=======
+
   gensync@1.0.0-beta.2: {}
->>>>>>> e03b8a25
 
   get-caller-file@2.0.5: {}
 
@@ -6989,7 +6803,6 @@
       has-symbols: 1.0.3
       hasown: 2.0.2
 
-<<<<<<< HEAD
   get-intrinsic@1.3.0:
     dependencies:
       call-bind-apply-helpers: 1.0.2
@@ -7008,11 +6821,6 @@
       dunder-proto: 1.0.1
       es-object-atoms: 1.1.1
 
-  get-source@2.0.12:
-    dependencies:
-      data-uri-to-buffer: 2.0.2
-      source-map: 0.6.1
-
   get-stream@6.0.1: {}
 
   get-symbol-description@1.1.0:
@@ -7021,12 +6829,7 @@
       es-errors: 1.3.0
       get-intrinsic: 1.3.0
 
-  get-tsconfig@4.10.1:
-=======
-  get-stream@6.0.1: {}
-
   get-tsconfig@4.13.0:
->>>>>>> e03b8a25
     dependencies:
       resolve-pkg-maps: 1.0.0
 
@@ -7056,13 +6859,8 @@
     dependencies:
       get-intrinsic: 1.2.4
 
-<<<<<<< HEAD
   gopd@1.2.0: {}
 
-  graphemer@1.4.0: {}
-
-=======
->>>>>>> e03b8a25
   gunzip-maybe@1.4.2:
     dependencies:
       browserify-zlib: 0.1.4
@@ -7207,7 +7005,6 @@
 
   is-gzip@1.0.0: {}
 
-<<<<<<< HEAD
   is-map@2.0.3: {}
 
   is-negative-zero@2.0.3: {}
@@ -7217,10 +7014,6 @@
       call-bound: 1.0.4
       has-tostringtag: 1.0.2
 
-  is-number@7.0.0: {}
-
-=======
->>>>>>> e03b8a25
   is-port-reachable@4.0.0: {}
 
   is-regex@1.2.1:
@@ -7305,13 +7098,11 @@
 
   json-stable-stringify-without-jsonify@1.0.1: {}
 
-<<<<<<< HEAD
   json5@1.0.2:
     dependencies:
       minimist: 1.2.8
-=======
+
   json5@2.2.3: {}
->>>>>>> e03b8a25
 
   jsonparse@1.3.1: {}
 
@@ -7811,11 +7602,8 @@
 
   safer-buffer@2.1.2: {}
 
-<<<<<<< HEAD
-=======
   scheduler@0.27.0: {}
 
->>>>>>> e03b8a25
   semver@6.3.1: {}
 
   semver@7.6.3: {}
@@ -8257,9 +8045,6 @@
 
   uc.micro@2.1.0: {}
 
-<<<<<<< HEAD
-  ufo@1.6.1: {}
-
   unbox-primitive@1.1.0:
     dependencies:
       call-bound: 1.0.4
@@ -8267,8 +8052,6 @@
       has-symbols: 1.1.0
       which-boxed-primitive: 1.1.1
 
-=======
->>>>>>> e03b8a25
   undici-types@5.26.5: {}
 
   undici-types@7.16.0: {}
