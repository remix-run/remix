--- conflicted
+++ resolved
@@ -148,6 +148,9 @@
       '@remix-run/mime':
         specifier: workspace:*
         version: link:../mime
+      '@remix-run/response':
+        specifier: workspace:*
+        version: link:../response
       '@types/node':
         specifier: ^24.6.0
         version: 24.6.0
@@ -183,18 +186,6 @@
       '@remix-run/headers':
         specifier: workspace:^
         version: link:../headers
-<<<<<<< HEAD
-      '@remix-run/html-template':
-        specifier: workspace:^
-        version: link:../html-template
-      '@remix-run/lazy-file':
-        specifier: workspace:^
-        version: link:../lazy-file
-      '@remix-run/mime':
-        specifier: workspace:^
-        version: link:../mime
-=======
->>>>>>> 15ff0fe6
       '@remix-run/route-pattern':
         specifier: workspace:^
         version: link:../route-pattern
@@ -282,9 +273,6 @@
       '@remix-run/lazy-file':
         specifier: workspace:^
         version: link:../lazy-file
-      aws4fetch:
-        specifier: ^1.0.20
-        version: 1.0.20
     devDependencies:
       '@remix-run/form-data-parser':
         specifier: workspace:^
@@ -608,6 +596,9 @@
         specifier: workspace:^
         version: link:../html-template
     devDependencies:
+      '@remix-run/mime':
+        specifier: workspace:*
+        version: link:../mime
       '@types/node':
         specifier: ^24.6.0
         version: 24.6.0
@@ -2095,9 +2086,6 @@
   assertion-error@2.0.1:
     resolution: {integrity: sha512-Izi8RQcffqCeNVgFigKli1ssklIbpHnCYc6AknXGYoB6grJqyeby7jv12JUQgmTAnIDnbck1uxksT4dzN3PWBA==}
     engines: {node: '>=12'}
-
-  aws4fetch@1.0.20:
-    resolution: {integrity: sha512-/djoAN709iY65ETD6LKCtyyEI04XIBP5xVvfmNxsEP0uJB5tyaGBztSryRr4HqMStr9R06PisQE7m9zDTXKu6g==}
 
   b4a@1.6.7:
     resolution: {integrity: sha512-OnAYlL5b7LEkALw87fUVafQw5rVR9RjwGd4KUwNQ6DrrNmaVaUCgLipfVlzrPQ4tWOR9P0IXGNOx50jYCCdSJg==}
@@ -4609,8 +4597,6 @@
 
   assertion-error@2.0.1: {}
 
-  aws4fetch@1.0.20: {}
-
   b4a@1.6.7: {}
 
   balanced-match@1.0.2: {}
