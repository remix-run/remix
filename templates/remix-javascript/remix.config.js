/** @type {import('@remix-run/dev').AppConfig} */
module.exports = {
  ignoredRouteFiles: ["**/.*"],
  // appDirectory: "app",
  // assetsBuildDirectory: "public/build",
  // serverBuildPath: "build/index.js",
  // publicPath: "/build/",
  serverModuleFormat: "cjs",
  future: {
<<<<<<< HEAD
    v2_routeConvention: true,
=======
    v2_meta: true,
>>>>>>> 361b94d6
  },
};<|MERGE_RESOLUTION|>--- conflicted
+++ resolved
@@ -6,11 +6,4 @@
   // serverBuildPath: "build/index.js",
   // publicPath: "/build/",
   serverModuleFormat: "cjs",
-  future: {
-<<<<<<< HEAD
-    v2_routeConvention: true,
-=======
-    v2_meta: true,
->>>>>>> 361b94d6
-  },
 };