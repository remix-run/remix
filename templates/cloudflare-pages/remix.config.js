--- conflicted
+++ resolved
@@ -15,12 +15,5 @@
   // publicPath: "/build/",
   future: {
     v2_dev: true,
-
-<<<<<<< HEAD
-    v2_headers: true,
-    v2_routeConvention: true,
-=======
-    v2_meta: true,
->>>>>>> 361b94d6
   },
 };