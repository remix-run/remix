--- conflicted
+++ resolved
@@ -9,15 +9,9 @@
   "imports": {
     "// `@remix-run/deno` code is already a Deno module, so just get types for it directly from `node_modules/`": "",
     "@remix-run/deno": "../node_modules/@remix-run/deno/index.ts",
-<<<<<<< HEAD
-    "@remix-run/server-runtime": "https://esm.sh/@remix-run/server-runtime@1.7.2",
-    "@remix-run/dev/server-build": "https://esm.sh/@remix-run/dev@1.6.4/server-build",
-    "@remix-run/react": "https://esm.sh/@remix-run/react@1.6.4",
-=======
     "@remix-run/server-runtime": "https://esm.sh/@remix-run/server-runtime@1.9.0",
     "@remix-run/dev/server-build": "https://esm.sh/@remix-run/dev@1.9.0/server-build",
     "@remix-run/react": "https://esm.sh/@remix-run/react@1.9.0",
->>>>>>> 40602930
     "react": "https://esm.sh/react@17.0.2",
     "react-dom": "https://esm.sh/react-dom@17.0.2",
     "react-dom/server": "https://esm.sh/react-dom@17.0.2/server"
