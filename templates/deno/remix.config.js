--- conflicted
+++ resolved
@@ -18,12 +18,4 @@
   // assetsBuildDirectory: "public/build",
   // serverBuildPath: "build/index.js",
   // publicPath: "/build/",
-  future: {
-<<<<<<< HEAD
-    v2_headers: true,
-    v2_routeConvention: true,
-=======
-    v2_meta: true,
->>>>>>> 361b94d6
-  },
 };