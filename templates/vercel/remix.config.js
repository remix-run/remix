/** @type {import('@remix-run/dev').AppConfig} */
module.exports = {
  ignoredRouteFiles: ["**/.*"],
  // When running locally in development mode, we use the built-in remix
  // server. This does not understand the vercel lambda module format,
  // so we default back to the standard build output.
  server: process.env.NODE_ENV === "development" ? undefined : "./server.ts",
  serverBuildPath: "api/index.js",
  // appDirectory: "app",
  // assetsBuildDirectory: "public/build",
  // publicPath: "/build/",
  serverModuleFormat: "cjs",
  future: {
    v2_dev: true,

<<<<<<< HEAD
    v2_headers: true,
    v2_routeConvention: true,
=======
    v2_meta: true,
>>>>>>> 361b94d6
  },
};<|MERGE_RESOLUTION|>--- conflicted
+++ resolved
@@ -12,12 +12,5 @@
   serverModuleFormat: "cjs",
   future: {
     v2_dev: true,
-
-<<<<<<< HEAD
-    v2_headers: true,
-    v2_routeConvention: true,
-=======
-    v2_meta: true,
->>>>>>> 361b94d6
   },
 };