{
  "private": true,
  "sideEffects": false,
  "scripts": {
    "build": "remix build",
    "dev:remix": "remix watch",
    "dev:arc": "cross-env NODE_ENV=development arc sandbox",
<<<<<<< HEAD
    "dev": "npm-run-all build -p \"dev:*\"",
    "start": "cross-env NODE_ENV=production arc sandbox"
=======
    "dev": "remix build && run-p \"dev:*\"",
    "start": "cross-env NODE_ENV=production arc sandbox",
    "typecheck": "tsc"
>>>>>>> c544ffaa
  },
  "dependencies": {
    "@remix-run/architect": "*",
    "@remix-run/node": "*",
    "@remix-run/react": "*",
    "cross-env": "^7.0.3",
    "react": "^18.2.0",
    "react-dom": "^18.2.0"
  },
  "devDependencies": {
    "@architect/architect": "^10.7.2",
    "@remix-run/dev": "*",
    "@remix-run/eslint-config": "*",
    "@types/react": "^18.0.25",
    "@types/react-dom": "^18.0.8",
    "eslint": "^8.27.0",
    "npm-run-all": "^4.1.5",
    "typescript": "^4.8.4"
  },
  "engines": {
    "node": ">=14"
  }
}<|MERGE_RESOLUTION|>--- conflicted
+++ resolved
@@ -5,14 +5,9 @@
     "build": "remix build",
     "dev:remix": "remix watch",
     "dev:arc": "cross-env NODE_ENV=development arc sandbox",
-<<<<<<< HEAD
     "dev": "npm-run-all build -p \"dev:*\"",
-    "start": "cross-env NODE_ENV=production arc sandbox"
-=======
-    "dev": "remix build && run-p \"dev:*\"",
     "start": "cross-env NODE_ENV=production arc sandbox",
     "typecheck": "tsc"
->>>>>>> c544ffaa
   },
   "dependencies": {
     "@remix-run/architect": "*",
