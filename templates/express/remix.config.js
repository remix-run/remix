/** @type {import('@remix-run/dev').AppConfig} */
export default {
  ignoredRouteFiles: ["**/.*"],
  // appDirectory: "app",
  // assetsBuildDirectory: "public/build",
  // serverBuildPath: "build/index.js",
  // publicPath: "/build/",
  serverModuleFormat: "esm",
  future: {
    v2_dev: true,

<<<<<<< HEAD
    v2_headers: true,
    v2_routeConvention: true,
=======
    v2_meta: true,
>>>>>>> 361b94d6
  },
};<|MERGE_RESOLUTION|>--- conflicted
+++ resolved
@@ -8,12 +8,5 @@
   serverModuleFormat: "esm",
   future: {
     v2_dev: true,
-
-<<<<<<< HEAD
-    v2_headers: true,
-    v2_routeConvention: true,
-=======
-    v2_meta: true,
->>>>>>> 361b94d6
   },
 };