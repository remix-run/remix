--- conflicted
+++ resolved
@@ -5,13 +5,7 @@
   // assetsBuildDirectory: "public/build",
   // serverBuildPath: "build/index.js",
   // publicPath: "/build/",
-<<<<<<< HEAD
-=======
   future: {
-    v2_errorBoundary: true,
-    v2_meta: true,
     v2_normalizeFormMethod: true,
-    v2_routeConvention: true,
   },
->>>>>>> da5486d3
 };