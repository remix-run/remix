--- conflicted
+++ resolved
@@ -25,12 +25,8 @@
     "@remix-run/eslint-config": "*",
     "@types/react": "^18.0.15",
     "@types/react-dom": "^18.0.6",
-<<<<<<< HEAD
     "dotenv": "^16.0.2",
-    "eslint": "^8.20.0",
-=======
     "eslint": "^8.23.1",
->>>>>>> ad1cecea
     "nodemon": "^2.0.19",
     "npm-run-all": "^4.1.5",
     "typescript": "^4.7.4"
