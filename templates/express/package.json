--- conflicted
+++ resolved
@@ -3,13 +3,8 @@
   "sideEffects": false,
   "scripts": {
     "build": "remix build",
-<<<<<<< HEAD
     "dev": "npm-run-all build -p \"dev:*\"",
-    "dev:node": "cross-env NODE_ENV=development nodemon ./server.js --watch ./server.js",
-=======
-    "dev": "remix build && run-p \"dev:*\"",
     "dev:node": "cross-env NODE_ENV=development nodemon --require dotenv/config ./server.js --watch ./server.js",
->>>>>>> c544ffaa
     "dev:remix": "remix watch",
     "start": "cross-env NODE_ENV=production node ./server.js",
     "typecheck": "tsc"
