import * as fs from "node:fs";

import { createRequestHandler } from "@remix-run/express";
import { broadcastDevReady, installGlobals } from "@remix-run/node";
import compression from "compression";
import express from "express";
import morgan from "morgan";
import sourceMapSupport from "source-map-support";

<<<<<<< HEAD
// We'll make chokidar a dev dependency so it doesn't get bundled in production.
const chokidar =
  process.env.NODE_ENV === "development" ? await import("chokidar") : null;
// Swap in this if using Remix in CJS mode
// const chokidar =
//   process.env.NODE_ENV === "development" ? require("chokidar") : null;

=======
sourceMapSupport.install();
>>>>>>> a8924777
installGlobals();


const BUILD_PATH = "./build/index.js";
/**
 * @type { import('@remix-run/node').ServerBuild | Promise<import('@remix-run/node').ServerBuild> }
 */
let build = await import(BUILD_PATH);
// Swap in this if using Remix in CJS mode
// let build = require(BUILD_PATH);

const app = express();

app.use(compression());

// http://expressjs.com/en/advanced/best-practice-security.html#at-a-minimum-disable-x-powered-by-header
app.disable("x-powered-by");

// Remix fingerprints its assets so we can cache forever.
app.use(
  "/build",
  express.static("public/build", { immutable: true, maxAge: "1y" })
);

// Everything else (like favicon.ico) is cached for an hour. You may want to be
// more aggressive with this caching.
app.use(express.static("public", { maxAge: "1h" }));

app.use(morgan("tiny"));

app.all(
  "*",
  process.env.NODE_ENV === "development"
    ? createDevRequestHandler()
    : createRequestHandler({
        build,
        mode: process.env.NODE_ENV,
      })
);

const port = process.env.PORT || 3000;
app.listen(port, async () => {
  console.log(`Express server listening on port ${port}`);

  // send "ready" message to dev server
  if (process.env.NODE_ENV === "development") {
    broadcastDevReady(build);
  }
});


// Create a request handler that watches for changes to the server build during development.
function createDevRequestHandler() {
  async function handleServerUpdate() {
    // 1. re-import the server build
    build = await reimportServer();

    // Add debugger to assist in v2 dev debugging
    if (build?.assets === undefined) {
      console.log(build.assets);
      debugger;
    }

    // 2. tell dev server that this app server is now up-to-date and ready
    broadcastDevReady(build);
  }

  chokidar
    .watch(BUILD_PATH, {
      // Chokidar settings to avoid certain race condition issues #6831
      ignoreInitial: true,
      awaitWriteFinish: { stabilityThreshold: 200 },
   })
    .on("add", handleServerUpdate)
    .on("change", handleServerUpdate);

  // wrap request handler to make sure its recreated with the latest build for every request
  return async (req, res, next) => {
    try {
      return createRequestHandler({
        build,
        mode: "development",
      })(req, res, next);
    } catch (error) {
      next(error);
    }
  };
}

// ESM import cache busting
/**
 * @type {() => Promise<ServerBuild>}
 */
async function reimportServer() {
  const stat = fs.statSync(BUILD_PATH);

  // use a timestamp query parameter to bust the import cache
  return import(BUILD_PATH + "?t=" + stat.mtimeMs);
}

// Swap in this if using Remix in CJS mode
// // CJS require cache busting
// /**
//  * @type {() => Promise<ServerBuild>}
//  */
// async function reimportServer() {
//   // 1. manually remove the server build from the require cache
//   Object.keys(require.cache).forEach((key) => {
//     if (key.startsWith(BUILD_PATH)) {
//       delete require.cache[key];
//     }
//   });

//   // 2. re-import the server build
//   return require(BUILD_PATH);
// }
<|MERGE_RESOLUTION|>--- conflicted
+++ resolved
@@ -7,7 +7,6 @@
 import morgan from "morgan";
 import sourceMapSupport from "source-map-support";
 
-<<<<<<< HEAD
 // We'll make chokidar a dev dependency so it doesn't get bundled in production.
 const chokidar =
   process.env.NODE_ENV === "development" ? await import("chokidar") : null;
@@ -15,9 +14,7 @@
 // const chokidar =
 //   process.env.NODE_ENV === "development" ? require("chokidar") : null;
 
-=======
 sourceMapSupport.install();
->>>>>>> a8924777
 installGlobals();
 
 
