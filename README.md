# Welcome to Remix!

We are happy you're here!

[Remix](https://remix.run/) is a full stack web framework that lets you focus on the user interface and work back through web fundamentals to deliver a fast, slick, and resilient user experience that deploys to any Node.js server and even non-Node.js environments at the edge like Cloudflare Workers.

Want to know more? Read the [Technical Explanation of Remix](https://remix.run/pages/technical-explanation)

This repository contains the Remix source code. This repo is a work in progress, so we appreciate your patience as we figure things out.

## Documentation

For documentation about Remix, please visit [our website](https://remix.run/docs).

Also, please [join our community on Discord](https://rmx.as/discord).

The documentation is automatically generated on each release from the files in
[the `docs` directory](docs).

## Contributing

<<<<<<< HEAD
Please see [our guide to contributing](docs/contributing.md).
=======
If you're interested in contributing code and/or documentation, please [read this first](CONTRIBUTING.md).
>>>>>>> 88c23ffb

## Code of Conduct

Please see our [code of conduct](CODE_OF_CONDUCT.md) for any questions about the kind of community we are trying to build here and what to do if you need help with someone who is not acting professionally.<|MERGE_RESOLUTION|>--- conflicted
+++ resolved
@@ -19,11 +19,7 @@
 
 ## Contributing
 
-<<<<<<< HEAD
-Please see [our guide to contributing](docs/contributing.md).
-=======
-If you're interested in contributing code and/or documentation, please [read this first](CONTRIBUTING.md).
->>>>>>> 88c23ffb
+If you're interested in contributing code and/or documentation, please see [our guide to contributing](docs/contributing.md).
 
 ## Code of Conduct
 
