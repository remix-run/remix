# Welcome to Remix!

We are happy you're here!

[Remix](https://remix.run) is a full stack web framework that lets you focus on the user interface and work back through web fundamentals to deliver a fast, slick, and resilient user experience that deploys to any Node.js server and even non-Node.js environments at the edge like Cloudflare Workers.

<<<<<<< HEAD
Want to know more? Read the [Technical Explanation of Remix](https://remix.run/discussion/introduction)
=======
Want to know more? Read the [Technical Explanation of Remix](https://remix.run/docs/discussion/introduction)
>>>>>>> 52d431f6

This repository contains the Remix source code. This repo is a work in progress, so we appreciate your patience as we figure things out.

## Documentation

For documentation about Remix, please visit [our website](https://remix.run/docs).

Also, please [join our community on Discord](https://rmx.as/discord).

The documentation is automatically generated on each release from the files in
[the `docs` directory](docs).

## Contributing

If you're interested in contributing code and/or documentation, please see [our guide to contributing](docs/guides/contributing).

## Code of Conduct

Please see our [code of conduct](CODE_OF_CONDUCT.md) for any questions about the kind of community we are trying to build here and what to do if you need help with someone who is not acting professionally.<|MERGE_RESOLUTION|>--- conflicted
+++ resolved
@@ -4,11 +4,7 @@
 
 [Remix](https://remix.run) is a full stack web framework that lets you focus on the user interface and work back through web fundamentals to deliver a fast, slick, and resilient user experience that deploys to any Node.js server and even non-Node.js environments at the edge like Cloudflare Workers.
 
-<<<<<<< HEAD
-Want to know more? Read the [Technical Explanation of Remix](https://remix.run/discussion/introduction)
-=======
 Want to know more? Read the [Technical Explanation of Remix](https://remix.run/docs/discussion/introduction)
->>>>>>> 52d431f6
 
 This repository contains the Remix source code. This repo is a work in progress, so we appreciate your patience as we figure things out.
 
