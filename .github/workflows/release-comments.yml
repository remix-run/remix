--- conflicted
+++ resolved
@@ -39,10 +39,6 @@
         env:
           GITHUB_REPOSITORY: ${{ github.repository }}
           GITHUB_TOKEN: ${{ github.token }}
-<<<<<<< HEAD
-          VERSION: ${{ github.event.client_payload.ref }}
+          VERSION: ${{ inputs.ref }}
           DEFAULT_BRANCH: ${{ github.event.repository.default_branch }}
-          DEV_BRANCH: "dev"
-=======
-          VERSION: ${{ inputs.ref }}
->>>>>>> 1f8ab0ad
+          DEV_BRANCH: "dev"