name: 👔 Format

on:
  push:
    branches:
      - main
      - dev

jobs:
  format:
    if: github.repository == 'remix-run/remix'
    runs-on: ubuntu-latest

    steps:
      - name: 🛑 Cancel Previous Runs
        uses: styfle/cancel-workflow-action@0.9.1

      - name: ⬇️ Checkout repo
        uses: actions/checkout@v3
        with:
          token: ${{ secrets.FORMAT_PAT }}

      - name: ⎔ Setup node
        uses: actions/setup-node@v3
        with:
          node-version-file: ".nvmrc"
          cache: "yarn"

      - name: 📥 Install deps
        # even though this is called "npm-install" it does use yarn to install
        # because we have a yarn.lock and caches efficiently.
        uses: bahmutov/npm-install@v1

      - name: 🤌 Update Example and Template names
        run: node scripts/patchup-example-names.mjs

<<<<<<< HEAD
      - name: Format
        run: |
          if [ ${{ github.event_name == 'push' }} ]; then
            git fetch origin ${{ github.event.before }}
            npx nano-staged --diff ${{ github.event.before }} -c ./.format.js
          fi
=======
      - name: 👔 Format
        run: npm run format --if-present
>>>>>>> 06800a87

      - name: 💪 Commit
        run: |
          git config --local user.email "hello@remix.run"
          git config --local user.name "Remix Run Bot"

          git add .
          if [ -z "$(git status --porcelain)" ]; then
            echo "💿 no formatting changed"
            exit 0
          fi
          git commit -m "chore: format"
          git push
          echo "💿 pushed formatting changes https://github.com/$GITHUB_REPOSITORY/commit/$(git rev-parse HEAD)"<|MERGE_RESOLUTION|>--- conflicted
+++ resolved
@@ -34,18 +34,12 @@
       - name: 🤌 Update Example and Template names
         run: node scripts/patchup-example-names.mjs
 
-<<<<<<< HEAD
-      - name: Format
+      - name: 👔 Format
         run: |
           if [ ${{ github.event_name == 'push' }} ]; then
             git fetch origin ${{ github.event.before }}
             npx nano-staged --diff ${{ github.event.before }} -c ./.format.js
           fi
-=======
-      - name: 👔 Format
-        run: npm run format --if-present
->>>>>>> 06800a87
-
       - name: 💪 Commit
         run: |
           git config --local user.email "hello@remix.run"
