name: test

on:
  push:
    branches:
      - main
      - dev
      - release/*
    tags-ignore:
      - v*
    paths-ignore:
      - "docs/**"
      - "**/README.md"
  pull_request: {}

jobs:
  build:
    name: ⚙️ Build
    runs-on: ubuntu-latest
    steps:
      - name: 🛑 Cancel Previous Runs
        uses: styfle/cancel-workflow-action@0.9.1

      - name: ⬇️ Checkout repo
        uses: actions/checkout@v3

      - name: 🥏 get node in .nvmrc
        run: echo "::set-output name=version::$(cat .nvmrc)"
        id: nvmrc

      - name: ⎔ Setup node
        uses: actions/setup-node@v3
        with:
          node-version: "${{ steps.nvmrc.outputs.version }}"
          cache: "yarn"

      - name: 📥 Download deps
        # even though this is called "npm-install" it does use yarn to install
        # because we have a yarn.lock and caches efficiently.
        uses: bahmutov/npm-install@v1

      - name: ⚙️ Build
        run: yarn build

  lint:
    name: ⬣ Lint
    runs-on: ubuntu-latest
    steps:
      - name: 🛑 Cancel Previous Runs
        uses: styfle/cancel-workflow-action@0.9.1

      - name: ⬇️ Checkout repo
        uses: actions/checkout@v3

      - name: 🥏 get node in .nvmrc
        run: echo "::set-output name=version::$(cat .nvmrc)"
        id: nvmrc

      - name: ⎔ Setup node
        uses: actions/setup-node@v3
        with:
          node-version: "${{ steps.nvmrc.outputs.version }}"
          cache: "yarn"

      - name: 📥 Download deps
        # even though this is called "npm-install" it does use yarn to install
        # because we have a yarn.lock and caches efficiently.
        uses: bahmutov/npm-install@v1

      - name: 🔬 Lint
        run: yarn lint

  test:
    name: 🧪 Test
    runs-on: ubuntu-latest
    steps:
      - name: 🛑 Cancel Previous Runs
        uses: styfle/cancel-workflow-action@0.9.1

      - name: ⬇️ Checkout repo
        uses: actions/checkout@v3

      - name: 🥏 get node in .nvmrc
        run: echo "::set-output name=version::$(cat .nvmrc)"
        id: nvmrc

      - name: ⎔ Setup node
        uses: actions/setup-node@v3
        with:
          node-version: "${{ steps.nvmrc.outputs.version }}"
          cache: "yarn"

      - name: 📥 Download deps
        # even though this is called "npm-install" it does use yarn to install
        # because we have a yarn.lock and caches efficiently.
        uses: bahmutov/npm-install@v1

      - name: 🧪 Run Primary Tests
        run: "yarn test:primary"

  integration:
    name: 👀 Integration Test
    runs-on: ubuntu-latest
    steps:
      - name: 🛑 Cancel Previous Runs
        uses: styfle/cancel-workflow-action@0.9.1

      - name: ⬇️ Checkout repo
        uses: actions/checkout@v3

      - name: 🥏 get node in .nvmrc
        run: echo "::set-output name=version::$(cat .nvmrc)"
        id: nvmrc

      - name: ⎔ Setup node
        uses: actions/setup-node@v3
        with:
          node-version: "${{ steps.nvmrc.outputs.version }}"
          cache: "yarn"

      - name: 📥 Download deps
        # even though this is called "npm-install" it does use yarn to install
        # because we have a yarn.lock and caches efficiently.
        uses: bahmutov/npm-install@v1

<<<<<<< HEAD
      - name: Install Playwright
        run: npx playwright install --with-deps

      - name: Test
        run: yarn test

      - name: Upload test results
        if: always()
        uses: actions/upload-artifact@v2
        with:
          name: playwright-results
          path: test-results
=======
      - name: 👀 Run Integration Tests
        run: "yarn test:integration"
>>>>>>> bf11dc43
<|MERGE_RESOLUTION|>--- conflicted
+++ resolved
@@ -95,6 +95,9 @@
         # because we have a yarn.lock and caches efficiently.
         uses: bahmutov/npm-install@v1
 
+      - name: 📥 Install Playwright
+        run: npx playwright install --with-deps
+
       - name: 🧪 Run Primary Tests
         run: "yarn test:primary"
 
@@ -123,20 +126,5 @@
         # because we have a yarn.lock and caches efficiently.
         uses: bahmutov/npm-install@v1
 
-<<<<<<< HEAD
-      - name: Install Playwright
-        run: npx playwright install --with-deps
-
-      - name: Test
-        run: yarn test
-
-      - name: Upload test results
-        if: always()
-        uses: actions/upload-artifact@v2
-        with:
-          name: playwright-results
-          path: test-results
-=======
       - name: 👀 Run Integration Tests
-        run: "yarn test:integration"
->>>>>>> bf11dc43
+        run: "yarn test:integration"