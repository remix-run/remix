name: test

on:
  push:
    branches:
      - main
      - dev
      - release/*
    tags-ignore:
      - v*
    paths-ignore:
      - "docs/**"
      - "**/README.md"
  pull_request: {}

jobs:
  build:
    name: ⚙️ Build
    runs-on: ubuntu-latest
    steps:
      - name: 🛑 Cancel Previous Runs
        uses: styfle/cancel-workflow-action@0.9.1

      - name: ⬇️ Checkout repo
        uses: actions/checkout@v3
<<<<<<< HEAD

      - name: 🥏 get node in .nvmrc
        run: echo "::set-output name=version::$(cat .nvmrc)"
        id: nvmrc
=======
>>>>>>> febf2bf3

      - name: ⎔ Setup node
        uses: actions/setup-node@v3
        with:
          node-version-file: ".nvmrc"
          cache: "yarn"

      - name: 📥 Download deps
        # even though this is called "npm-install" it does use yarn to install
        # because we have a yarn.lock and caches efficiently.
        uses: bahmutov/npm-install@v1
<<<<<<< HEAD

      - name: ⚙️ Build
        run: yarn build

  lint:
    name: ⬣ Lint
    runs-on: ubuntu-latest
    steps:
      - name: 🛑 Cancel Previous Runs
        uses: styfle/cancel-workflow-action@0.9.1

      - name: ⬇️ Checkout repo
        uses: actions/checkout@v3

      - name: 🥏 get node in .nvmrc
        run: echo "::set-output name=version::$(cat .nvmrc)"
        id: nvmrc

      - name: ⎔ Setup node
        uses: actions/setup-node@v3
        with:
          node-version: "${{ steps.nvmrc.outputs.version }}"
=======

      - name: ⚙️ Build
        run: yarn build

  lint:
    name: ⬣ Lint
    runs-on: ubuntu-latest
    steps:
      - name: 🛑 Cancel Previous Runs
        uses: styfle/cancel-workflow-action@0.9.1

      - name: ⬇️ Checkout repo
        uses: actions/checkout@v3

      - name: ⎔ Setup node
        uses: actions/setup-node@v3
        with:
          node-version-file: ".nvmrc"
>>>>>>> febf2bf3
          cache: "yarn"

      - name: 📥 Download deps
        # even though this is called "npm-install" it does use yarn to install
        # because we have a yarn.lock and caches efficiently.
        uses: bahmutov/npm-install@v1

      - name: 🔬 Lint
        run: yarn lint

  test:
    name: 🧪 Test
    runs-on: ubuntu-latest
    steps:
      - name: 🛑 Cancel Previous Runs
        uses: styfle/cancel-workflow-action@0.9.1

      - name: ⬇️ Checkout repo
        uses: actions/checkout@v3

<<<<<<< HEAD
      - name: 🥏 get node in .nvmrc
        run: echo "::set-output name=version::$(cat .nvmrc)"
        id: nvmrc

      - name: ⎔ Setup node
        uses: actions/setup-node@v3
        with:
          node-version: "${{ steps.nvmrc.outputs.version }}"
=======
      - name: ⎔ Setup node
        uses: actions/setup-node@v3
        with:
          node-version-file: ".nvmrc"
>>>>>>> febf2bf3
          cache: "yarn"

      - name: 📥 Download deps
        # even though this is called "npm-install" it does use yarn to install
        # because we have a yarn.lock and caches efficiently.
        uses: bahmutov/npm-install@v1

<<<<<<< HEAD
      - name: 📥 Install Playwright
        run: npx playwright install --with-deps

=======
>>>>>>> febf2bf3
      - name: 🧪 Run Primary Tests
        run: "yarn test:primary"

  integration:
    name: 👀 Integration Test
    runs-on: ubuntu-latest
    steps:
      - name: 🛑 Cancel Previous Runs
        uses: styfle/cancel-workflow-action@0.9.1

      - name: ⬇️ Checkout repo
        uses: actions/checkout@v3

<<<<<<< HEAD
      - name: 🥏 get node in .nvmrc
        run: echo "::set-output name=version::$(cat .nvmrc)"
        id: nvmrc

      - name: ⎔ Setup node
        uses: actions/setup-node@v3
        with:
          node-version: "${{ steps.nvmrc.outputs.version }}"
=======
      - name: ⎔ Setup node
        uses: actions/setup-node@v3
        with:
          node-version-file: ".nvmrc"
>>>>>>> febf2bf3
          cache: "yarn"

      - name: 📥 Download deps
        # even though this is called "npm-install" it does use yarn to install
        # because we have a yarn.lock and caches efficiently.
        uses: bahmutov/npm-install@v1

      - name: 👀 Run Integration Tests
        run: "yarn test:integration"<|MERGE_RESOLUTION|>--- conflicted
+++ resolved
@@ -23,13 +23,6 @@
 
       - name: ⬇️ Checkout repo
         uses: actions/checkout@v3
-<<<<<<< HEAD
-
-      - name: 🥏 get node in .nvmrc
-        run: echo "::set-output name=version::$(cat .nvmrc)"
-        id: nvmrc
-=======
->>>>>>> febf2bf3
 
       - name: ⎔ Setup node
         uses: actions/setup-node@v3
@@ -41,30 +34,6 @@
         # even though this is called "npm-install" it does use yarn to install
         # because we have a yarn.lock and caches efficiently.
         uses: bahmutov/npm-install@v1
-<<<<<<< HEAD
-
-      - name: ⚙️ Build
-        run: yarn build
-
-  lint:
-    name: ⬣ Lint
-    runs-on: ubuntu-latest
-    steps:
-      - name: 🛑 Cancel Previous Runs
-        uses: styfle/cancel-workflow-action@0.9.1
-
-      - name: ⬇️ Checkout repo
-        uses: actions/checkout@v3
-
-      - name: 🥏 get node in .nvmrc
-        run: echo "::set-output name=version::$(cat .nvmrc)"
-        id: nvmrc
-
-      - name: ⎔ Setup node
-        uses: actions/setup-node@v3
-        with:
-          node-version: "${{ steps.nvmrc.outputs.version }}"
-=======
 
       - name: ⚙️ Build
         run: yarn build
@@ -83,7 +52,6 @@
         uses: actions/setup-node@v3
         with:
           node-version-file: ".nvmrc"
->>>>>>> febf2bf3
           cache: "yarn"
 
       - name: 📥 Download deps
@@ -104,21 +72,10 @@
       - name: ⬇️ Checkout repo
         uses: actions/checkout@v3
 
-<<<<<<< HEAD
-      - name: 🥏 get node in .nvmrc
-        run: echo "::set-output name=version::$(cat .nvmrc)"
-        id: nvmrc
-
-      - name: ⎔ Setup node
-        uses: actions/setup-node@v3
-        with:
-          node-version: "${{ steps.nvmrc.outputs.version }}"
-=======
       - name: ⎔ Setup node
         uses: actions/setup-node@v3
         with:
           node-version-file: ".nvmrc"
->>>>>>> febf2bf3
           cache: "yarn"
 
       - name: 📥 Download deps
@@ -126,12 +83,6 @@
         # because we have a yarn.lock and caches efficiently.
         uses: bahmutov/npm-install@v1
 
-<<<<<<< HEAD
-      - name: 📥 Install Playwright
-        run: npx playwright install --with-deps
-
-=======
->>>>>>> febf2bf3
       - name: 🧪 Run Primary Tests
         run: "yarn test:primary"
 
@@ -145,21 +96,10 @@
       - name: ⬇️ Checkout repo
         uses: actions/checkout@v3
 
-<<<<<<< HEAD
-      - name: 🥏 get node in .nvmrc
-        run: echo "::set-output name=version::$(cat .nvmrc)"
-        id: nvmrc
-
-      - name: ⎔ Setup node
-        uses: actions/setup-node@v3
-        with:
-          node-version: "${{ steps.nvmrc.outputs.version }}"
-=======
       - name: ⎔ Setup node
         uses: actions/setup-node@v3
         with:
           node-version-file: ".nvmrc"
->>>>>>> febf2bf3
           cache: "yarn"
 
       - name: 📥 Download deps
@@ -167,5 +107,8 @@
         # because we have a yarn.lock and caches efficiently.
         uses: bahmutov/npm-install@v1
 
+      - name: 📥 Install Playwright
+        run: npx playwright install --with-deps
+
       - name: 👀 Run Integration Tests
         run: "yarn test:integration"