--- conflicted
+++ resolved
@@ -97,13 +97,8 @@
             return <div id="esm-only-single-export">{esmOnlyPkg}</div>;
           }
         `,
-<<<<<<< HEAD
         "app/routes/package-with-submodule.jsx": js`
           import { submodule } from "@org/package/sub-package/index.js";
-=======
-        "app/routes/package-with-submodule.tsx": js`
-          import { submodule } from "@org/package/sub-package";
->>>>>>> b2d8691e
 
           export default function PackageWithSubModule() {
             return <div id="package-with-submodule">{submodule()}</div>;
