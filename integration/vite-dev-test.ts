--- conflicted
+++ resolved
@@ -165,7 +165,6 @@
 
           <MdxComponent />
         `,
-<<<<<<< HEAD
         "app/routes/new-link-from.tsx": js`
           import { Link } from "@remix-run/react";
           export default function NewLinkFromRoute() {
@@ -174,7 +173,8 @@
                 <Link to="/new-link-to">new-link-to</Link>
               </div>
             );
-=======
+          }
+        `,
         ".env": `
           ENV_VAR_FROM_DOTENV_FILE=Content from .env file
         `,
@@ -205,7 +205,6 @@
               <div data-dotenv-route-loader-content>{loaderContent}</div>
               <div data-dotenv-route-client-content>{clientContent}</div>
             </>
->>>>>>> bfa2bbce
           }
         `,
       },
@@ -343,7 +342,6 @@
     expect(pageErrors).toEqual([]);
   });
 
-<<<<<<< HEAD
   test("trigger full reload when a new route file is added", async ({
     page,
   }) => {
@@ -379,7 +377,9 @@
     // verify navigation to new route
     await page.getByRole("link", { name: "new-link-to" }).click();
     await expect(page.locator("#new-link-to")).toHaveText("ok");
-=======
+    expect(pageErrors).toEqual([]);
+  });
+
   test("loads .env file", async ({ page }) => {
     let pageErrors: unknown[] = [];
     page.on("pageerror", (error) => pageErrors.push(error));
@@ -397,7 +397,6 @@
       "process.env.ENV_VAR_FROM_DOTENV_FILE not available on the client, which is a good thing"
     );
 
->>>>>>> bfa2bbce
     expect(pageErrors).toEqual([]);
   });
 });
