--- conflicted
+++ resolved
@@ -38,63 +38,6 @@
         "app/routes/redirect-to.jsx": js`
           import { redirect } from "@remix-run/node";
 
-<<<<<<< HEAD
-            export let action = async ({ request }) => {
-              let formData = await request.formData();
-              return redirect(formData.get('destination'));
-            }
-          `,
-          "app/routes/redirect-destination.jsx": js`
-            export default () => <div data-testid="redirect-destination">You made it!</div>
-          `,
-          "app/routes/data[.]json.jsx": js`
-            import { json } from "@remix-run/node";
-            export let loader = () => json({hello: "world"});
-          `,
-          "app/assets/image.png": image,
-          "app/routes/image[.]png.jsx": js`
-            import fs from "node:fs";
-            import path from "node:path";
-            import image from "~/assets/image.png";
-
-            export let loader = () => {
-              return new Response(fs.readFileSync(path.join(__dirname, "..", image)), {
-                headers: {
-                  "Content-Type": "image/png",
-                },
-              });
-            };
-          `,
-          "app/routes/throw-error.jsx": js`
-            export let loader = () => {
-              throw new Error('Oh noes!')
-            }
-          `,
-          "app/routes/return-response.jsx": js`
-            export let loader = () => {
-              return new Response('Partial', { status: 207 });
-            }
-          `,
-          "app/routes/throw-response.jsx": js`
-            export let loader = () => {
-              throw new Response('Partial', { status: 207 });
-            }
-          `,
-          "app/routes/return-object.jsx": js`
-            export let loader = () => {
-              return { hello: 'world' };
-            }
-          `,
-          "app/routes/throw-object.jsx": js`
-            export let loader = () => {
-              throw { but: 'why' };
-            }
-          `,
-        },
-      }),
-      ServerMode.Test
-    );
-=======
           export let action = async ({ request }) => {
             let formData = await request.formData();
             return redirect(formData.get('destination'));
@@ -125,10 +68,34 @@
             );
           }
         `,
+        "app/routes/throw-error.jsx": js`
+          export let loader = () => {
+            throw new Error('Oh noes!')
+          }
+        `,
+        "app/routes/return-response.jsx": js`
+          export let loader = () => {
+            return new Response('Partial', { status: 207 });
+          }
+        `,
+        "app/routes/throw-response.jsx": js`
+          export let loader = () => {
+            throw new Response('Partial', { status: 207 });
+          }
+        `,
+        "app/routes/return-object.jsx": js`
+          export let loader = () => {
+            return { hello: 'world' };
+          }
+        `,
+        "app/routes/throw-object.jsx": js`
+          export let loader = () => {
+            throw { but: 'why' };
+          }
+        `,
       },
     });
-    appFixture = await createAppFixture(fixture);
->>>>>>> b2ad618d
+    appFixture = await createAppFixture(fixture, ServerMode.Test);
   });
 
   test.afterAll(async () => {
