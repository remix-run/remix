import { test, expect } from "@playwright/test";

import { createAppFixture, createFixture, js } from "./helpers/create-fixture";
import type { Fixture, AppFixture } from "./helpers/create-fixture";
import { PlaywrightFixture } from "./helpers/playwright-fixture";

test.describe("meta", () => {
  let fixture: Fixture;
  let appFixture: AppFixture;

  // disable JS for all tests in this file
  // to only disable them for some, add another test.describe()
  // and move the following line there
  test.use({ javaScriptEnabled: false });

  test.beforeAll(async () => {
    fixture = await createFixture({
      future: { v2_routeConvention: true },
      files: {
        "app/root.jsx": js`
          import { json } from "@remix-run/node";
          import { Meta, Links, Outlet, Scripts } from "@remix-run/react";

          export const loader = async () =>
            json({
              description: "This is a meta page",
              title: "Meta Page",
            });

          export const meta = ({ data }) => ({
            charset: "utf-8",
            description: data.description,
            "og:image": "https://picsum.photos/200/200",
            "og:type": data.contentType, // undefined
            refresh: {
              httpEquiv: "refresh",
              content: "3;url=https://www.mozilla.org",
            },
            title: data.title,
          });

          export default function Root() {
            return (
              <html lang="en">
                <head>
                  <Meta />
                  <Links />
                </head>
                <body>
                  <Outlet />
                  <Scripts />
                </body>
              </html>
            );
          }
        `,

        "app/routes/_index.jsx": js`
          export default function Index() {
            return <div>This is the index file</div>;
          }
        `,

        "app/routes/music.jsx": js`
          export function meta({ data }) {
            return {
              title: "What's My Age Again?",
              "og:type": "music.song",
              "music:musician": "https://www.blink182.com/",
              "music:duration": 182,
            };
          }

          export default function Music() {
            return <h1>Music</h1>;
          }
        `,

        "app/routes/video.jsx": js`
          export function meta({ data }) {
            return {
              title: "Catch Me If You Can",
              "og:type": "video.movie",
              "video:actor": "Leonardo DiCaprio",
              "video:actor:role": "Frank Abagnale Jr.",
              "video:director": "Steven Spielberg",
            };
          }

          export default function Video() {
            return <h1>Video</h1>;
          }
        `,

        "app/routes/book.jsx": js`
          export function meta({ data }) {
            return {
              title: "The Hitchhiker's Guide to the Galaxy",
              "og:type": "book",
              "book:author": "Douglas Adams",
              "book:isbn": "0345391802",
            };
          }

          export default function Book() {
            return <h1>Book</h1>;
          }
        `,

        "app/routes/profile.jsx": js`
          export function meta({ data }) {
            return {
              title: "Chance's Profile",
              "og:type": "profile",
              "profile:first_name": "Chance",
              "profile:last_name": "Strickland",
              "profile:username": "chancethedev",
            };
          }

          export default function Profile() {
            return <h1>Profile</h1>;
          }
        `,

        "app/routes/fb.jsx": js`
          export function meta({ data }) {
            return {
              "fb:app_id": "54321",
            };
          }

          export default function FB() {
            return <h1>FB App</h1>;
          }
        `,

        "app/routes/twitter.jsx": js`
          export function meta({ data }) {
            return {
              "twitter:site": "@chancethedev",
            };
          }

          export default function Twitter() {
            return <h1>Twitter App</h1>;
          }
        `,

        "app/routes/bogus.jsx": js`
          export function meta({ data }) {
            return {
              title: "Bogus page",
              "bogus:value": "Whatever man",
            };
          }

          export default function Profile() {
            return <h1>Profile</h1>;
          }
        `,

        "app/routes/blog.jsx": js`
          import { Outlet } from "@remix-run/react";

          export const meta = ({ data }) => ({
            title: "Blog",
            description: "The best blog on earth",
            "og:image": "https://picsum.photos/300/300",
            "og:type": "article",
            "article:author": ["Logan McAnsh", "Chance Strickland"],
          });

          export default function BlogLayout() {
            return (
              <div>
                <h1>Blog</h1>
                <Outlet />
              </div>
            );
          }
        `,

        "app/routes/blog._index.jsx": js`
          import { Link, useLoaderData } from "@remix-run/react";
          import { json } from "@remix-run/node";

          const posts = [
            { id: 1, title: "Post 1", content: "This is post 1" },
            { id: 2, title: "Post 2", content: "This is post 2", author: "Ryan Florence" },
            { id: 3, title: "Post 3", content: "This is post 3" },
          ];

          export const loader = async () => json({ posts });

          export function meta({ data }) {
            return {
              title: "Blog Posts",
            };
          }

          export default function BlogIndex() {
            let { posts } = useLoaderData();
            return (
              <ul>
                {posts.map((post) => (
                  <li key={post.id}>
                    <Link to={"/blog/" + post.id}>{post.title}</Link>
                  </li>
                ))}
              </ul>
            );
          }
        `,

        "app/routes/blog.$pid.jsx": js`
          import { useLoaderData } from "@remix-run/react";
          import { json } from "@remix-run/node";

          const posts = [
            { id: 1, title: "Post 1", content: "This is post 1" },
            { id: 2, title: "Post 2", content: "This is post 2", author: "Ryan Florence" },
            { id: 3, title: "Post 3", content: "This is post 3" },
          ];

          export async function loader({ params }) {
            let post = posts.find((post) => post.id === Number(params.pid));
            if (!post) {
              throw json(null, 404);
            }
            return json(post);
          }

          export function meta({ data }) {
            let meta = {
              title: data.title + " | Blog",
            };
            if (data.author) {
              meta["article:author"] = data.author;
            }
            return meta;
          }

          export default function BlogPost() {
            let post = useLoaderData();
            return (
              <div>
                <h1>{post.title}</h1>
                <p>{post.content}</p>
              </div>
            );
          }
        `,
      },
    });

    appFixture = await createAppFixture(fixture);
  });

  test.afterAll(() => {
    appFixture.close();
  });

  test("empty meta does not render a tag", async ({ page }) => {
    let app = new PlaywrightFixture(appFixture, page);
    await app.goto("/");

    await expect(app.getHtml('meta[property="og:type"]')).rejects.toThrowError(
      'No element matches selector "meta[property="og:type"]"'
    );
  });

  test("{ charset } adds a <meta charset='utf-8' />", async ({ page }) => {
    let app = new PlaywrightFixture(appFixture, page);
    await app.goto("/");

    expect(await app.getHtml('meta[charset="utf-8"]')).toBeTruthy();
  });

  test("{ title } adds a <title />", async ({ page }) => {
    let app = new PlaywrightFixture(appFixture, page);
    await app.goto("/");

    expect(await app.getHtml("title")).toBeTruthy();
  });

  test("{ 'og:*' } adds a <meta property='og:*' />", async ({ page }) => {
    let app = new PlaywrightFixture(appFixture, page);
    await app.goto("/");
    expect(await app.getHtml('meta[property="og:image"]')).toBeTruthy();
  });

  test("{ 'music:*' } adds a <meta property='music:*' />", async ({ page }) => {
    let app = new PlaywrightFixture(appFixture, page);
    await app.goto("/music");
    expect(await app.getHtml('meta[property="music:musician"]')).toBeTruthy();
  });

  test("{ 'video:*' } adds a <meta property='video:*' />", async ({ page }) => {
    let app = new PlaywrightFixture(appFixture, page);
    await app.goto("/video");
    expect(await app.getHtml('meta[property="video:actor"]')).toBeTruthy();
  });

  test("{ 'book:*' } adds a <meta property='book:*' />", async ({ page }) => {
    let app = new PlaywrightFixture(appFixture, page);
    await app.goto("/book");
    expect(await app.getHtml('meta[property="book:author"]')).toBeTruthy();
  });

  test("{ 'profile:*' } adds a <meta property='profile:*' />", async ({
    page,
  }) => {
    let app = new PlaywrightFixture(appFixture, page);
    await app.goto("/profile");
    expect(await app.getHtml('meta[property="profile:username"]')).toBeTruthy();
  });

  test("{ 'fb:*' } adds a <meta property='fb:*' />", async ({ page }) => {
    let app = new PlaywrightFixture(appFixture, page);
    await app.goto("/fb");
    expect(await app.getHtml('meta[property="fb:app_id"]')).toBeTruthy();
  });

  test("{ 'twitter:*' } adds a <meta name='twitter:*' />", async ({ page }) => {
    let app = new PlaywrightFixture(appFixture, page);
    await app.goto("/twitter");
    expect(await app.getHtml('meta[name="twitter:site"]')).toBeTruthy();
  });

  test("{ 'article:*' } adds a <meta property='article:*' />", async ({
    page,
  }) => {
    let app = new PlaywrightFixture(appFixture, page);
    await app.goto("/blog");
    expect(await app.getHtml('meta[property="article:author"]')).toBeTruthy();
  });

  test("{ description } adds a <meta name='description' />", async ({
    page,
  }) => {
    let app = new PlaywrightFixture(appFixture, page);
    await app.goto("/");

    expect(await app.getHtml('meta[name="description"]')).toBeTruthy();
  });

  test("{ refresh } adds a <meta http-equiv='refresh' content='3;url=https://www.mozilla.org' />", async ({
    page,
  }) => {
    let app = new PlaywrightFixture(appFixture, page);
    await app.goto("/");

    expect(
      await app.getHtml(
        'meta[http-equiv="refresh"][content="3;url=https://www.mozilla.org"]'
      )
    ).toBeTruthy();
  });

  test("arbitrary key with : adds a <meta name='[VALUE]' />", async ({
    page,
  }) => {
    let app = new PlaywrightFixture(appFixture, page);
    await app.goto("/bogus");
    expect(await app.getHtml('meta[name="bogus:value"]')).toBeTruthy();
  });

  test.describe("in nested routes", () => {
    test("meta from layout routes are inherited", async ({ page }) => {
      let app = new PlaywrightFixture(appFixture, page);
      await app.goto("/blog");

      expect(
        await app.getHtml(
          'meta[name="description"][content="The best blog on earth"]'
        )
      ).toBeTruthy();
    });

    test("meta from layout routes can be overridden", async ({ page }) => {
      let app = new PlaywrightFixture(appFixture, page);
      await app.goto("/blog");
      expect(await app.getHtml("title")).toBe("<title>Blog Posts</title>");
    });
  });
});

test.describe("v2_meta", () => {
  let fixture: Fixture;
  let appFixture: AppFixture;

  // disable JS for all tests in this file
  // to only disable them for some, add another test.describe()
  // and move the following line there
  test.use({ javaScriptEnabled: false });

  test.beforeAll(async () => {
    fixture = await createFixture({
      files: {
        "remix.config.js": js`
          module.exports = {
            ignoredRouteFiles: ["**/.*"],
            future: {
              v2_meta: true,
              v2_routeConvention: true,
            },
          };
        `,

        "app/root.jsx": js`
          import { json } from "@remix-run/node";
          import { Meta, Links, Outlet, Scripts } from "@remix-run/react";

          export const loader = async () =>
            json({
              description: "This is a meta page",
              title: "Meta Page",
            });

          export const meta = ({ data }) => [
            { charSet: "utf-8" },
            { name: "description", content: data.description },
            { property: "og:image", content: "https://picsum.photos/200/200" },
            { property: "og:type", content: data.contentType }, // undefined
            { title: data.title },
          ];

          export default function Root() {
            return (
              <html lang="en">
                <head>
                  <Meta />
                  <Links />
                </head>
                <body>
                  <Outlet />
                  <Scripts />
                </body>
              </html>
            );
          }
        `,

<<<<<<< HEAD
        "app/routes/index.jsx": js`
          export const meta = ({ data, matches }) =>
            matches.flatMap((match) => match.meta);

=======
        "app/routes/_index.jsx": js`
          export const meta = ({ data, matches }) => [
            ...matches.map((match) => match.meta),
          ];
>>>>>>> 66607b55
          export default function Index() {
            return <div>This is the index file</div>;
          }
        `,

        "app/routes/no-meta-export.jsx": js`
          export default function NoMetaExport() {
            return <div>Parent meta here!</div>;
          }
        `,

        "app/routes/empty-meta-function.jsx": js`
          export const meta = () => [];
          export default function EmptyMetaFunction() {
            return <div>No meta here!</div>;
          }
        `,

        "app/routes/authors/$authorId.jsx": js`
          import { json } from "@remix-run/node";

          export async function loader({ params }) {
            return json({
              author: {
                id: params.authorId,
                name: "Sonny Day",
                address: {
                  streetAddress: "123 Sunset Cliffs Blvd",
                  city: "San Diego",
                  state: "CA",
                  zip: "92107",
                },
                emails: [
                  "sonnyday@fancymail.com",
                  "surfergal@veryprofessional.org",
                ],
              },
            });
          }

          export function meta({ data }) {
            let { author } = data;
            return [
              { title: data.name + " Profile" },
              {
                tagName: "link",
                rel: "canonical",
                href: "https://website.com/authors/" + author.id,
              },
              {
                "script:ld+json": {
                  "@context": "http://schema.org",
                  "@type": "Person",
                  "name": author.name,
                  "address": {
                    "@type": "PostalAddress",
                    "streetAddress": author.address.streetAddress,
                    "addressLocality": author.address.city,
                    "addressRegion": author.address.state,
                    "postalCode": author.address.zip,
                  },
                  "email": author.emails,
                },
              },
            ];
          }
          export default function AuthorBio() {
            return <div>Bio here!</div>;
          }
        `,

        "app/routes/music.jsx": js`
          export function meta({ data, matches }) {
            let rootModule = matches.find(match => match.route.id === "root");
            let rootCharSet = rootModule.meta.find(meta => meta.charSet);
            return [
              rootCharSet,
              { title: "What's My Age Again?" },
              { property: "og:type", content: "music.song" },
              { property: "music:musician", content: "https://www.blink182.com/" },
              { property: "music:duration", content: 182 },
            ];
          }

          export default function Music() {
            return <h1>Music</h1>;
          }
        `,
      },
    });
    appFixture = await createAppFixture(fixture);
  });

  test.afterAll(() => {
    appFixture.close();
  });

  test("no meta export renders meta from nearest route meta in the tree", async ({
    page,
  }) => {
    let app = new PlaywrightFixture(appFixture, page);
    await app.goto("/no-meta-export");
    expect(await app.getHtml('meta[name="description"]')).toBeTruthy();
  });

  test("empty meta array does not render a tag", async ({ page }) => {
    let app = new PlaywrightFixture(appFixture, page);
    await app.goto("/empty-meta-function");
    await expect(app.getHtml("title")).rejects.toThrowError(
      'No element matches selector "title"'
    );
  });

  test("meta from `matches` renders meta tags", async ({ page }) => {
    let app = new PlaywrightFixture(appFixture, page);
    await app.goto("/music");
    expect(await app.getHtml('meta[charset="utf-8"]')).toBeTruthy();
  });

  test("{ charSet } adds a <meta charset='utf-8' />", async ({ page }) => {
    let app = new PlaywrightFixture(appFixture, page);
    await app.goto("/");
    expect(await app.getHtml('meta[charset="utf-8"]')).toBeTruthy();
  });

  test("{ title } adds a <title />", async ({ page }) => {
    let app = new PlaywrightFixture(appFixture, page);
    await app.goto("/");
    expect(await app.getHtml("title")).toBeTruthy();
  });

  test("{ property: 'og:*', content: '*' } adds a <meta property='og:*' />", async ({
    page,
  }) => {
    let app = new PlaywrightFixture(appFixture, page);
    await app.goto("/");
    expect(await app.getHtml('meta[property="og:image"]')).toBeTruthy();
  });

  test("{ 'script:ld+json': {} } adds a <script type='application/ld+json' />", async ({
    page,
  }) => {
    let app = new PlaywrightFixture(appFixture, page);
    await app.goto("/authors/1");
    let scriptTag = await app.getHtml('script[type="application/ld+json"]');
    let scriptContents = scriptTag
      .replace('<script type="application/ld+json">', "")
      .replace("</script>", "")
      .trim();

    expect(JSON.parse(scriptContents)).toEqual({
      "@context": "http://schema.org",
      "@type": "Person",
      name: "Sonny Day",
      address: {
        "@type": "PostalAddress",
        streetAddress: "123 Sunset Cliffs Blvd",
        addressLocality: "San Diego",
        addressRegion: "CA",
        postalCode: "92107",
      },
      email: ["sonnyday@fancymail.com", "surfergal@veryprofessional.org"],
    });
  });

  test("{ tagName: 'link' } adds a <link />", async ({ page }) => {
    let app = new PlaywrightFixture(appFixture, page);
    await app.goto("/authors/1");
    expect(await app.getHtml('link[rel="canonical"]')).toBeTruthy();
  });
});<|MERGE_RESOLUTION|>--- conflicted
+++ resolved
@@ -442,17 +442,10 @@
           }
         `,
 
-<<<<<<< HEAD
         "app/routes/index.jsx": js`
           export const meta = ({ data, matches }) =>
             matches.flatMap((match) => match.meta);
 
-=======
-        "app/routes/_index.jsx": js`
-          export const meta = ({ data, matches }) => [
-            ...matches.map((match) => match.meta),
-          ];
->>>>>>> 66607b55
           export default function Index() {
             return <div>This is the index file</div>;
           }
