--- conflicted
+++ resolved
@@ -15,15 +15,6 @@
     serverModuleFormat: "cjs",
     dev: {
       port: options.devPort,
-    },
-    future: {
-<<<<<<< HEAD
-      v2_dev: {
-        port: options.devPort,
-      },
-=======
-      v2_meta: true,
->>>>>>> 61cbc754
     },
   },
   files: {
