import { test, expect } from "@playwright/test";
import execa from "execa";
import fs from "node:fs";
import path from "node:path";
import type { Readable } from "node:stream";
import getPort, { makeRange } from "get-port";

import type { FixtureInit } from "./helpers/create-fixture";
import { createFixtureProject, css, js, json } from "./helpers/create-fixture";

test.setTimeout(150_000);

let fixture = (options: { appPort: number; devPort: number }): FixtureInit => ({
  config: {
    serverModuleFormat: "cjs",
    future: {
      v2_dev: {
        port: options.devPort,
      },
<<<<<<< HEAD
      v2_routeConvention: true,
      v2_headers: true,
=======
      v2_meta: true,
>>>>>>> 361b94d6
    },
  },
  files: {
    "package.json": json({
      private: true,
      sideEffects: false,
      scripts: {
        dev: `node ./node_modules/@remix-run/dev/dist/cli.js dev -c "node ./server.js"`,
      },
      dependencies: {
        "@remix-run/css-bundle": "0.0.0-local-version",
        "@remix-run/node": "0.0.0-local-version",
        "@remix-run/react": "0.0.0-local-version",
        "cross-env": "0.0.0-local-version",
        express: "0.0.0-local-version",
        isbot: "0.0.0-local-version",
        "postcss-import": "0.0.0-local-version",
        react: "0.0.0-local-version",
        "react-dom": "0.0.0-local-version",
        tailwindcss: "0.0.0-local-version",
      },
      devDependencies: {
        "@remix-run/dev": "0.0.0-local-version",
        "@types/react": "0.0.0-local-version",
        "@types/react-dom": "0.0.0-local-version",
        typescript: "0.0.0-local-version",
      },
      engines: {
        node: ">=14.0.0",
      },
    }),

    "server.js": js`
      let path = require("path");
      let express = require("express");
      let { createRequestHandler } = require("@remix-run/express");
      let { broadcastDevReady } = require("@remix-run/node");

      const app = express();
      app.use(express.static("public", { immutable: true, maxAge: "1y" }));

      const BUILD_DIR = path.join(process.cwd(), "build");

      app.all(
        "*",
        createRequestHandler({
          build: require(BUILD_DIR),
          mode: process.env.NODE_ENV,
        })
      );

      let port = ${options.appPort};
      app.listen(port, () => {
        let build = require(BUILD_DIR);
        console.log('✅ app ready: http://localhost:' + port);
        if (process.env.NODE_ENV === 'development') {
          broadcastDevReady(build);
        }
      });
    `,

    "postcss.config.js": js`
      module.exports = {
        plugins: {
          "postcss-import": {}, // Testing PostCSS cache invalidation
          tailwindcss: {},
        }
      };
    `,

    "tailwind.config.js": js`
      /** @type {import('tailwindcss').Config} */
      module.exports = {
        content: ["./app/**/*.{ts,tsx,jsx,js}"],
        theme: {
          extend: {},
        },
        plugins: [],
      };
    `,

    "app/tailwind.css": css`
      @tailwind base;
      @tailwind components;
      @tailwind utilities;
    `,

    "app/stylesWithImport.css": css`
      @import "./importedStyle.css";
    `,

    "app/importedStyle.css": css`
      .importedStyle {
        font-weight: normal;
      }
    `,

    "app/sideEffectStylesWithImport.css": css`
      @import "./importedSideEffectStyle.css";
    `,

    "app/importedSideEffectStyle.css": css`
      .importedSideEffectStyle {
        font-size: initial;
      }
    `,

    "app/style.module.css": css`
      .test {
        composes: color from "./composedStyle.module.css";
      }
    `,

    "app/composedStyle.module.css": css`
      .color {
        color: initial;
      }
    `,

    "app/root.tsx": js`
      import type { LinksFunction } from "@remix-run/node";
      import { Link, Links, LiveReload, Meta, Outlet, Scripts } from "@remix-run/react";
      import { cssBundleHref } from "@remix-run/css-bundle";

      import Counter from "./components/counter";
      import tailwindStyles from "./tailwind.css";
      import stylesWithImport from "./stylesWithImport.css";
      import "./sideEffectStylesWithImport.css";

      export const links: LinksFunction = () => [
        { rel: "stylesheet", href: tailwindStyles },
        { rel: "stylesheet", href: stylesWithImport },
        ...cssBundleHref ? [{ rel: "stylesheet", href: cssBundleHref }] : [],
      ];

      // dummy loader to make sure that HDR is granular
      export const loader = () => {
        return null;
      };

      export default function Root() {
        return (
          <html lang="en" className="h-full">
            <head>
              <Meta />
              <Links />
            </head>
            <body className="h-full">
              <header>
                <label htmlFor="root-input">Root Input</label>
                <input id="root-input" />
                <Counter id="root-counter" />
                <nav>
                  <ul>
                    <li><Link to="/">Home</Link></li>
                    <li><Link to="/about">About</Link></li>
                    <li><Link to="/mdx">MDX</Link></li>
                  </ul>
                </nav>
              </header>
              <Outlet />
              <Scripts />
              <LiveReload />
            </body>
          </html>
        );
      }
    `,

    "app/routes/_index.tsx": js`
      import { useLoaderData } from "@remix-run/react";
      export function shouldRevalidate(args) {
        return true;
      }
      export default function Index() {
        const t = useLoaderData();
        return (
          <main>
            <h1>Index Title</h1>
          </main>
        )
      }
    `,

    "app/routes/about.tsx": js`
      import Counter from "../components/counter";
      export default function About() {
        return (
          <main>
            <h1>About Title</h1>
            <Counter id="about-counter" />
          </main>
        )
      }
    `,
    "app/routes/mdx.mdx": `import { useLoaderData } from '@remix-run/react'
export const loader = () => "crazy"
export const Component = () => {
  const data = useLoaderData()
  return <h1 id={data}>{data}</h1>
}

# heyo
whatsup

<Component/>
`,
    "app/components/counter.tsx": js`
      import * as React from "react";
      export default function Counter({ id }) {
        let [count, setCount] = React.useState(0);
        return (
          <p>
            <button id={id} onClick={() => setCount(count + 1)}>inc {count}</button>
          </p>
        );
      }
    `,
  },
});

let sleep = (ms: number) => new Promise((resolve) => setTimeout(resolve, ms));

let wait = async (
  callback: () => boolean,
  { timeoutMs = 1000, intervalMs = 250 } = {}
) => {
  let start = Date.now();
  while (Date.now() - start <= timeoutMs) {
    if (callback()) {
      return;
    }
    await sleep(intervalMs);
  }
  throw Error(`wait: timeout ${timeoutMs}ms`);
};

let bufferize = (stream: Readable): (() => string) => {
  let buffer = "";
  stream.on("data", (data) => (buffer += data.toString()));
  return () => buffer;
};

let logConsoleError = (error: Error) => {
  console.error(`[console] ${error.name}: ${error.message}`);
};

let expectConsoleError = (
  isExpected: (error: Error) => boolean,
  unexpected = logConsoleError
) => {
  return (error: Error) => {
    if (isExpected(error)) {
      return;
    }
    unexpected(error);
  };
};

let HMR_TIMEOUT_MS = 10_000;

test("HMR", async ({ page, browserName }) => {
  // uncomment for debugging
  // page.on("console", (msg) => console.log(msg.text()));
  page.on("pageerror", logConsoleError);
  let dataRequests = 0;
  page.on("request", (request) => {
    let url = new URL(request.url());
    if (url.searchParams.has("_data")) {
      dataRequests++;
    }
  });

  let portRange = makeRange(3080, 3099);
  let appPort = await getPort({ port: portRange });
  let devPort = await getPort({ port: portRange });
  let projectDir = await createFixtureProject(fixture({ appPort, devPort }));

  // spin up dev server
  let dev = execa("npm", ["run", "dev"], { cwd: projectDir });
  let devStdout = bufferize(dev.stdout!);
  let devStderr = bufferize(dev.stderr!);
  try {
    await wait(
      () => {
        if (dev.exitCode) throw Error("Dev server exited early");
        return /✅ app ready: /.test(devStdout());
      },
      { timeoutMs: HMR_TIMEOUT_MS }
    );

    await page.goto(`http://localhost:${appPort}`, {
      waitUntil: "networkidle",
    });

    // `<input />` value as page state that
    // would be wiped out by a full page refresh
    // but should be persisted by hmr
    let input = page.getByLabel("Root Input");
    expect(input).toBeVisible();
    await input.type("asdfasdf");

    let counter = await page.waitForSelector("#root-counter");
    await counter.click();
    await page.waitForSelector(`#root-counter:has-text("inc 1")`);

    let indexPath = path.join(projectDir, "app", "routes", "_index.tsx");
    let originalIndex = fs.readFileSync(indexPath, "utf8");
    let counterPath = path.join(projectDir, "app", "components", "counter.tsx");
    let originalCounter = fs.readFileSync(counterPath, "utf8");
    let importedStylePath = path.join(projectDir, "app", "importedStyle.css");
    let originalImportedStyle = fs.readFileSync(importedStylePath, "utf8");
    let composedCssModulePath = path.join(
      projectDir,
      "app",
      "composedStyle.module.css"
    );
    let originalComposedCssModule = fs.readFileSync(
      composedCssModulePath,
      "utf8"
    );
    let mdxPath = path.join(projectDir, "app", "routes", "mdx.mdx");
    let originalMdx = fs.readFileSync(mdxPath, "utf8");
    let importedSideEffectStylePath = path.join(
      projectDir,
      "app",
      "importedSideEffectStyle.css"
    );
    let originalImportedSideEffectStyle = fs.readFileSync(
      importedSideEffectStylePath,
      "utf8"
    );

    // make content and style changed to index route
    let newComposedCssModule = `
      .color {
        background: black;
        color: white;
      }
    `;
    fs.writeFileSync(composedCssModulePath, newComposedCssModule);

    // make changes to imported styles
    let newImportedStyle = `
      .importedStyle {
        font-weight: 800;
      }
    `;
    fs.writeFileSync(importedStylePath, newImportedStyle);

    // // make changes to imported side-effect styles
    let newImportedSideEffectStyle = `
      .importedSideEffectStyle {
        font-size: 32px;
      }
    `;
    fs.writeFileSync(importedSideEffectStylePath, newImportedSideEffectStyle);

    // change text, add updated styles, add new Tailwind class ("italic")
    let newIndex = `
      import { useLoaderData } from "@remix-run/react";
      import styles from "~/style.module.css";
      export function shouldRevalidate(args) {
        return true;
      }
      export default function Index() {
        const t = useLoaderData();
        return (
          <main>
            <h1 className={styles.test + ' italic importedStyle importedSideEffectStyle'}>Changed</h1>
          </main>
        )
      }
    `;
    fs.writeFileSync(indexPath, newIndex);

    // detect HMR'd content and style changes
    await page.waitForLoadState("networkidle");

    let h1 = page.getByText("Changed");
    await h1.waitFor({ timeout: HMR_TIMEOUT_MS });
    expect(h1).toHaveCSS("color", "rgb(255, 255, 255)");
    expect(h1).toHaveCSS("background-color", "rgb(0, 0, 0)");
    expect(h1).toHaveCSS("font-style", "italic");
    expect(h1).toHaveCSS("font-weight", "800");
    expect(h1).toHaveCSS("font-size", "32px");

    // verify that `<input />` value was persisted (i.e. hmr, not full page refresh)
    expect(await page.getByLabel("Root Input").inputValue()).toBe("asdfasdf");
    await page.waitForSelector(`#root-counter:has-text("inc 1")`);

    // undo change
    fs.writeFileSync(indexPath, originalIndex);
    fs.writeFileSync(importedStylePath, originalImportedStyle);
    fs.writeFileSync(composedCssModulePath, originalComposedCssModule);
    fs.writeFileSync(
      importedSideEffectStylePath,
      originalImportedSideEffectStyle
    );
    await page.getByText("Index Title").waitFor({ timeout: HMR_TIMEOUT_MS });
    expect(await page.getByLabel("Root Input").inputValue()).toBe("asdfasdf");
    await page.waitForSelector(`#root-counter:has-text("inc 1")`);

    // We should not have done any revalidation yet as only UI has changed
    expect(dataRequests).toBe(0);

    // add loader
    let withLoader1 = `
      import { json } from "@remix-run/node";
      import { useLoaderData } from "@remix-run/react";

      export let loader = () => json({ hello: "world" });

      export function shouldRevalidate(args) {
        return true;
      }
      export default function Index() {
        let { hello } = useLoaderData<typeof loader>();
        return (
          <main>
            <h1>Hello, {hello}</h1>
          </main>
        )
      }
    `;
    fs.writeFileSync(indexPath, withLoader1);
    await expect.poll(() => dataRequests, { timeout: HMR_TIMEOUT_MS }).toBe(1);
    await page.waitForLoadState("networkidle");

    await page.getByText("Hello, world").waitFor({ timeout: HMR_TIMEOUT_MS });
    expect(await page.getByLabel("Root Input").inputValue()).toBe("asdfasdf");
    await page.waitForSelector(`#root-counter:has-text("inc 1")`);

    let withLoader2 = `
      import { json } from "@remix-run/node";
      import { useLoaderData } from "@remix-run/react";

      export function loader() {
        return json({ hello: "planet" })
      }

      export function shouldRevalidate(args) {
        return true;
      }
      export default function Index() {
        let { hello } = useLoaderData<typeof loader>();
        return (
          <main>
            <h1>Hello, {hello}</h1>
          </main>
        )
      }
    `;
    fs.writeFileSync(indexPath, withLoader2);

    await expect.poll(() => dataRequests, { timeout: HMR_TIMEOUT_MS }).toBe(2);

    await page.waitForLoadState("networkidle");

    await page.getByText("Hello, planet").waitFor({ timeout: HMR_TIMEOUT_MS });
    expect(await page.getByLabel("Root Input").inputValue()).toBe("asdfasdf");
    await page.waitForSelector(`#root-counter:has-text("inc 1")`);

    // change shared component
    let updatedCounter = `
      import * as React from "react";
      export default function Counter({ id }) {
        let [count, setCount] = React.useState(0);
        return (
          <p>
            <button id={id} onClick={() => setCount(count - 1)}>dec {count}</button>
          </p>
        );
      }
    `;
    fs.writeFileSync(counterPath, updatedCounter);
    await page.waitForSelector(`#root-counter:has-text("dec 1")`);
    counter = await page.waitForSelector("#root-counter");
    await counter.click();
    await counter.click();
    await page.waitForSelector(`#root-counter:has-text("dec -1")`);

    await page.click(`a[href="/about"]`);
    let aboutCounter = await page.waitForSelector(
      `#about-counter:has-text("dec 0")`
    );
    await aboutCounter.click();
    await page.waitForSelector(`#about-counter:has-text("dec -1")`);

    // undo change
    fs.writeFileSync(counterPath, originalCounter);

    counter = await page.waitForSelector(`#root-counter:has-text("inc -1")`);
    await counter.click();
    counter = await page.waitForSelector(`#root-counter:has-text("inc 0")`);

    aboutCounter = await page.waitForSelector(
      `#about-counter:has-text("inc -1")`
    );
    await aboutCounter.click();
    aboutCounter = await page.waitForSelector(
      `#about-counter:has-text("inc 0")`
    );

    expect(dataRequests).toBe(2);

    // mdx
    await page.click(`a[href="/mdx"]`);
    await page.waitForSelector(`#crazy`);
    let mdx = `import { useLoaderData } from '@remix-run/react'
export const loader = () => "hot"
export const Component = () => {
  const data = useLoaderData()
  return <h1 id={data}>{data}</h1>
}

# heyo
whatsup

<Component/>
`;
    fs.writeFileSync(mdxPath, mdx);
    await expect.poll(() => dataRequests, { timeout: HMR_TIMEOUT_MS }).toBe(4);
    await page.waitForSelector(`#hot`);

    fs.writeFileSync(mdxPath, originalMdx);
    await expect.poll(() => dataRequests, { timeout: HMR_TIMEOUT_MS }).toBe(5);
    await page.waitForSelector(`#crazy`);

    // dev server doesn't crash when rebuild fails
    await page.click(`a[href="/"]`);
    await page.getByText("Hello, planet").waitFor({ timeout: HMR_TIMEOUT_MS });
    await page.waitForLoadState("networkidle");

    let stderr = devStderr();
    let withSyntaxError = `
      import { useLoaderData } from "@remix-run/react";
      export function shouldRevalidate(args) {
        return true;
      }
      eport efault functio Index() {
        const t = useLoaderData();
        return (
          <mai>
            <h1>With Syntax Error</h1>
          </main>
        )
      }
    `;
    fs.writeFileSync(indexPath, withSyntaxError);
    await wait(
      () =>
        devStderr()
          .replace(stderr, "")
          .includes('Expected ";" but found "efault"'),
      {
        timeoutMs: HMR_TIMEOUT_MS,
      }
    );

    // React Router integration w/ React Refresh has a bug where sometimes rerenders happen with old UI and new data
    // in this case causing `TypeError: Cannot destructure property`.
    // Need to fix that bug, but it only shows a harmless console error in the browser in dev
    page.removeListener("pageerror", logConsoleError);
    // let expectedErrorCount = 0;
    let expectDestructureTypeError = expectConsoleError((error) => {
      let expectedMessage = new Set([
        // chrome, edge
        "Cannot destructure property 'hello' of 'useLoaderData(...)' as it is null.",
        // firefox
        "(intermediate value)() is null",
        // webkit
        "Right side of assignment cannot be destructured",
      ]);
      let isExpected =
        error.name === "TypeError" && expectedMessage.has(error.message);
      // if (isExpected) expectedErrorCount += 1;
      return isExpected;
    });
    page.on("pageerror", expectDestructureTypeError);

    let withFix = `
      import { useLoaderData } from "@remix-run/react";
      export function shouldRevalidate(args) {
        return true;
      }
      export default function Index() {
        // const t = useLoaderData();
        return (
          <main>
            <h1>With Fix</h1>
          </main>
        )
      }
    `;
    fs.writeFileSync(indexPath, withFix);
    await page.waitForLoadState("networkidle");
    await page.getByText("With Fix").waitFor({ timeout: HMR_TIMEOUT_MS });

    // Restore normal console error handling
    page.removeListener("pageerror", expectDestructureTypeError);
    // expect(expectedErrorCount).toBe(browserName === "webkit" ? 1 : 2);
    page.addListener("pageerror", logConsoleError);
  } catch (e) {
    console.log("stdout begin -----------------------");
    console.log(devStdout());
    console.log("stdout end -------------------------");

    console.log("stderr begin -----------------------");
    console.log(devStderr());
    console.log("stderr end -------------------------");
    throw e;
  } finally {
    dev.kill();
  }
});<|MERGE_RESOLUTION|>--- conflicted
+++ resolved
@@ -17,12 +17,6 @@
       v2_dev: {
         port: options.devPort,
       },
-<<<<<<< HEAD
-      v2_routeConvention: true,
-      v2_headers: true,
-=======
-      v2_meta: true,
->>>>>>> 361b94d6
     },
   },
   files: {
