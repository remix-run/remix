import { test, expect } from "@playwright/test";
import execa from "execa";
import fs from "node:fs";
import path from "node:path";
import type { Readable } from "node:stream";
import getPort, { makeRange } from "get-port";

import type { FixtureInit } from "./helpers/create-fixture";
import { createFixtureProject, css, js, json } from "./helpers/create-fixture";

test.setTimeout(120_000);

let fixture = (options: { appPort: number; devPort: number }): FixtureInit => ({
  config: {
    serverModuleFormat: "cjs",
<<<<<<< HEAD
    cssBundle: true,
    tailwind: true,
=======
    postcss: true,
>>>>>>> ce07e84a
    future: {
      unstable_dev: {
        port: options.devPort,
      },
      v2_routeConvention: true,
      v2_errorBoundary: true,
      v2_normalizeFormMethod: true,
      v2_meta: true,
      v2_headers: true,
    },
  },
  files: {
    "package.json": json({
      private: true,
      sideEffects: false,
      scripts: {
        dev: `node ./node_modules/@remix-run/dev/dist/cli.js dev -c "node ./server.js"`,
      },
      dependencies: {
        "@remix-run/css-bundle": "0.0.0-local-version",
        "@remix-run/node": "0.0.0-local-version",
        "@remix-run/react": "0.0.0-local-version",
        "cross-env": "0.0.0-local-version",
        express: "0.0.0-local-version",
        isbot: "0.0.0-local-version",
        "postcss-import": "0.0.0-local-version",
        react: "0.0.0-local-version",
        "react-dom": "0.0.0-local-version",
        tailwindcss: "0.0.0-local-version",
      },
      devDependencies: {
        "@remix-run/dev": "0.0.0-local-version",
        "@types/react": "0.0.0-local-version",
        "@types/react-dom": "0.0.0-local-version",
        typescript: "0.0.0-local-version",
      },
      engines: {
        node: ">=14",
      },
    }),

    "server.js": js`
      let path = require("path");
      let express = require("express");
      let { createRequestHandler } = require("@remix-run/express");
      let { broadcastDevReady } = require("@remix-run/node");

      const app = express();
      app.use(express.static("public", { immutable: true, maxAge: "1y" }));

      const BUILD_DIR = path.join(process.cwd(), "build");

      app.all(
        "*",
        createRequestHandler({
          build: require(BUILD_DIR),
          mode: process.env.NODE_ENV,
        })
      );

      let port = ${options.appPort};
      app.listen(port, () => {
        let build = require(BUILD_DIR);
        console.log('✅ app ready: http://localhost:' + port);
        if (process.env.NODE_ENV === 'development') {
          broadcastDevReady(build);
        }
      });
    `,

    "postcss.config.js": js`
      module.exports = {
        plugins: {
          "postcss-import": {}, // Testing PostCSS cache invalidation
          tailwindcss: {},
        }
      };
    `,

    "tailwind.config.js": js`
      /** @type {import('tailwindcss').Config} */
      module.exports = {
        content: ["./app/**/*.{ts,tsx,jsx,js}"],
        theme: {
          extend: {},
        },
        plugins: [],
      };
    `,

    "app/tailwind.css": css`
      @tailwind base;
      @tailwind components;
      @tailwind utilities;
    `,

    "app/stylesWithImport.css": css`
      @import "./importedStyle.css";
    `,

    "app/importedStyle.css": css`
      .importedStyle {
        font-weight: normal;
      }
    `,

    "app/styles.module.css": css`
      .test {
        color: initial;
      }
    `,

    "app/root.tsx": js`
      import type { LinksFunction } from "@remix-run/node";
      import { Link, Links, LiveReload, Meta, Outlet, Scripts } from "@remix-run/react";
      import { cssBundleHref } from "@remix-run/css-bundle";

      import Counter from "./components/counter";
      import tailwindStyles from "./tailwind.css";
      import stylesWithImport from "./stylesWithImport.css";

      export const links: LinksFunction = () => [
        { rel: "stylesheet", href: tailwindStyles },
        { rel: "stylesheet", href: stylesWithImport },
        ...cssBundleHref ? [{ rel: "stylesheet", href: cssBundleHref }] : [],
      ];

      // dummy loader to make sure that HDR is granular
      export const loader = () => {
        return null;
      };

      export default function Root() {
        return (
          <html lang="en" className="h-full">
            <head>
              <Meta />
              <Links />
            </head>
            <body className="h-full">
              <header>
                <label htmlFor="root-input">Root Input</label>
                <input id="root-input" />
                <Counter id="root-counter" />
                <nav>
                  <ul>
                    <li><Link to="/">Home</Link></li>
                    <li><Link to="/about">About</Link></li>
                    <li><Link to="/mdx">MDX</Link></li>
                  </ul>
                </nav>
              </header>
              <Outlet />
              <Scripts />
              <LiveReload />
            </body>
          </html>
        );
      }
    `,

    "app/routes/_index.tsx": js`
      import { useLoaderData } from "@remix-run/react";
      export function shouldRevalidate(args) {
        return true;
      }
      export default function Index() {
        const t = useLoaderData();
        return (
          <main>
            <h1>Index Title</h1>
          </main>
        )
      }
    `,

    "app/routes/about.tsx": js`
      import Counter from "../components/counter";
      export default function About() {
        return (
          <main>
            <h1>About Title</h1>
            <Counter id="about-counter" />
          </main>
        )
      }
    `,
    "app/routes/mdx.mdx": `import { useLoaderData } from '@remix-run/react'
export const loader = () => "crazy"
export const Component = () => {
  const data = useLoaderData()
  return <h1 id={data}>{data}</h1>
}

# heyo
whatsup

<Component/>
`,
    "app/components/counter.tsx": js`
      import * as React from "react";
      export default function Counter({ id }) {
        let [count, setCount] = React.useState(0);
        return (
          <p>
            <button id={id} onClick={() => setCount(count + 1)}>inc {count}</button>
          </p>
        );
      }
    `,
  },
});

let sleep = (ms: number) => new Promise((resolve) => setTimeout(resolve, ms));

let wait = async (
  callback: () => boolean,
  { timeoutMs = 1000, intervalMs = 250 } = {}
) => {
  let start = Date.now();
  while (Date.now() - start <= timeoutMs) {
    if (callback()) {
      return;
    }
    await sleep(intervalMs);
  }
  throw Error(`wait: timeout ${timeoutMs}ms`);
};

let bufferize = (stream: Readable): (() => string) => {
  let buffer = "";
  stream.on("data", (data) => (buffer += data.toString()));
  return () => buffer;
};

let logConsoleError = (error: Error) => {
  console.error(`[console] ${error.name}: ${error.message}`);
};

let expectConsoleError = (
  isExpected: (error: Error) => boolean,
  unexpected = logConsoleError
) => {
  return (error: Error) => {
    if (isExpected(error)) {
      return;
    }
    unexpected(error);
  };
};

let HMR_TIMEOUT_MS = 10_000;

test("HMR", async ({ page }) => {
  // uncomment for debugging
  // page.on("console", (msg) => console.log(msg.text()));
  page.on("pageerror", logConsoleError);
  let dataRequests = 0;
  page.on("request", (request) => {
    let url = new URL(request.url());
    if (url.searchParams.has("_data")) {
      dataRequests++;
    }
  });

  let portRange = makeRange(3080, 3099);
  let appPort = await getPort({ port: portRange });
  let devPort = await getPort({ port: portRange });
  let projectDir = await createFixtureProject(fixture({ appPort, devPort }));

  // spin up dev server
  let dev = execa("npm", ["run", "dev"], { cwd: projectDir });
  let devStdout = bufferize(dev.stdout!);
  let devStderr = bufferize(dev.stderr!);
  try {
    await wait(
      () => {
        if (dev.exitCode) throw Error("Dev server exited early");
        return /✅ app ready: /.test(devStdout());
      },
      { timeoutMs: 10_000 }
    );

    await page.goto(`http://localhost:${appPort}`, {
      waitUntil: "networkidle",
    });

    // `<input />` value as page state that
    // would be wiped out by a full page refresh
    // but should be persisted by hmr
    let input = page.getByLabel("Root Input");
    expect(input).toBeVisible();
    await input.type("asdfasdf");

    let counter = await page.waitForSelector("#root-counter");
    await counter.click();
    await page.waitForSelector(`#root-counter:has-text("inc 1")`);

    let indexPath = path.join(projectDir, "app", "routes", "_index.tsx");
    let originalIndex = fs.readFileSync(indexPath, "utf8");
    let counterPath = path.join(projectDir, "app", "components", "counter.tsx");
    let originalCounter = fs.readFileSync(counterPath, "utf8");
    let importedStylePath = path.join(projectDir, "app", "importedStyle.css");
    let originalImportedStyle = fs.readFileSync(importedStylePath, "utf8");
    let cssModulePath = path.join(projectDir, "app", "styles.module.css");
    let originalCssModule = fs.readFileSync(cssModulePath, "utf8");
    let mdxPath = path.join(projectDir, "app", "routes", "mdx.mdx");
    let originalMdx = fs.readFileSync(mdxPath, "utf8");

    // make content and style changed to index route
    let newCssModule = `
      .test {
        background: black;
        color: white;
      }
    `;
    fs.writeFileSync(cssModulePath, newCssModule);

    // make changes to imported styles
    let newImportedStyle = `
      .importedStyle {
        font-weight: 800;
      }
    `;
    fs.writeFileSync(importedStylePath, newImportedStyle);

    // change text, add updated styles, add new Tailwind class ("italic")
    let newIndex = `
      import { useLoaderData } from "@remix-run/react";
      import styles from "~/styles.module.css";
      export function shouldRevalidate(args) {
        return true;
      }
      export default function Index() {
        const t = useLoaderData();
        return (
          <main>
            <h1 className={styles.test + ' italic importedStyle'}>Changed</h1>
          </main>
        )
      }
    `;
    fs.writeFileSync(indexPath, newIndex);

    // detect HMR'd content and style changes
    await page.waitForLoadState("networkidle");

    let h1 = page.getByText("Changed");
    await h1.waitFor({ timeout: HMR_TIMEOUT_MS });
    expect(h1).toHaveCSS("color", "rgb(255, 255, 255)");
    expect(h1).toHaveCSS("background-color", "rgb(0, 0, 0)");
    expect(h1).toHaveCSS("font-style", "italic");
    expect(h1).toHaveCSS("font-weight", "800");

    // verify that `<input />` value was persisted (i.e. hmr, not full page refresh)
    expect(await page.getByLabel("Root Input").inputValue()).toBe("asdfasdf");
    await page.waitForSelector(`#root-counter:has-text("inc 1")`);

    // undo change
    fs.writeFileSync(indexPath, originalIndex);
    fs.writeFileSync(importedStylePath, originalImportedStyle);
    fs.writeFileSync(cssModulePath, originalCssModule);
    await page.getByText("Index Title").waitFor({ timeout: HMR_TIMEOUT_MS });
    expect(await page.getByLabel("Root Input").inputValue()).toBe("asdfasdf");
    await page.waitForSelector(`#root-counter:has-text("inc 1")`);

    // We should not have done any revalidation yet as only UI has changed
    expect(dataRequests).toBe(0);

    // add loader
    let withLoader1 = `
      import { json } from "@remix-run/node";
      import { useLoaderData } from "@remix-run/react";

      export let loader = () => json({ hello: "world" });

      export function shouldRevalidate(args) {
        return true;
      }
      export default function Index() {
        let { hello } = useLoaderData<typeof loader>();
        return (
          <main>
            <h1>Hello, {hello}</h1>
          </main>
        )
      }
    `;
    fs.writeFileSync(indexPath, withLoader1);
    await page.waitForLoadState("networkidle");

    await page.getByText("Hello, world").waitFor({ timeout: HMR_TIMEOUT_MS });
    expect(await page.getByLabel("Root Input").inputValue()).toBe("asdfasdf");
    await page.waitForSelector(`#root-counter:has-text("inc 1")`);

    expect(dataRequests).toBe(1);

    let withLoader2 = `
      import { json } from "@remix-run/node";
      import { useLoaderData } from "@remix-run/react";

      export function loader() {
        return json({ hello: "planet" })
      }

      export function shouldRevalidate(args) {
        return true;
      }
      export default function Index() {
        let { hello } = useLoaderData<typeof loader>();
        return (
          <main>
            <h1>Hello, {hello}</h1>
          </main>
        )
      }
    `;
    fs.writeFileSync(indexPath, withLoader2);
    await page.waitForLoadState("networkidle");

    await page.getByText("Hello, planet").waitFor({ timeout: HMR_TIMEOUT_MS });
    expect(await page.getByLabel("Root Input").inputValue()).toBe("asdfasdf");
    await page.waitForSelector(`#root-counter:has-text("inc 1")`);

    expect(dataRequests).toBe(2);

    // change shared component
    let updatedCounter = `
      import * as React from "react";
      export default function Counter({ id }) {
        let [count, setCount] = React.useState(0);
        return (
          <p>
            <button id={id} onClick={() => setCount(count - 1)}>dec {count}</button>
          </p>
        );
      }
    `;
    fs.writeFileSync(counterPath, updatedCounter);
    await page.waitForSelector(`#root-counter:has-text("dec 1")`);
    counter = await page.waitForSelector("#root-counter");
    await counter.click();
    await counter.click();
    await page.waitForSelector(`#root-counter:has-text("dec -1")`);

    await page.click(`a[href="/about"]`);
    let aboutCounter = await page.waitForSelector(
      `#about-counter:has-text("dec 0")`
    );
    await aboutCounter.click();
    await page.waitForSelector(`#about-counter:has-text("dec -1")`);

    // undo change
    fs.writeFileSync(counterPath, originalCounter);

    counter = await page.waitForSelector(`#root-counter:has-text("inc -1")`);
    await counter.click();
    counter = await page.waitForSelector(`#root-counter:has-text("inc 0")`);

    aboutCounter = await page.waitForSelector(
      `#about-counter:has-text("inc -1")`
    );
    await aboutCounter.click();
    aboutCounter = await page.waitForSelector(
      `#about-counter:has-text("inc 0")`
    );

    expect(dataRequests).toBe(2);

    // mdx
    await page.click(`a[href="/mdx"]`);
    await page.waitForSelector(`#crazy`);
    let mdx = `import { useLoaderData } from '@remix-run/react'
export const loader = () => "hot"
export const Component = () => {
  const data = useLoaderData()
  return <h1 id={data}>{data}</h1>
}

# heyo
whatsup

<Component/>
`;
    fs.writeFileSync(mdxPath, mdx);
    await page.waitForSelector(`#hot`);
    expect(dataRequests).toBe(4);

    fs.writeFileSync(mdxPath, originalMdx);
    await page.waitForSelector(`#crazy`);
    expect(dataRequests).toBe(5);

    // dev server doesn't crash when rebuild fails
    await page.click(`a[href="/"]`);
    await page.getByText("Hello, planet").waitFor({ timeout: HMR_TIMEOUT_MS });
    await page.waitForLoadState("networkidle");

    let stderr = devStderr();
    let withSyntaxError = `
      import { useLoaderData } from "@remix-run/react";
      export function shouldRevalidate(args) {
        return true;
      }
      eport efault functio Index() {
        const t = useLoaderData();
        return (
          <mai>
            <h1>With Syntax Error</h1>
          </main>
        )
      }
    `;
    fs.writeFileSync(indexPath, withSyntaxError);
    await wait(
      () =>
        devStderr()
          .replace(stderr, "")
          .includes('Expected ";" but found "efault"'),
      {
        timeoutMs: HMR_TIMEOUT_MS,
      }
    );

    // React Router integration w/ React Refresh has a bug where sometimes rerenders happen with old UI and new data
    // in this case causing `TypeError: Cannot destructure property`.
    // Need to fix that bug, but it only shows a harmless console error in the browser in dev
    page.removeListener("pageerror", logConsoleError);
    let expectedErrorCount = 0;
    let expectDestructureTypeError = expectConsoleError((error) => {
      let expectedMessage = new Set([
        // chrome, edge
        "Cannot destructure property 'hello' of 'useLoaderData(...)' as it is null.",
        // firefox
        "(intermediate value)() is null",
        // webkit
        "Right side of assignment cannot be destructured",
      ]);
      let isExpected =
        error.name === "TypeError" && expectedMessage.has(error.message);
      if (isExpected) expectedErrorCount += 1;
      return isExpected;
    });
    page.on("pageerror", expectDestructureTypeError);

    let withFix = `
      import { useLoaderData } from "@remix-run/react";
      export function shouldRevalidate(args) {
        return true;
      }
      export default function Index() {
        // const t = useLoaderData();
        return (
          <main>
            <h1>With Fix</h1>
          </main>
        )
      }
    `;
    fs.writeFileSync(indexPath, withFix);
    await page.waitForLoadState("networkidle");
    await page.getByText("With Fix").waitFor({ timeout: HMR_TIMEOUT_MS });

    // Restore normal console error handling
    page.removeListener("pageerror", expectDestructureTypeError);
    expect(expectedErrorCount).toBe(2);
    page.addListener("pageerror", logConsoleError);
  } catch (e) {
    console.log("stdout begin -----------------------");
    console.log(devStdout());
    console.log("stdout end -------------------------");

    console.log("stderr begin -----------------------");
    console.log(devStderr());
    console.log("stderr end -------------------------");
    throw e;
  } finally {
    dev.kill();
  }
});<|MERGE_RESOLUTION|>--- conflicted
+++ resolved
@@ -13,12 +13,8 @@
 let fixture = (options: { appPort: number; devPort: number }): FixtureInit => ({
   config: {
     serverModuleFormat: "cjs",
-<<<<<<< HEAD
     cssBundle: true,
-    tailwind: true,
-=======
     postcss: true,
->>>>>>> ce07e84a
     future: {
       unstable_dev: {
         port: options.devPort,
