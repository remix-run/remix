import { test, expect } from "@playwright/test";
import execa from "execa";
import fs from "node:fs";
import path from "node:path";
import type { Readable } from "node:stream";
import getPort, { makeRange } from "get-port";

import { createFixtureProject, css, js, json } from "./helpers/create-fixture";

let fixture = (options: { port: number; appServerPort: number }) => ({
  future: {
    unstable_dev: {
      port: options.port,
      appServerPort: options.appServerPort,
    },
    unstable_cssModules: true,
    unstable_tailwind: true,
    v2_routeConvention: true,
<<<<<<< HEAD
=======
    v2_errorBoundary: true,
    v2_normalizeFormMethod: true,
>>>>>>> da5486d3
  },
  files: {
    "package.json": json({
      private: true,
      sideEffects: false,
      scripts: {
        "dev:remix": `cross-env NODE_ENV=development node ./node_modules/@remix-run/dev/dist/cli.js dev`,
        "dev:app": `cross-env NODE_ENV=development nodemon --watch build/ ./server.js`,
      },
      dependencies: {
        "@remix-run/css-bundle": "0.0.0-local-version",
        "@remix-run/node": "0.0.0-local-version",
        "@remix-run/react": "0.0.0-local-version",
        "cross-env": "0.0.0-local-version",
        express: "0.0.0-local-version",
        isbot: "0.0.0-local-version",
        nodemon: "0.0.0-local-version",
        react: "0.0.0-local-version",
        "react-dom": "0.0.0-local-version",
        tailwindcss: "0.0.0-local-version",
      },
      devDependencies: {
        "@remix-run/dev": "0.0.0-local-version",
        "@types/react": "0.0.0-local-version",
        "@types/react-dom": "0.0.0-local-version",
        typescript: "0.0.0-local-version",
      },
      engines: {
        node: ">=14",
      },
    }),

    "server.js": js`
      let path = require("path");
      let express = require("express");
      let { createRequestHandler } = require("@remix-run/express");

      const app = express();
      app.use(express.static("public", { immutable: true, maxAge: "1y" }));

      const MODE = process.env.NODE_ENV;
      const BUILD_DIR = path.join(process.cwd(), "build");

      app.all(
        "*",
        createRequestHandler({
          build: require(BUILD_DIR),
          mode: MODE,
        })
      );

      let port = ${options.appServerPort};
      app.listen(port, () => {
        require(BUILD_DIR);
        console.log('✅ app ready: http://localhost:' + port);
      });
    `,

    "tailwind.config.js": js`
      /** @type {import('tailwindcss').Config} */
      module.exports = {
        content: ["./app/**/*.{ts,tsx,jsx,js}"],
        theme: {
          extend: {},
        },
        plugins: [],
      };
    `,

    "app/tailwind.css": css`
      @tailwind base;
      @tailwind components;
      @tailwind utilities;
    `,

    "app/styles.module.css": css`
      .test {
        color: initial;
      }
    `,

    "app/root.tsx": js`
      import type { LinksFunction } from "@remix-run/node";
      import { Link, Links, LiveReload, Meta, Outlet, Scripts } from "@remix-run/react";
      import { cssBundleHref } from "@remix-run/css-bundle";

      import Counter from "./components/counter";
      import styles from "./tailwind.css";

      export const links: LinksFunction = () => [
        { rel: "stylesheet", href: styles },
        ...cssBundleHref ? [{ rel: "stylesheet", href: cssBundleHref }] : [],
      ];

      export default function Root() {
        return (
          <html lang="en" className="h-full">
            <head>
              <Meta />
              <Links />
            </head>
            <body className="h-full">
              <header>
                <label htmlFor="root-input">Root Input</label>
                <input id="root-input" />
                <Counter id="root-counter" />
                <nav>
                  <ul>
                    <li><Link to="/">Home</Link></li>
                    <li><Link to="/about">About</Link></li>
                  </ul>
                </nav>
              </header>
              <Outlet />
              <Scripts />
              <LiveReload />
            </body>
          </html>
        );
      }
    `,

    "app/routes/_index.tsx": js`
      import { useLoaderData } from "@remix-run/react";
      export default function Index() {
        const t = useLoaderData();
        return (
          <main>
            <h1>Index Title</h1>
          </main>
        )
      }
    `,

    "app/routes/about.tsx": js`
      import Counter from "../components/counter";
      export default function About() {
        return (
          <main>
            <h1>About Title</h1>
            <Counter id="about-counter" />
          </main>
        )
      }
    `,

    "app/components/counter.tsx": js`
      import * as React from "react";
      export default function Counter({ id }) {
        let [count, setCount] = React.useState(0);
        return (
          <p>
            <button id={id} onClick={() => setCount(count + 1)}>inc {count}</button>
          </p>
        );
      }
    `,
  },
});

let sleep = (ms: number) => new Promise((resolve) => setTimeout(resolve, ms));

let wait = async (
  callback: () => boolean,
  { timeoutMs = 1000, intervalMs = 250 } = {}
) => {
  let start = Date.now();
  while (Date.now() - start <= timeoutMs) {
    if (callback()) {
      return;
    }
    await sleep(intervalMs);
  }
  throw Error(`wait: timeout ${timeoutMs}ms`);
};

let bufferize = (stream: Readable): (() => string) => {
  let buffer = "";
  stream.on("data", (data) => (buffer += data.toString()));
  return () => buffer;
};

test("HMR", async ({ page }) => {
  // uncomment for debugging
  // page.on("console", (msg) => console.log(msg.text()));
  page.on("pageerror", (err) => console.log(err.message));

  let appServerPort = await getPort({ port: makeRange(3080, 3089) });
  let port = await getPort({ port: makeRange(3090, 3099) });
  let projectDir = await createFixtureProject(fixture({ port, appServerPort }));

  // spin up dev server
  let dev = execa("npm", ["run", "dev:remix"], { cwd: projectDir });
  let devStdout = bufferize(dev.stdout!);
  let devStderr = bufferize(dev.stderr!);
  await wait(
    () => {
      let stderr = devStderr();
      if (stderr.length > 0) throw Error(stderr);
      return /💿 Built in /.test(devStdout());
    },
    { timeoutMs: 10_000 }
  );

  // spin up app server
  let app = execa("npm", ["run", "dev:app"], { cwd: projectDir });
  let appStdout = bufferize(app.stdout!);
  let appStderr = bufferize(app.stderr!);
  await wait(
    () => {
      let stderr = appStderr();
      if (stderr.length > 0) throw Error(stderr);
      return /✅ app ready: /.test(appStdout());
    },
    {
      timeoutMs: 10_000,
    }
  );

  try {
    await page.goto(`http://localhost:${appServerPort}`, {
      waitUntil: "networkidle",
    });

    // `<input />` value as page state that
    // would be wiped out by a full page refresh
    // but should be persisted by hmr
    let input = page.getByLabel("Root Input");
    expect(input).toBeVisible();
    await input.type("asdfasdf");

    let counter = await page.waitForSelector("#root-counter");
    await counter.click();
    await page.waitForSelector(`#root-counter:has-text("inc 1")`);

    let indexPath = path.join(projectDir, "app", "routes", "_index.tsx");
    let originalIndex = fs.readFileSync(indexPath, "utf8");
    let counterPath = path.join(projectDir, "app", "components", "counter.tsx");
    let originalCounter = fs.readFileSync(counterPath, "utf8");
    let cssModulePath = path.join(projectDir, "app", "styles.module.css");
    let originalCssModule = fs.readFileSync(cssModulePath, "utf8");

    // make content and style changed to index route
    let newCssModule = `
      .test {
        background: black;
        color: white;
      }
    `;
    fs.writeFileSync(cssModulePath, newCssModule);

    let newIndex = `
      import { useLoaderData } from "@remix-run/react";
      import styles from "~/styles.module.css";
      export default function Index() {
        const t = useLoaderData();
        return (
          <main>
            <h1 className={styles.test}>Changed</h1>
          </main>
        )
      }
    `;
    fs.writeFileSync(indexPath, newIndex);

    // detect HMR'd content and style changes
    await page.waitForLoadState("networkidle");
    let h1 = page.getByText("Changed");
    await h1.waitFor({ timeout: 2000 });
    expect(h1).toHaveCSS("color", "rgb(255, 255, 255)");
    expect(h1).toHaveCSS("background-color", "rgb(0, 0, 0)");

    // verify that `<input />` value was persisted (i.e. hmr, not full page refresh)
    expect(await page.getByLabel("Root Input").inputValue()).toBe("asdfasdf");
    await page.waitForSelector(`#root-counter:has-text("inc 1")`);

    // undo change
    fs.writeFileSync(indexPath, originalIndex);
    fs.writeFileSync(cssModulePath, originalCssModule);
    await page.getByText("Index Title").waitFor({ timeout: 2000 });
    expect(await page.getByLabel("Root Input").inputValue()).toBe("asdfasdf");
    await page.waitForSelector(`#root-counter:has-text("inc 1")`);

    // add loader
    let withLoader1 = `
      import { json } from "@remix-run/node";
      import { useLoaderData } from "@remix-run/react";

      export let loader = () => json({ hello: "world" })

      export default function Index() {
        let { hello } = useLoaderData<typeof loader>();
        return (
          <main>
            <h1>Hello, {hello}</h1>
          </main>
        )
      }
    `;
    fs.writeFileSync(indexPath, withLoader1);
    await page.getByText("Hello, world").waitFor({ timeout: 2000 });
    expect(await page.getByLabel("Root Input").inputValue()).toBe("asdfasdf");
    await page.waitForSelector(`#root-counter:has-text("inc 1")`);

    let withLoader2 = `
      import { json } from "@remix-run/node";
      import { useLoaderData } from "@remix-run/react";

      export function loader() {
        return json({ hello: "planet" })
      }

      export default function Index() {
        let { hello } = useLoaderData<typeof loader>();
        return (
          <main>
            <h1>Hello, {hello}</h1>
          </main>
        )
      }
    `;
    fs.writeFileSync(indexPath, withLoader2);
    await page.getByText("Hello, planet").waitFor({ timeout: 2000 });
    expect(await page.getByLabel("Root Input").inputValue()).toBe("asdfasdf");
    await page.waitForSelector(`#root-counter:has-text("inc 1")`);

    // change shared component
    let updatedCounter = `
      import * as React from "react";
      export default function Counter({ id }) {
        let [count, setCount] = React.useState(0);
        return (
          <p>
            <button id={id} onClick={() => setCount(count - 1)}>dec {count}</button>
          </p>
        );
      }
    `;
    fs.writeFileSync(counterPath, updatedCounter);
    await page.waitForSelector(`#root-counter:has-text("dec 1")`);
    counter = await page.waitForSelector("#root-counter");
    await counter.click();
    await counter.click();
    await page.waitForSelector(`#root-counter:has-text("dec -1")`);

    await page.click(`a[href="/about"]`);
    let aboutCounter = await page.waitForSelector(
      `#about-counter:has-text("dec 0")`
    );
    await aboutCounter.click();
    await page.waitForSelector(`#about-counter:has-text("dec -1")`);

    // undo change
    fs.writeFileSync(counterPath, originalCounter);

    counter = await page.waitForSelector(`#root-counter:has-text("inc -1")`);
    await counter.click();
    counter = await page.waitForSelector(`#root-counter:has-text("inc 0")`);

    aboutCounter = await page.waitForSelector(
      `#about-counter:has-text("inc -1")`
    );
    await aboutCounter.click();
    aboutCounter = await page.waitForSelector(
      `#about-counter:has-text("inc 0")`
    );
  } finally {
    dev.kill();
    app.kill();
    console.log(devStderr());
    console.log(appStderr());
  }
});<|MERGE_RESOLUTION|>--- conflicted
+++ resolved
@@ -16,11 +16,6 @@
     unstable_cssModules: true,
     unstable_tailwind: true,
     v2_routeConvention: true,
-<<<<<<< HEAD
-=======
-    v2_errorBoundary: true,
-    v2_normalizeFormMethod: true,
->>>>>>> da5486d3
   },
   files: {
     "package.json": json({
