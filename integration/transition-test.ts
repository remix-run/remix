import { test, expect } from "@playwright/test";

import { createAppFixture, createFixture, js } from "./helpers/create-fixture";
import type { Fixture, AppFixture } from "./helpers/create-fixture";

test.describe("rendering", () => {
  let fixture: Fixture;
  let app: AppFixture;

  let PAGE = "page";
  let PAGE_TEXT = "PAGE_TEXT";
  let PAGE_INDEX_TEXT = "PAGE_INDEX_TEXT";
  let CHILD = "child";
  let CHILD_TEXT = "CHILD_TEXT";
  let REDIRECT = "redirect";
  let REDIRECT_HASH = "redirect-hash";
  let REDIRECT_TARGET = "page";

  test.beforeAll(async () => {
    fixture = await createFixture({
      files: {
        "app/root.jsx": js`
          import { Links, Meta, Outlet, Scripts } from "remix";

          export default function Root() {
            return (
              <html lang="en">
                <head>
                  <Meta />
                  <Links />
                </head>
                <body>
                  <main>
                    <Outlet />
                  </main>
                  <Scripts />
                </body>
              </html>
            );
          }
        `,

        "app/routes/index.jsx": js`
          import { Link } from "remix";
          export default function() {
            return (
              <div>
                <h2>Index</h2>
                <Link to="/${PAGE}">${PAGE}</Link>
                <Link to="/${REDIRECT}">${REDIRECT}</Link>
                <Link to="/${REDIRECT_HASH}">${REDIRECT_HASH}</Link>
              </div>
            );
          }
        `,

        [`app/routes/${PAGE}.jsx`]: js`
          import { Outlet, useLoaderData } from "remix";

          export function loader() {
            return "${PAGE_TEXT}"
          }

          export default function() {
            let text = useLoaderData();
            return (
              <>
                <h2>{text}</h2>
                <Outlet />
              </>
            );
          }
        `,

        [`app/routes/${PAGE}/index.jsx`]: js`
          import { useLoaderData, Link } from "remix";

          export function loader() {
            return "${PAGE_INDEX_TEXT}"
          }

          export default function() {
            let text = useLoaderData();
            return (
              <>
                <h3>{text}</h3>
                <Link to="/${PAGE}/${CHILD}">${CHILD}</Link>
              </>
            );
          }
        `,

        [`app/routes/${PAGE}/${CHILD}.jsx`]: js`
          import { useLoaderData } from "remix";

          export function loader() {
            return "${CHILD_TEXT}"
          }

          export default function() {
            let text = useLoaderData();
            return <h3>{text}</h3>;
          }
        `,

        [`app/routes/${REDIRECT}.jsx`]: js`
          import { redirect } from "remix";
          export function loader() {
            return redirect("/${REDIRECT_TARGET}")
          }
          export default function() {
            return null;
          }
        `,

        [`app/routes/${REDIRECT_HASH}.jsx`]: js`
          import { redirect } from "remix";
          export function loader() {
            return redirect("/${REDIRECT_TARGET}#my-hash")
          }
          export default function() {
            return null;
          }
        `,

        "app/routes/gh-1691.jsx": js`
          import { Form, redirect, useFetcher, useTransition} from "remix";

          export const action = async ({ request }) => {
            return redirect("/gh-1691");
          };

          export const loader = async ({ request }) => {
            return {};
          };

          export default function GitHubIssue1691() {
            const fetcher = useFetcher();

            return (
              <div style={{ fontFamily: "system-ui, sans-serif", lineHeight: "1.4" }}>
                <span>{fetcher.state}</span>
                <fetcher.Form method="post">
                  <input type="hidden" name="source" value="fetcher" />
                  <button type="submit" name="action" value="add">
                    Submit
                  </button>
                </fetcher.Form>
              </div>
            );
          }
        `,
      },
    });

    app = await createAppFixture(fixture);
  });

  test.afterAll(async () => {
    await app.close();
  });

  test("calls all loaders for new routes", async ({ page }) => {
    await app.goto(page, "/");
    let responses = app.collectDataResponses(page);
    await app.clickLink(page, `/${PAGE}`);

    expect(
      responses.map((res) => new URL(res.url()).searchParams.get("_data"))
    ).toEqual([`routes/${PAGE}`, `routes/${PAGE}/index`]);

    let html = await app.getHtml(page, "main");
    expect(html).toMatch(PAGE_TEXT);
    expect(html).toMatch(PAGE_INDEX_TEXT);
  });

  test("calls only loaders for changing routes", async ({ page }) => {
    await app.goto(page, `/${PAGE}`);
    let responses = app.collectDataResponses(page);
    await app.clickLink(page, `/${PAGE}/${CHILD}`);

    expect(
      responses.map((res) => new URL(res.url()).searchParams.get("_data"))
    ).toEqual([`routes/${PAGE}/${CHILD}`]);

    let html = await app.getHtml(page, "main");
    expect(html).toMatch(PAGE_TEXT);
    expect(html).toMatch(CHILD_TEXT);
  });

  test("loader redirect", async ({ page }) => {
    await app.goto(page, "/");

    let responses = app.collectDataResponses(page);
    await app.clickLink(page, `/${REDIRECT}`);
    expect(new URL(page.url()).pathname).toBe(`/${REDIRECT_TARGET}`);

    expect(
      responses.map((res) => new URL(res.url()).searchParams.get("_data"))
    ).toEqual([`routes/${REDIRECT}`, `routes/${PAGE}`, `routes/${PAGE}/index`]);

    let html = await app.getHtml(page, "main");
    expect(html).toMatch(PAGE_TEXT);
    expect(html).toMatch(PAGE_INDEX_TEXT);
  });

<<<<<<< HEAD
  test("calls changing routes on POP", async ({ page }) => {
    await app.goto(page, `/${PAGE}`);
    await app.clickLink(page, `/${PAGE}/${CHILD}`);
=======
  test("loader redirect with hash", async () => {
    await app.goto("/");

    await app.clickLink(`/${REDIRECT_HASH}`);

    let url = new URL(app.page.url());
    expect(url.pathname).toBe(`/${REDIRECT_TARGET}`);
    expect(url.hash).toBe(`#my-hash`);
  });

  it("calls changing routes on POP", async () => {
    await app.goto(`/${PAGE}`);
    await app.clickLink(`/${PAGE}/${CHILD}`);
>>>>>>> 1fcade46

    let responses = app.collectDataResponses(page);
    await app.goBack(page);
    await page.waitForLoadState("networkidle");

    expect(
      responses.map((res) => new URL(res.url()).searchParams.get("_data"))
    ).toEqual([`routes/${PAGE}/index`]);

    let html = await app.getHtml(page, "main");
    expect(html).toMatch(PAGE_TEXT);
    expect(html).toMatch(PAGE_INDEX_TEXT);
  });

  test("useFetcher state should return to the idle when redirect from an action", async ({
    page,
  }) => {
    await app.goto(page, "/gh-1691");
    expect(await app.getHtml(page, "span")).toMatch("idle");

    await app.clickSubmitButton(page, "/gh-1691");
    expect(await app.getHtml(page, "span")).toMatch("idle");
  });
});<|MERGE_RESOLUTION|>--- conflicted
+++ resolved
@@ -204,25 +204,19 @@
     expect(html).toMatch(PAGE_INDEX_TEXT);
   });
 
-<<<<<<< HEAD
+  test("loader redirect with hash", async ({ page }) => {
+    await app.goto(page, "/");
+
+    await app.clickLink(page, `/${REDIRECT_HASH}`);
+
+    let url = new URL(page.url());
+    expect(url.pathname).toBe(`/${REDIRECT_TARGET}`);
+    expect(url.hash).toBe(`#my-hash`);
+  });
+
   test("calls changing routes on POP", async ({ page }) => {
     await app.goto(page, `/${PAGE}`);
     await app.clickLink(page, `/${PAGE}/${CHILD}`);
-=======
-  test("loader redirect with hash", async () => {
-    await app.goto("/");
-
-    await app.clickLink(`/${REDIRECT_HASH}`);
-
-    let url = new URL(app.page.url());
-    expect(url.pathname).toBe(`/${REDIRECT_TARGET}`);
-    expect(url.hash).toBe(`#my-hash`);
-  });
-
-  it("calls changing routes on POP", async () => {
-    await app.goto(`/${PAGE}`);
-    await app.clickLink(`/${PAGE}/${CHILD}`);
->>>>>>> 1fcade46
 
     let responses = app.collectDataResponses(page);
     await app.goBack(page);
