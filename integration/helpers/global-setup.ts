import fse from "fs-extra";
import path from "path";
<<<<<<< HEAD
=======
import { spawn } from "child_process";
import setupPuppeteer from "jest-environment-puppeteer/setup";
>>>>>>> bf11dc43

export const TMP_DIR = path.join(process.cwd(), ".tmp", "integration");

// TODO: get rid of React Router `console.warn` when no routes match when testing
console.warn = () => {};

export default async function setup(globalConfig: any) {
  await fse.emptyDir(TMP_DIR);
  await installDeps(path.join(__dirname, "integration-template"));
}

function installDeps(dir: string): Promise<void> {
  return new Promise((accept, reject) => {
    spawn("npm", ["install"], {
      cwd: dir,
      stdio: "inherit",
    })
      .on("error", reject)
      .on("close", () => {
        accept();
      });
  });
}<|MERGE_RESOLUTION|>--- conflicted
+++ resolved
@@ -1,10 +1,6 @@
 import fse from "fs-extra";
 import path from "path";
-<<<<<<< HEAD
-=======
 import { spawn } from "child_process";
-import setupPuppeteer from "jest-environment-puppeteer/setup";
->>>>>>> bf11dc43
 
 export const TMP_DIR = path.join(process.cwd(), ".tmp", "integration");
 
