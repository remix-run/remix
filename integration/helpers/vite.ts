import { spawn, type ChildProcess } from "node:child_process";
import path from "node:path";
import type { Readable } from "node:stream";
import url from "node:url";
import execa from "execa";
import fse from "fs-extra";
import resolveBin from "resolve-bin";
import stripIndent from "strip-indent";
import waitOn from "wait-on";
import getPort from "get-port";

const __dirname = url.fileURLToPath(new URL(".", import.meta.url));

export const VITE_CONFIG = async (args: { port: number }) => {
  let hmrPort = await getPort();
  return String.raw`
    import { defineConfig } from "vite";
    import { unstable_vitePlugin as remix } from "@remix-run/dev";

    export default defineConfig({
      server: {
        port: ${args.port},
        strictPort: true,
        hmr: {
          port: ${hmrPort}
        }
      },
      plugins: [remix()],
    });
<<<<<<< HEAD
  `,
  "server.mjs": js`
    import { unstable_viteServerBuildModuleId } from "@remix-run/dev";
=======
  `;
};

export const EXPRESS_SERVER = (args: {
  port: number;
  loadContext?: Record<string, unknown>;
}) =>
  String.raw`
    import {
      unstable_createViteServer,
      unstable_loadViteServerBuild,
    } from "@remix-run/dev";
>>>>>>> a704b267
    import { createRequestHandler } from "@remix-run/express";
    import { installGlobals } from "@remix-run/node";
    import express from "express";

    installGlobals();

    let vite =
      process.env.NODE_ENV === "production"
        ? undefined
        : await import("vite").then(({ createServer }) =>
            createServer({
              server: { middlewareMode: true },
            })
          );

    const app = express();

    if (vite) {
      app.use(vite.middlewares);
    } else {
      app.use(
        "/assets",
        express.static("build/client/assets", { immutable: true, maxAge: "1y" })
      );
    }
    app.use(express.static("build/client", { maxAge: "1h" }));

    app.all(
      "*",
      createRequestHandler({
        build: vite
<<<<<<< HEAD
          ? () => vite.ssrLoadModule(unstable_viteServerBuildModuleId)
          : await import("./build/server/index.js"),
        ${args.requestHandlerArgs ?? ""}
=======
          ? () => unstable_loadViteServerBuild(vite)
          : await import("./build/index.js"),
        getLoadContext: () => (${JSON.stringify(args.loadContext ?? {})}),
>>>>>>> a704b267
      })
    );

    const port = ${args.port};
    app.listen(port, () => console.log('http://localhost:' + port));
  `;

const TMP_DIR = path.join(process.cwd(), ".tmp/integration");
export async function createProject(files: Record<string, string> = {}) {
  let projectName = `remix-${Math.random().toString(32).slice(2)}`;
  let projectDir = path.join(TMP_DIR, projectName);
  await fse.ensureDir(projectDir);

  // base template
  let template = path.resolve(__dirname, "vite-template");
  await fse.copy(template, projectDir, { errorOnExist: true });

  // user-defined files
  await Promise.all(
    Object.entries(files).map(async ([filename, contents]) => {
      let filepath = path.join(projectDir, filename);
      await fse.ensureDir(path.dirname(filepath));
      await fse.writeFile(filepath, stripIndent(contents));
    })
  );

  // node_modules: overwrite with locally built Remix packages
  await fse.copy(
    path.join(__dirname, "../../build/node_modules"),
    path.join(projectDir, "node_modules"),
    { overwrite: true }
  );

  return projectDir;
}

type ServerArgs = {
  cwd: string;
  port: number;
};

const createDev =
  (nodeArgs: string[]) =>
  async ({ cwd, port }: ServerArgs): Promise<() => Promise<void>> => {
    let proc = node(nodeArgs, { cwd });
    await waitForServer(proc, { port: port });
    return async () => await kill(proc.pid!);
  };

export const viteDev = createDev([resolveBin.sync("vite"), "dev"]);
export const customDev = createDev(["./server.mjs"]);

function node(args: string[], options: { cwd: string }) {
  let nodeBin = process.argv[0];

  let proc = spawn(nodeBin, args, {
    cwd: options.cwd,
    env: process.env,
    stdio: "pipe",
  });
  return proc;
}

async function kill(pid: number) {
  if (!isAlive(pid)) return;

  let isWindows = process.platform === "win32";
  if (isWindows) {
    await execa("taskkill", ["/F", "/PID", pid.toString()]).catch((error) => {
      // taskkill 128 -> the process is already dead
      if (error.exitCode === 128) return;
      if (/There is no running instance of the task./.test(error.message))
        return;
      console.warn(error.message);
    });
    return;
  }
  await execa("kill", ["-9", pid.toString()]).catch((error) => {
    // process is already dead
    if (/No such process/.test(error.message)) return;
    console.warn(error.message);
  });
}

function isAlive(pid: number) {
  try {
    process.kill(pid, 0);
    return true;
  } catch (error) {
    return false;
  }
}

async function waitForServer(
  proc: ChildProcess & { stdout: Readable; stderr: Readable },
  args: { port: number }
) {
  let devStdout = bufferize(proc.stdout);
  let devStderr = bufferize(proc.stderr);

  await waitOn({
    resources: [`http://localhost:${args.port}/`],
    timeout: 10000,
  }).catch((err) => {
    let stdout = devStdout();
    let stderr = devStderr();
    kill(proc.pid!);
    throw new Error(
      [
        err.message,
        "",
        "exit code: " + proc.exitCode,
        "stdout: " + stdout ? `\n${stdout}\n` : "<empty>",
        "stderr: " + stderr ? `\n${stderr}\n` : "<empty>",
      ].join("\n")
    );
  });
}

function bufferize(stream: Readable): () => string {
  let buffer = "";
  stream.on("data", (data) => (buffer += data.toString()));
  return () => buffer;
}<|MERGE_RESOLUTION|>--- conflicted
+++ resolved
@@ -27,11 +27,6 @@
       },
       plugins: [remix()],
     });
-<<<<<<< HEAD
-  `,
-  "server.mjs": js`
-    import { unstable_viteServerBuildModuleId } from "@remix-run/dev";
-=======
   `;
 };
 
@@ -40,11 +35,7 @@
   loadContext?: Record<string, unknown>;
 }) =>
   String.raw`
-    import {
-      unstable_createViteServer,
-      unstable_loadViteServerBuild,
-    } from "@remix-run/dev";
->>>>>>> a704b267
+    import { unstable_viteServerBuildModuleId } from "@remix-run/dev";
     import { createRequestHandler } from "@remix-run/express";
     import { installGlobals } from "@remix-run/node";
     import express from "express";
@@ -76,15 +67,9 @@
       "*",
       createRequestHandler({
         build: vite
-<<<<<<< HEAD
           ? () => vite.ssrLoadModule(unstable_viteServerBuildModuleId)
-          : await import("./build/server/index.js"),
-        ${args.requestHandlerArgs ?? ""}
-=======
-          ? () => unstable_loadViteServerBuild(vite)
           : await import("./build/index.js"),
         getLoadContext: () => (${JSON.stringify(args.loadContext ?? {})}),
->>>>>>> a704b267
       })
     );
 
