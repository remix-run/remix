import { spawn, spawnSync, type ChildProcess } from "node:child_process";
import path from "node:path";
import fs from "node:fs/promises";
import type { Readable } from "node:stream";
import url from "node:url";
import fse from "fs-extra";
import stripIndent from "strip-indent";
import waitOn from "wait-on";
import getPort from "get-port";
import shell from "shelljs";
import glob from "glob";

const remixBin = "node_modules/@remix-run/dev/dist/cli.js";
const __dirname = url.fileURLToPath(new URL(".", import.meta.url));

export const VITE_CONFIG = async (args: {
  port: number;
  viteOptions?: string;
  pluginOptions?: string;
  vitePlugins?: string;
  viteManifest?: boolean;
  viteSsrResolveExternalConditions?: string[];
}) => {
  let hmrPort = await getPort();
  return String.raw`
    import { defineConfig } from "vite";
    import { unstable_vitePlugin as remix } from "@remix-run/dev";

    export default defineConfig({
<<<<<<< HEAD
      ...${args.viteOptions ?? "{}"},
=======
      ssr: {
        resolve: {
          externalConditions: ${JSON.stringify(
            args.viteSsrResolveExternalConditions ?? []
          )},
        },
      },
>>>>>>> 49bb1bcd
      server: {
        port: ${args.port},
        strictPort: true,
        hmr: {
          port: ${hmrPort}
        }
      },
      build: {
        manifest: ${String(args.viteManifest ?? false)},
      },
      plugins: [remix(${args.pluginOptions}),${args.vitePlugins ?? ""}],
    });
  `;
};

export const EXPRESS_SERVER = (args: {
  port: number;
  loadContext?: Record<string, unknown>;
}) =>
  String.raw`
    import { createRequestHandler } from "@remix-run/express";
    import { installGlobals } from "@remix-run/node";
    import express from "express";

    installGlobals();

    let viteDevServer =
      process.env.NODE_ENV === "production"
        ? undefined
        : await import("vite").then((vite) =>
            vite.createServer({
              server: { middlewareMode: true },
            })
          );

    const app = express();

    if (viteDevServer) {
      app.use(viteDevServer.middlewares);
    } else {
      app.use(
        "/assets",
        express.static("build/client/assets", { immutable: true, maxAge: "1y" })
      );
    }
    app.use(express.static("build/client", { maxAge: "1h" }));

    app.all(
      "*",
      createRequestHandler({
        build: viteDevServer
          ? () => viteDevServer.ssrLoadModule("virtual:remix/server-build")
          : await import("./build/index.js"),
        getLoadContext: () => (${JSON.stringify(args.loadContext ?? {})}),
      })
    );

    const port = ${args.port};
    app.listen(port, () => console.log('http://localhost:' + port));
  `;

const TMP_DIR = path.join(process.cwd(), ".tmp/integration");
export async function createProject(files: Record<string, string> = {}) {
  let projectName = `remix-${Math.random().toString(32).slice(2)}`;
  let projectDir = path.join(TMP_DIR, projectName);
  await fse.ensureDir(projectDir);

  // base template
  let template = path.resolve(__dirname, "vite-template");
  await fse.copy(template, projectDir, { errorOnExist: true });

  // user-defined files
  await Promise.all(
    Object.entries(files).map(async ([filename, contents]) => {
      let filepath = path.join(projectDir, filename);
      await fse.ensureDir(path.dirname(filepath));
      await fse.writeFile(filepath, stripIndent(contents));
    })
  );

  // node_modules: overwrite with locally built Remix packages
  await fse.copy(
    path.join(__dirname, "../../build/node_modules"),
    path.join(projectDir, "node_modules"),
    { overwrite: true }
  );

  return projectDir;
}

export const viteBuild = ({ cwd }: { cwd: string }) => {
  let nodeBin = process.argv[0];

  return spawnSync(nodeBin, [remixBin, "vite:build"], {
    cwd,
    env: { ...process.env },
  });
};

export const viteRemixServe = async ({
  cwd,
  port,
  serverBundle,
  base,
}: {
  cwd: string;
  port: number;
  serverBundle?: string;
  base?: string;
}) => {
  let nodeBin = process.argv[0];
  let serveProc = spawn(
    nodeBin,
    [
      "node_modules/@remix-run/serve/dist/cli.js",
      `build/server/${serverBundle ? serverBundle + "/" : ""}index.js`,
    ],
    {
      cwd,
      stdio: "pipe",
      env: { NODE_ENV: "production", PORT: port.toFixed(0) },
    }
  );
  await waitForServer(serveProc, { port, base });
  return () => serveProc.kill();
};

type ServerArgs = {
  cwd: string;
  port: number;
  env?: Record<string, string>;
  base?: string;
};

const createDev =
  (nodeArgs: string[]) =>
  async ({ cwd, port, env }: ServerArgs): Promise<() => unknown> => {
    let proc = node(nodeArgs, { cwd, env });
    await waitForServer(proc, { port });
    return () => proc.kill();
  };

export const viteDev = createDev([remixBin, "vite:dev"]);
export const customDev = createDev(["./server.mjs"]);

export const using = async (
  cleanup: () => unknown | Promise<unknown>,
  task: () => unknown | Promise<unknown>
) => {
  try {
    await task();
  } finally {
    await cleanup();
  }
};

function node(args: string[], options: { cwd: string, env?: Record<string, string> }) {
  let nodeBin = process.argv[0];

  let proc = spawn(nodeBin, args, {
    cwd: options.cwd,
    env: {
      ...process.env,
      ...options.env
    },
    stdio: "pipe",
  });
  return proc;
}

async function waitForServer(
  proc: ChildProcess & { stdout: Readable; stderr: Readable },
  args: { port: number, base?: string }
) {
  let devStdout = bufferize(proc.stdout);
  let devStderr = bufferize(proc.stderr);

  await waitOn({
    resources: [`http://localhost:${args.port}${args.base ?? "/"}`],
    timeout: 10000,
  }).catch((err) => {
    let stdout = devStdout();
    let stderr = devStderr();
    proc.kill();
    throw new Error(
      [
        err.message,
        "",
        "exit code: " + proc.exitCode,
        "stdout: " + stdout ? `\n${stdout}\n` : "<empty>",
        "stderr: " + stderr ? `\n${stderr}\n` : "<empty>",
      ].join("\n")
    );
  });
}

function bufferize(stream: Readable): () => string {
  let buffer = "";
  stream.on("data", (data) => (buffer += data.toString()));
  return () => buffer;
}

export function createEditor(projectDir: string) {
  return async (file: string, transform: (contents: string) => string) => {
    let filepath = path.join(projectDir, file);
    let contents = await fs.readFile(filepath, "utf8");
    await fs.writeFile(filepath, transform(contents), "utf8");
  };
}

export function grep(cwd: string, pattern: RegExp): string[] {
  let assetFiles = glob.sync("**/*.@(js|jsx|ts|tsx)", {
    cwd,
    absolute: true,
  });

  let lines = shell
    .grep("-l", pattern, assetFiles)
    .stdout.trim()
    .split("\n")
    .filter((line) => line.length > 0);
  return lines;
}<|MERGE_RESOLUTION|>--- conflicted
+++ resolved
@@ -27,9 +27,7 @@
     import { unstable_vitePlugin as remix } from "@remix-run/dev";
 
     export default defineConfig({
-<<<<<<< HEAD
       ...${args.viteOptions ?? "{}"},
-=======
       ssr: {
         resolve: {
           externalConditions: ${JSON.stringify(
@@ -37,7 +35,6 @@
           )},
         },
       },
->>>>>>> 49bb1bcd
       server: {
         port: ${args.port},
         strictPort: true,
@@ -194,14 +191,17 @@
   }
 };
 
-function node(args: string[], options: { cwd: string, env?: Record<string, string> }) {
+function node(
+  args: string[],
+  options: { cwd: string; env?: Record<string, string> }
+) {
   let nodeBin = process.argv[0];
 
   let proc = spawn(nodeBin, args, {
     cwd: options.cwd,
     env: {
       ...process.env,
-      ...options.env
+      ...options.env,
     },
     stdio: "pipe",
   });
@@ -210,7 +210,7 @@
 
 async function waitForServer(
   proc: ChildProcess & { stdout: Readable; stderr: Readable },
-  args: { port: number, base?: string }
+  args: { port: number; base?: string }
 ) {
   let devStdout = bufferize(proc.stdout);
   let devStderr = bufferize(proc.stderr);
