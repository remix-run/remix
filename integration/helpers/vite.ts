--- conflicted
+++ resolved
@@ -14,43 +14,6 @@
 const remixBin = "node_modules/@remix-run/dev/dist/cli.js";
 const __dirname = url.fileURLToPath(new URL(".", import.meta.url));
 
-<<<<<<< HEAD
-export const VITE_CONFIG = async (args: {
-  port: number;
-  viteOptions?: string;
-  pluginOptions?: string;
-  vitePlugins?: string;
-  viteManifest?: boolean;
-  viteSsrResolveExternalConditions?: string[];
-}) => {
-  let hmrPort = await getPort();
-  return String.raw`
-    import { defineConfig } from "vite";
-    import { unstable_vitePlugin as remix } from "@remix-run/dev";
-
-    export default defineConfig({
-      ...${args.viteOptions ?? "{}"},
-      ssr: {
-        resolve: {
-          externalConditions: ${JSON.stringify(
-            args.viteSsrResolveExternalConditions ?? []
-          )},
-        },
-      },
-      server: {
-        port: ${args.port},
-        strictPort: true,
-        hmr: {
-          port: ${hmrPort}
-        }
-      },
-      build: {
-        manifest: ${String(args.viteManifest ?? false)},
-      },
-      plugins: [remix(${args.pluginOptions}),${args.vitePlugins ?? ""}],
-    });
-  `;
-=======
 export const viteConfig = {
   server: async (args: { port: number }) => {
     let hmrPort = await getPort();
@@ -69,7 +32,6 @@
       }
     `;
   },
->>>>>>> 7f3c0dca
 };
 
 export const EXPRESS_SERVER = (args: {
