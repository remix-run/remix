--- conflicted
+++ resolved
@@ -23,11 +23,8 @@
 const REMIX_SOURCE_BUILD_DIR = path.join(process.cwd(), "build");
 
 interface FixtureInit {
-<<<<<<< HEAD
   buildStdio?: Writable;
-=======
   sourcemap?: boolean;
->>>>>>> 921065b1
   files: { [filename: string]: string };
   template?:
     | "arc"
@@ -380,29 +377,25 @@
     writeTestFiles(init, projectDir),
     installRemix(projectDir),
   ]);
-<<<<<<< HEAD
-  build(projectDir, init.buildStdio);
-=======
-  build(projectDir, init.sourcemap);
->>>>>>> 921065b1
+  build(projectDir, init.buildStdio, init.sourcemap);
 
   return projectDir;
 }
 
-<<<<<<< HEAD
-function build(projectDir: string, buildStdio: Writable | undefined) {
-=======
-function build(projectDir: string, sourcemap?: boolean) {
->>>>>>> 921065b1
+
+function build(projectDir: string, buildStdio?: Writable, sourcemap?: boolean) {
   // TODO: log errors (like syntax errors in the fixture file strings)
   spawnSync("node", ["node_modules/@remix-run/dev/cli.js", "setup"], {
     cwd: projectDir,
   });
 
-<<<<<<< HEAD
+  let buildArgs = ["node_modules/@remix-run/dev/cli.js", "build"];
+  if (sourcemap) {
+    buildArgs.push("--sourcemap");
+  }
   let buildSpawn = spawnSync(
     "node",
-    ["node_modules/@remix-run/dev/cli.js", "build"],
+    buildArgs,
     {
       cwd: projectDir
     }
@@ -413,15 +406,6 @@
     buildStdio.write(buildSpawn.stderr.toString("utf-8"));
     buildStdio.end();
   }
-=======
-  let buildArgs = ["node_modules/@remix-run/dev/cli.js", "build"];
-  if (sourcemap) {
-    buildArgs.push("--sourcemap");
-  }
-  spawnSync("node", buildArgs, {
-    cwd: projectDir,
-  });
->>>>>>> 921065b1
 }
 
 async function installRemix(projectDir: string) {
