--- conflicted
+++ resolved
@@ -2,13 +2,9 @@
 import fs from "fs/promises";
 import fse from "fs-extra";
 import cp from "child_process";
-<<<<<<< HEAD
 import puppeteer from "puppeteer-core";
 import chromium from "chromium";
-=======
 import { sync as spawnSync } from "cross-spawn";
-import puppeteer from "puppeteer";
->>>>>>> 04abd344
 import type { Page, HTTPResponse } from "puppeteer";
 import express from "express";
 import cheerio from "cheerio";
