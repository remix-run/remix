--- conflicted
+++ resolved
@@ -9,146 +9,6 @@
 const TEST_PADDING_VALUE = "20px";
 const UPDATED_TEST_PADDING_VALUE = "30px";
 
-<<<<<<< HEAD
-test.describe("Vite CSS dev (Express server)", () => {
-  let projectDir: string;
-  let dev: { pid: number; port: number };
-
-  test.beforeAll(async () => {
-    let port = await getPort();
-    let hmrPort = await getPort();
-    projectDir = await createFixtureProject({
-      compiler: "vite",
-      files: {
-        "remix.config.js": js`
-          throw new Error("Remix should not access remix.config.js when using Vite");
-          export default {};
-        `,
-        "vite.config.ts": js`
-          import { defineConfig } from "vite";
-          import { unstable_vitePlugin as remix } from "@remix-run/dev";
-          import { vanillaExtractPlugin } from "@vanilla-extract/vite-plugin";
-
-          export default defineConfig({
-            server: {
-              hmr: {
-                port: ${hmrPort}
-              }
-            },
-            plugins: [
-              vanillaExtractPlugin(),
-              remix(),
-            ],
-          });
-        `,
-        "server.mjs": js`
-          import { unstable_viteServerBuildModuleId } from "@remix-run/dev";
-          import { createRequestHandler } from "@remix-run/express";
-          import { installGlobals } from "@remix-run/node";
-          import express from "express";
-
-          installGlobals();
-
-          let vite =
-            process.env.NODE_ENV === "production"
-              ? undefined
-              : await import("vite").then(({ createServer }) =>
-                  createServer({
-                    server: {
-                      middlewareMode: true
-                    },
-                  })
-                );
-          
-          const app = express();  
-
-          if (vite) {
-            app.use(vite.middlewares);
-          } else {
-            app.use(
-              "/assets",
-              express.static("build/client/assets", { immutable: true, maxAge: "1y" })
-            );
-          }
-          app.use(express.static("build/client", { maxAge: "1h" }));
-
-          app.all(
-            "*",
-            createRequestHandler({
-              build: vite
-                ? () => vite.ssrLoadModule(unstable_viteServerBuildModuleId)
-                : await import("./build/server/index.js"),
-            })
-          );
-
-          const port = ${port};
-          app.listen(port, () => console.log('http://localhost:' + port));
-        `,
-        "app/root.tsx": js`
-          import { Links, Meta, Outlet, Scripts, LiveReload } from "@remix-run/react";
-
-          export default function Root() {
-            return (
-              <html lang="en">
-                <head>
-                  <Meta />
-                  <Links />
-                </head>
-                <body>
-                  <div id="content">
-                    <Outlet />
-                  </div>
-                  <Scripts />
-                  <LiveReload />
-                </body>
-              </html>
-            );
-          }
-        `,
-        "app/styles-bundled.css": css`
-          .index_bundled {
-            background: papayawhip;
-            padding: ${TEST_PADDING_VALUE};
-          }
-        `,
-        "app/styles-linked.css": css`
-          .index_linked {
-            background: salmon;
-            padding: ${TEST_PADDING_VALUE};
-          }
-        `,
-        "app/styles.module.css": css`
-          .index {
-            background: peachpuff;
-            padding: ${TEST_PADDING_VALUE};
-          }
-        `,
-        "app/styles-vanilla-global.css.ts": js`
-          import { createVar, globalStyle } from "@vanilla-extract/css";
-
-          globalStyle(".index_vanilla_global", {
-            background: "lightgreen",
-            padding: "${TEST_PADDING_VALUE}",
-          });
-        `,
-        "app/styles-vanilla-local.css.ts": js`
-          import { style } from "@vanilla-extract/css";
-
-          export const index = style({
-            background: "lightblue",
-            padding: "${TEST_PADDING_VALUE}",
-          });
-        `,
-        "app/routes/_index.tsx": js`
-          import "../styles-bundled.css";
-          import linkedStyles from "../styles-linked.css?url";
-          import cssModulesStyles from "../styles.module.css";
-          import "../styles-vanilla-global.css";
-          import * as stylesVanillaLocal from "../styles-vanilla-local.css";
-
-          export function links() {
-            return [{ rel: "stylesheet", href: linkedStyles }];
-=======
 let port: number;
 let cwd: string;
 let stop: () => Promise<void>;
@@ -170,7 +30,6 @@
         server: {
           hmr: {
             port: ${hmrPort}
->>>>>>> a704b267
           }
         },
         plugins: [
