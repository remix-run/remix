import fs from "node:fs/promises";
import path from "node:path";
import { expect, type BrowserContext, type Page } from "@playwright/test";

import {
  type Files,
  createProject,
  viteBuild,
  test,
  viteConfig,
  createEditor,
} from "./helpers/vite.js";

const js = String.raw;

// This is a workaround for caching issues in WebKit
async function reloadPage({
  browserName,
  page,
  context,
}: {
  browserName: string;
  page: Page;
  context: BrowserContext;
}): Promise<Page> {
  if (browserName === "webkit") {
    let newPage = await context.newPage();
    let url = page.url();
    await page.close();
    await newPage.goto(url, { waitUntil: "networkidle" });
    return newPage;
  }

  await page.reload();
  return page;
}

test.describe("route config", () => {
  test("fails the build if routes option is used", async () => {
    let cwd = await createProject({
      "vite.config.js": `
        import { vitePlugin as remix } from "@remix-run/dev";

        export default {
          plugins: [remix({
            routes: () => {},
          })]
        }
      `,
      "app/routes.ts": `export const routes = [];`,
    });
    let buildResult = viteBuild({ cwd });
    expect(buildResult.status).toBe(1);
    expect(buildResult.stderr.toString()).toContain(
      'The "routes" config option is not supported when a "routes.ts" file is present. You should migrate these routes into "routes.ts".'
    );
  });

  test("fails the dev process if routes option is used", async ({
    viteDev,
  }) => {
    let files: Files = async ({ port }) => ({
      "vite.config.js": `
        import { vitePlugin as remix } from "@remix-run/dev";

        export default {
          ${await viteConfig.server({ port })}
          plugins: [remix({
            routes: () => {},
          })]
        }
      `,
      "app/routes.ts": `export const routes = [];`,
    });
    let devError: Error | undefined;
    try {
      await viteDev(files);
    } catch (error: any) {
      devError = error;
    }
    expect(devError?.toString()).toContain(
      'The "routes" config option is not supported when a "routes.ts" file is present. You should migrate these routes into "routes.ts".'
    );
  });

  test("fails the build if route config is invalid", async () => {
    let cwd = await createProject({
      "app/routes.ts": `export default INVALID(`,
    });
    let buildResult = viteBuild({ cwd });
    expect(buildResult.status).toBe(1);
    expect(buildResult.stderr.toString()).toContain(
      'Route config in "routes.ts" is invalid.'
    );
  });

  test("fails the dev process if route config is initially invalid", async ({
    viteDev,
  }) => {
    let files: Files = async ({ port }) => ({
      "vite.config.js": await viteConfig.basic({ port }),
      "app/routes.ts": `export default INVALID(`,
    });
    let devError: Error | undefined;
    try {
      await viteDev(files);
    } catch (error: any) {
      devError = error;
    }
    expect(devError?.toString()).toContain(
      'Route config in "routes.ts" is invalid.'
    );
  });

  test("supports correcting an invalid route config", async ({
    browserName,
    page,
    context,
    viteDev,
  }) => {
    let files: Files = async ({ port }) => ({
      "vite.config.js": await viteConfig.basic({ port }),
      "app/routes.ts": js`
<<<<<<< HEAD
        import { type RouteConfig } from "@remix-run/dev/routes";
=======
        import { type RouteConfig, index } from "@remix-run/route-config";
>>>>>>> c743f725

        export const routes: RouteConfig = [
          index("test-route-1.tsx"),
        ];
      `,
      "app/test-route-1.tsx": `
        export default function TestRoute1() {
          return <div data-test-route>Test route 1</div>
        }
      `,
      "app/test-route-2.tsx": `
        export default function TestRoute2() {
          return <div data-test-route>Test route 2</div>
        }
      `,
    });
    let { cwd, port } = await viteDev(files);

    await page.goto(`http://localhost:${port}/`, { waitUntil: "networkidle" });
    await expect(page.locator("[data-test-route]")).toHaveText("Test route 1");

    let edit = createEditor(cwd);

    // Make config invalid
    await edit("app/routes.ts", (contents) => contents + "INVALID");

    // Ensure dev server is still running with old config + HMR
    await edit("app/test-route-1.tsx", (contents) =>
      contents.replace("Test route 1", "Test route 1 updated")
    );
    await expect(page.locator("[data-test-route]")).toHaveText(
      "Test route 1 updated"
    );

    // Fix config with new route
    await edit("app/routes.ts", (contents) =>
      contents.replace("INVALID", "").replace("test-route-1", "test-route-2")
    );

    await expect(async () => {
      // Reload to pick up new route for current path
      page = await reloadPage({ browserName, page, context });
      await expect(page.locator("[data-test-route]")).toHaveText(
        "Test route 2"
      );
    }).toPass();
  });

  test("supports correcting an invalid route config module graph", async ({
    page,
    context,
    browserName,
    viteDev,
  }) => {
    let files: Files = async ({ port }) => ({
      "vite.config.js": await viteConfig.basic({ port }),
      "app/routes.ts": js`
        export { routes } from "./actual-routes";
      `,
      "app/actual-routes.ts": js`
<<<<<<< HEAD
        import { type RouteConfig } from "@remix-run/dev/routes";
=======
        import { type RouteConfig, index } from "@remix-run/route-config";
>>>>>>> c743f725

        export const routes: RouteConfig = [
          index("test-route-1.tsx"),
        ];
      `,
      "app/test-route-1.tsx": `
        export default function TestRoute1() {
          return <div data-test-route>Test route 1</div>
        }
      `,
      "app/test-route-2.tsx": `
        export default function TestRoute2() {
          return <div data-test-route>Test route 2</div>
        }
      `,
    });
    let { cwd, port } = await viteDev(files);

    await page.goto(`http://localhost:${port}/`, { waitUntil: "networkidle" });
    await expect(page.locator("[data-test-route]")).toHaveText("Test route 1");

    let edit = createEditor(cwd);

    // Make config invalid
    await edit("app/actual-routes.ts", (contents) => contents + "INVALID");

    // Ensure dev server is still running with old config + HMR
    await edit("app/test-route-1.tsx", (contents) =>
      contents.replace("Test route 1", "Test route 1 updated")
    );
    await expect(page.locator("[data-test-route]")).toHaveText(
      "Test route 1 updated"
    );

    // Fix config with new route
    await edit("app/actual-routes.ts", (contents) =>
      contents.replace("INVALID", "").replace("test-route-1", "test-route-2")
    );

    await expect(async () => {
      // Reload to pick up new route for current path
      page = await reloadPage({ browserName, page, context });
      await expect(page.locator("[data-test-route]")).toHaveText(
        "Test route 2"
      );
    }).toPass();
  });

  test("supports correcting a missing route config", async ({
    browserName,
    page,
    context,
    viteDev,
  }) => {
    let files: Files = async ({ port }) => ({
      "vite.config.js": await viteConfig.basic({ port }),
      "app/routes.ts": js`
<<<<<<< HEAD
        import { type RouteConfig } from "@remix-run/dev/routes";
=======
        import { type RouteConfig, index } from "@remix-run/route-config";
>>>>>>> c743f725

        export const routes: RouteConfig = [
          index("test-route-1.tsx"),
        ];
      `,
      "app/test-route-1.tsx": `
        export default function TestRoute1() {
          return <div data-test-route>Test route 1</div>
        }
      `,
      "app/test-route-2.tsx": `
        export default function TestRoute2() {
          return <div data-test-route>Test route 2</div>
        }
      `,
      "app/routes/_index.tsx": `
        export default function FsRoute() {
          return <div data-test-route>FS route</div>
        }
      `,
    });
    let { cwd, port } = await viteDev(files);

    await page.goto(`http://localhost:${port}/`, { waitUntil: "networkidle" });
    await expect(page.locator("[data-test-route]")).toHaveText("Test route 1");

    let edit = createEditor(cwd);

    let INVALID_FILENAME = "app/routes.ts.oops";

    // Rename config to make it missing
    await fs.rename(
      path.join(cwd, "app/routes.ts"),
      path.join(cwd, INVALID_FILENAME)
    );

    await expect(async () => {
      // Reload to pick up classic FS routes
      page = await reloadPage({ browserName, page, context });
      await expect(page.locator("[data-test-route]")).toHaveText("FS route");
    }).toPass();

    // Ensure dev server falls back to FS routes + HMR
    await edit("app/routes/_index.tsx", (contents) =>
      contents.replace("FS route", "FS route updated")
    );
    await expect(page.locator("[data-test-route]")).toHaveText(
      "FS route updated"
    );

    // Add new route
    await edit(INVALID_FILENAME, (contents) =>
      contents.replace("test-route-1", "test-route-2")
    );

    // Rename config to bring it back
    await fs.rename(
      path.join(cwd, INVALID_FILENAME),
      path.join(cwd, "app/routes.ts")
    );

    await expect(async () => {
      // Reload to pick up new route for current path
      page = await reloadPage({ browserName, page, context });
      await expect(page.locator("[data-test-route]")).toHaveText(
        "Test route 2"
      );
    }).toPass();
  });

  test("supports absolute route file paths", async ({ page, viteDev }) => {
    let files: Files = async ({ port }) => ({
      "vite.config.js": await viteConfig.basic({ port }),
      "app/routes.ts": js`
        import path from "node:path";
<<<<<<< HEAD
        import { type RouteConfig } from "@remix-run/dev/routes";
=======
        import { type RouteConfig, index } from "@remix-run/route-config";
>>>>>>> c743f725

        export const routes: RouteConfig = [
          index(path.resolve(import.meta.dirname, "test-route.tsx")),
        ];
      `,
      "app/test-route.tsx": `
        export default function TestRoute() {
          return <div data-test-route>Test route</div>
        }
      `,
    });
    let { port } = await viteDev(files);

    await page.goto(`http://localhost:${port}/`, { waitUntil: "networkidle" });
    await expect(page.locator("[data-test-route]")).toHaveText("Test route");
  });
});<|MERGE_RESOLUTION|>--- conflicted
+++ resolved
@@ -121,11 +121,7 @@
     let files: Files = async ({ port }) => ({
       "vite.config.js": await viteConfig.basic({ port }),
       "app/routes.ts": js`
-<<<<<<< HEAD
-        import { type RouteConfig } from "@remix-run/dev/routes";
-=======
         import { type RouteConfig, index } from "@remix-run/route-config";
->>>>>>> c743f725
 
         export const routes: RouteConfig = [
           index("test-route-1.tsx"),
@@ -186,11 +182,7 @@
         export { routes } from "./actual-routes";
       `,
       "app/actual-routes.ts": js`
-<<<<<<< HEAD
-        import { type RouteConfig } from "@remix-run/dev/routes";
-=======
         import { type RouteConfig, index } from "@remix-run/route-config";
->>>>>>> c743f725
 
         export const routes: RouteConfig = [
           index("test-route-1.tsx"),
@@ -248,11 +240,7 @@
     let files: Files = async ({ port }) => ({
       "vite.config.js": await viteConfig.basic({ port }),
       "app/routes.ts": js`
-<<<<<<< HEAD
-        import { type RouteConfig } from "@remix-run/dev/routes";
-=======
         import { type RouteConfig, index } from "@remix-run/route-config";
->>>>>>> c743f725
 
         export const routes: RouteConfig = [
           index("test-route-1.tsx"),
@@ -328,11 +316,7 @@
       "vite.config.js": await viteConfig.basic({ port }),
       "app/routes.ts": js`
         import path from "node:path";
-<<<<<<< HEAD
-        import { type RouteConfig } from "@remix-run/dev/routes";
-=======
         import { type RouteConfig, index } from "@remix-run/route-config";
->>>>>>> c743f725
 
         export const routes: RouteConfig = [
           index(path.resolve(import.meta.dirname, "test-route.tsx")),
