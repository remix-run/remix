--- conflicted
+++ resolved
@@ -57,72 +57,6 @@
     // `createFixture` will make an app and run your tests against it.
     ////////////////////////////////////////////////////////////////////////////
     files: {
-<<<<<<< HEAD
-      "app/root.jsx": js`
-       import {
-        Links,
-        LiveReload,
-        Meta,
-        Outlet,
-        Scripts,
-        ScrollRestoration,
-        useCatch,
-      } from "@remix-run/react";
-      
-      export const meta = () => ({
-        charset: "utf-8",
-        title: "New Remix App",
-        viewport: "width=device-width,initial-scale=1",
-      });
-    
-      
-      export function ErrorBoundary({ error }) {
-        console.error(error);
-        return (
-          <html>
-            <head>
-              <title>Oh no!</title>
-              <Meta />
-              <Links />
-            </head>
-            <body>
-              ERROR BOUNDARY
-            </body>
-          </html>
-        );
-      }
-      
-      export default function App() {
-        return (
-          <html lang="en">
-            <head>
-              <Meta />
-              <Links />
-            </head>
-            <body>
-              <Outlet />
-              <ScrollRestoration />
-              <Scripts />
-              <LiveReload />
-            </body>
-          </html>
-        );
-      }
-      
-      `,
-      "app/routes/index.jsx": js`
-      import { Link } from "@remix-run/react";
-
-      export default function Index() {
-        return (
-          <div style={{ fontFamily: "system-ui, sans-serif", lineHeight: "1.4" }}>
-            <p>Index file, working fine</p>
-            <Link to="/boom">This will error</Link>
-          </div>
-        );
-      }
-      
-=======
       "app/routes/_index.jsx": js`
         import { json } from "@remix-run/node";
         import { useLoaderData, Link } from "@remix-run/react";
@@ -140,20 +74,12 @@
             </div>
           )
         }
->>>>>>> 8ac053ab
       `,
 
-      "app/routes/boom.jsx": js`
-      import { json } from "@remix-run/node";
-
-      export function loader() {
-          boom()
-          return null;
-      }
-      
-      export default function() {
-          return <b>my page</b>
-      }
+      "app/routes/burgers.jsx": js`
+        export default function Index() {
+          return <div>cheeseburger</div>;
+        }
       `,
     },
   });
@@ -171,26 +97,16 @@
 // add a good description for what you expect Remix to do 👇🏽
 ////////////////////////////////////////////////////////////////////////////////
 
-test("Should rended the index file contents", async ({ page }) => {
+test("[description of what you expect it to do]", async ({ page }) => {
   let app = new PlaywrightFixture(appFixture, page);
-  
+  // You can test any request your app might get using `fixture`.
+  let response = await fixture.requestDocument("/");
+  expect(await response.text()).toMatch("pizza");
+
   // If you need to test interactivity use the `app`
   await app.goto("/");
-  await app.clickLink("/boom");
-  expect(await app.getHtml()).toMatch("ERROR BOUNDARY");
-
-  await app.reload();
-  expect(await app.getHtml()).toMatch("ERROR BOUNDARY");
-
-  expect(app.page.url()).toMatch("boom");
-
-  await app.goBack();
- 
-  // we're on / again
-  expect(app.page.url()).not.toContain("boom");
-
-  expect(await app.getHtml()).toMatch("working fine");
-
+  await app.clickLink("/burgers");
+  expect(await app.getHtml()).toMatch("cheeseburger");
 
   // If you're not sure what's going on, you can "poke" the app, it'll
   // automatically open up in your browser for 20 seconds, so be quick!
