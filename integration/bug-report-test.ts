--- conflicted
+++ resolved
@@ -1,11 +1,7 @@
-<<<<<<< HEAD
-import type { AppFixture, Fixture } from "./helpers/create-fixture";
-=======
 import { test, expect } from "@playwright/test";
 
 import { PlaywrightFixture } from "./helpers/playwright-fixture";
 import type { Fixture, AppFixture } from "./helpers/create-fixture";
->>>>>>> 0befd44b
 import { createAppFixture, createFixture, js } from "./helpers/create-fixture";
 
 let fixture: Fixture;
@@ -51,14 +47,8 @@
     // `createFixture` will make an app and run your tests against it.
     ////////////////////////////////////////////////////////////////////////////
     files: {
-<<<<<<< HEAD
-      "app/routes/form.jsx": js`
-        import { useSearchParams, useFetcher, Form } from "remix"
-=======
       "app/routes/index.jsx": js`
-        import { json } from "@remix-run/node";
-        import { useLoaderData, Link } from "@remix-run/react";
->>>>>>> 0befd44b
+        import { useSearchParams, useFetcher, Form } from "@remix-run/react";
 
         export default function FormPage() {
           const [params] = useSearchParams()
@@ -107,12 +97,8 @@
 // add a good description for what you expect Remix to do 👇🏽
 ////////////////////////////////////////////////////////////////////////////////
 
-<<<<<<< HEAD
-it("should redirect via referrer header", async () => {
-=======
-test("[description of what you expect it to do]", async ({ page }) => {
+it("should redirect via referrer header", async ({page}) => {
   let app = new PlaywrightFixture(appFixture, page);
->>>>>>> 0befd44b
   // You can test any request your app might get using `fixture`.
   // If you need to test interactivity use the `app`
 
