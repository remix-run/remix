import { test, expect } from "@playwright/test";

import { PlaywrightFixture } from "./helpers/playwright-fixture";
import type { Fixture, AppFixture } from "./helpers/create-fixture";
import { createAppFixture, createFixture, js } from "./helpers/create-fixture";

let fixture: Fixture;
let appFixture: AppFixture;

////////////////////////////////////////////////////////////////////////////////
// 💿 👋 Hola! It's me, Dora the Remix Disc, I'm here to help you write a great
// bug report pull request.
//
// You don't need to fix the bug, this is just to report one.
//
// The pull request you are submitting is supposed to fail when created, to let
// the team see the erroneous behavior, and understand what's going wrong.
//
// If you happen to have a fix as well, it will have to be applied in a subsequent
// commit to this pull request, and your now-succeeding test will have to be moved
// to the appropriate file.
//
// First, make sure to install dependencies and build Remix. From the root of
// the project, run this:
//
//    ```
//    yarn && yarn build
//    ```
//
// Now try running this test:
//
//    ```
//    yarn bug-report-test
//    ```
//
// You can add `--watch` to the end to have it re-run on file changes:
//
//    ```
//    yarn bug-report-test --watch
//    ```
////////////////////////////////////////////////////////////////////////////////

test.beforeEach(async ({ context }) => {
  await context.route(/_data/, async (route) => {
    await new Promise((resolve) => setTimeout(resolve, 50));
    route.continue();
  });
});

test.beforeAll(async () => {
  fixture = await createFixture({
    config: {
      future: { v2_routeConvention: true },
    },
    ////////////////////////////////////////////////////////////////////////////
    // 💿 Next, add files to this object, just like files in a real app,
    // `createFixture` will make an app and run your tests against it.
    ////////////////////////////////////////////////////////////////////////////
    files: {
<<<<<<< HEAD
      "app/routes/index.jsx": js`
        import { redirect } from "@remix-run/node";
        import { Form, Link } from "@remix-run/react";
=======
      "app/routes/_index.jsx": js`
        import { json } from "@remix-run/node";
        import { useLoaderData, Link } from "@remix-run/react";
>>>>>>> 8ac053ab

        export const action = async ({ request }) => {
          let url = new URL(request.url);
          const form = await request.formData();
          const action = form.get("action");
          switch (action) {
            case "relative":
              return redirect("/test");
            case "absolute":
              return redirect(url.origin + "/test");
            default:
              throw new Error("Invalid action");
          }
        };

        export default function Index() {
          return (
            <div style={{ fontFamily: "system-ui, sans-serif", lineHeight: "1.4" }}>
              <h1>Welcome to Remix</h1>
              <Link to="/test">Test link</Link>
              <Form method="post">
                <div>
                  <button type="submit" name="action" value="relative">
                    Redirect action with relative path
                  </button>
                </div>
                <div>
                  <button type="submit" name="action" value="absolute">
                    Redirect action with absolute path
                  </button>
                </div>
              </Form>
            </div>
          );
        }
      `,

      "app/routes/test.jsx": js`
        export default function Index() {
          return <div>Success!</div>;
        }
      `,
    },
  });

  // This creates an interactive app using playwright.
  appFixture = await createAppFixture(fixture);
});

test.afterAll(() => {
  appFixture.close();
});

////////////////////////////////////////////////////////////////////////////////
// 💿 Almost done, now write your failing test case(s) down here Make sure to
// add a good description for what you expect Remix to do 👇🏽
////////////////////////////////////////////////////////////////////////////////

test("Link to relative path should work", async ({ page }) => {
  let app = new PlaywrightFixture(appFixture, page);
  // You can test any request your app might get using `fixture`.
  let response = await fixture.requestDocument("/");
  expect(await response.text()).toMatch("Welcome to Remix");

  // If you need to test interactivity use the `app`
  await app.goto("/");
  await app.clickLink("/test");
  expect(await app.getHtml()).toMatch("Success!");
});
test("Redirect in action to relative path should work", async ({ page }) => {
  let app = new PlaywrightFixture(appFixture, page);
  // You can test any request your app might get using `fixture`.
  let response = await fixture.requestDocument("/");
  expect(await response.text()).toMatch("Welcome to Remix");

  // If you need to test interactivity use the `app`
  await app.goto("/");
  await app.clickElement("button[name=action][value=relative]");
  expect(await app.getHtml()).toMatch("Success!");
});
test("Redirect in action to absolute path should work", async ({ page }) => {
  let app = new PlaywrightFixture(appFixture, page);
  // You can test any request your app might get using `fixture`.
  let response = await fixture.requestDocument("/");
  expect(await response.text()).toMatch("Welcome to Remix");

  // If you need to test interactivity use the `app`
  await app.goto("/");
  await app.clickElement("button[name=action][value=absolute]");
  expect(await app.getHtml()).toMatch("Success!");
});

////////////////////////////////////////////////////////////////////////////////
// 💿 Finally, push your changes to your fork of Remix and open a pull request!
////////////////////////////////////////////////////////////////////////////////<|MERGE_RESOLUTION|>--- conflicted
+++ resolved
@@ -57,15 +57,9 @@
     // `createFixture` will make an app and run your tests against it.
     ////////////////////////////////////////////////////////////////////////////
     files: {
-<<<<<<< HEAD
-      "app/routes/index.jsx": js`
-        import { redirect } from "@remix-run/node";
-        import { Form, Link } from "@remix-run/react";
-=======
       "app/routes/_index.jsx": js`
-        import { json } from "@remix-run/node";
-        import { useLoaderData, Link } from "@remix-run/react";
->>>>>>> 8ac053ab
+        import { json, redirect } from "@remix-run/node";
+        import { useLoaderData, Link, Form } from "@remix-run/react";
 
         export const action = async ({ request }) => {
           let url = new URL(request.url);
@@ -105,7 +99,7 @@
 
       "app/routes/test.jsx": js`
         export default function Index() {
-          return <div>Success!</div>;
+          return <div id="success">Success!</div>;
         }
       `,
     },
