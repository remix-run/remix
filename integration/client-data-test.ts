--- conflicted
+++ resolved
@@ -849,7 +849,6 @@
 
     test("bubbled server loader errors are persisted for hydrating routes", async ({
       page,
-      browserName,
     }) => {
       let _consoleError = console.error;
       console.error = () => {};
@@ -965,16 +964,7 @@
       expect(html).toMatch("Child Server Error");
       expect(html).not.toMatch("Should not see me");
 
-<<<<<<< HEAD
-      expect(logs).toEqual([
-        ...(browserName === "webkit"
-          ? []
-          : [expect.stringContaining("Download the React DevTools")]),
-        "running parent client loader",
-      ]);
-=======
       expect(logs).toEqual(["running parent client loader"]);
->>>>>>> ee15d803
 
       console.error = _consoleError;
     });
