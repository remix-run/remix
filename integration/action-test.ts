<<<<<<< HEAD
import { test, expect } from "@playwright/test";
=======
>>>>>>> febf2bf3
import path from "path";

import {
  createFixture,
  createAppFixture,
  selectHtml,
  js,
} from "./helpers/create-fixture";
import type { Fixture, AppFixture } from "./helpers/create-fixture";

test.describe("actions", () => {
  let fixture: Fixture;
  let app: AppFixture;

  let FIELD_NAME = "message";
  let WAITING_VALUE = "Waiting...";
  let ACTION_DATA_VALUE = "heyooo, data from the action:";
  let SUBMITTED_VALUE = "Submission";
  let THROWS_REDIRECT = "redirect-throw";
  let REDIRECT_TARGET = "page";
  let HAS_FILE_ACTIONS = "file-actions";
  let MAX_FILE_UPLOAD_SIZE = 1234;
  let PAGE_TEXT = "PAGE_TEXT";

  test.beforeAll(async () => {
    fixture = await createFixture({
      files: {
        "app/routes/urlencoded.jsx": js`
          import { Form, useActionData } from "@remix-run/react";

          export let action = async ({ request }) => {
            let formData = await request.formData();
            return formData.get("${FIELD_NAME}");
          };

          export default function Actions() {
            let data = useActionData()

            return (
              <Form method="post" id="form">
                <p id="text">
                  {data ? <span id="action-text">{data}</span> : "${WAITING_VALUE}"}
                </p>
                <p>
                  <input type="text" defaultValue="${SUBMITTED_VALUE}" name="${FIELD_NAME}" />
                  <button type="submit" id="submit">Go</button>
                </p>
              </Form>
            );
          }
        `,

        [`app/routes/${THROWS_REDIRECT}.jsx`]: js`
          import { redirect } from "@remix-run/node";
          import { Form } from "@remix-run/react";

          export function action() {
            throw redirect("/${REDIRECT_TARGET}")
          }

          export default function () {
            return (
              <Form method="post">
                <button type="submit">Go</button>
              </Form>
            )
          }
        `,

        [`app/routes/${REDIRECT_TARGET}.jsx`]: js`
          export default function () {
            return <div>${PAGE_TEXT}</div>
          }
        `,

        [`app/routes/${HAS_FILE_ACTIONS}.jsx`]: js`
          import {
            json,
            unstable_parseMultipartFormData as parseMultipartFormData,
            unstable_createFileUploadHandler as createFileUploadHandler,
          } from "@remix-run/node";
          import { Form, useActionData } from "@remix-run/react";

          export async function action({ request }) {
            const uploadHandler = createFileUploadHandler({
              directory: ".tmp/uploads",
              maxFileSize: ${MAX_FILE_UPLOAD_SIZE},
              // You probably do *not* want to do this in prod.
              // We passthrough the name and allow conflicts for test fixutres.
              avoidFileConflicts: false,
              file: ({ filename }) => filename,
            });

            let files = [];
            let formData = await parseMultipartFormData(request, uploadHandler);

            let file = formData.get("file");
            if (file && typeof file !== "string") {
              files.push({ name: file.name, size: file.size });
            }

            return json(
              {
                files,
                message: "${ACTION_DATA_VALUE} " + formData.get("field1"),
              },
              {
                headers: {
                  "x-test": "works",
                },
              }
            );
          };

          export function headers({ actionHeaders }) {
            return {
              "x-test": actionHeaders.get("x-test"),
            };
          };

          export function ErrorBoundary({ error }) {
            return (
              <div id="actions-error-boundary">
                <h1 id="actions-error-heading">Actions Error Boundary</h1>
                <p id="actions-error-text">{error.message}</p>
              </div>
            );
          }

          export default function Actions() {
            let { files, message } = useActionData() || {};

            return (
              <Form method="post" id="form" encType="multipart/form-data">
                <p id="action-text">
                  {message ? <span id="action-data">{message}</span> : "${WAITING_VALUE}"}
                </p>
                {files ? (
                  <ul>
                    {files.map((file) => (
                      <li key={JSON.stringify(file)}>
                        <pre>
                          <code>{JSON.stringify(file, null, 2)}</code>
                        </pre>
                      </li>
                    ))}
                  </ul>
                ) : null}
                <p>
                  <label htmlFor="file">Choose a file:</label>
                  <input type="file" id="file" name="file" />
                </p>
                <p>
                  <input type="text" defaultValue="stuff" name="field1" />
                  <button type="submit" id="submit">
                    Go
                  </button>
                </p>
              </Form>
            );
          }
        `,
      },
    });

    app = await createAppFixture(fixture);
  });

  test.afterAll(async () => {
    await app.close();
  });

<<<<<<< HEAD
  let logs: string[] = [];

  test.beforeEach(({ page }) => {
    page.on("console", (msg) => {
      logs.push(msg.text());
    });
  });

  test.afterEach(({ page }) => {
=======
  let consoleError: jest.SpyInstance;
  beforeEach(() => {
    consoleError = jest.spyOn(console, "error").mockImplementation();
  });

  afterEach(() => {
>>>>>>> febf2bf3
    // if you *do* expect consoleError to have been called in your test
    // then make sure to call consoleError.mockClear(); at the end of it
    // accompanied by an assertion on the error that was logged.
    // Note: If you have a failing test and this is also failing, focus on the
    // test first. Once you get that fixed, this will probably be fixed as well.
    // Don't worry about this error until tests are passing otherwise.
<<<<<<< HEAD
    // expect(consoleError).not.toHaveBeenCalled();
    // page.on('console', msg => console.log(msg.text()))
    expect(logs).toHaveLength(0);
  });

  test("is not called on document GET requests", async () => {
=======
    expect(consoleError).not.toHaveBeenCalled();
    consoleError.mockRestore();
  });

  it("is not called on document GET requests", async () => {
>>>>>>> febf2bf3
    let res = await fixture.requestDocument("/urlencoded");
    let html = selectHtml(await res.text(), "#text");
    expect(html).toMatch(WAITING_VALUE);
  });

  test("is called on document POST requests", async () => {
    let FIELD_VALUE = "cheeseburger";

    let params = new URLSearchParams();
    params.append(FIELD_NAME, FIELD_VALUE);

    let res = await fixture.postDocument("/urlencoded", params);

    let html = selectHtml(await res.text(), "#text");
    expect(html).toMatch(FIELD_VALUE);
  });

  test("is called on script transition POST requests", async ({ page }) => {
    await app.goto(page, `/urlencoded`);
    let html = await app.getHtml(page, "#text");
    expect(html).toMatch(WAITING_VALUE);

    await page.click("button[type=submit]");
    await page.waitForSelector("#action-text");
    html = await app.getHtml(page, "#text");
    expect(html).toMatch(SUBMITTED_VALUE);
  });

  test("redirects a thrown response on document requests", async () => {
    let params = new URLSearchParams();
    let res = await fixture.postDocument(`/${THROWS_REDIRECT}`, params);
    expect(res.status).toBe(302);
    expect(res.headers.get("Location")).toBe(`/${REDIRECT_TARGET}`);
  });

<<<<<<< HEAD
  test("redirects a thrown response on script transitions", async ({
    page,
  }) => {
    await app.goto(page, `/${THROWS_REDIRECT}`);
    await app.clickSubmitButton(page, `/${THROWS_REDIRECT}`);
=======
  it("redirects a thrown response on script transitions", async () => {
    await app.goto(`/${THROWS_REDIRECT}`);
    await app.clickSubmitButton(`/${THROWS_REDIRECT}`);
>>>>>>> febf2bf3
    // TODO: These are failing but unsure why. Responses array is empty. Problem
    //       w/ Remix or with collectDataResponses?
    // let responses = app.collectDataResponses(); expect(responses.length).toBe(1);
    // expect(responses.length).toBe(1);
    // expect(responses[0].status()).toBe(204);

<<<<<<< HEAD
    expect(new URL(page.url()).pathname).toBe(`/${REDIRECT_TARGET}`);
    expect(await app.getHtml(page)).toMatch(PAGE_TEXT);
  });

  test("can upload file with JavaScript", async ({ page }) => {
    await app.goto(page, `/${HAS_FILE_ACTIONS}`);

    let html = await app.getHtml(page, "#action-text");
    expect(html).toMatch(WAITING_VALUE);

    await app.uploadFile(
      page,
      "#file",
      path.resolve(__dirname, "assets/toupload.txt")
    );

    await page.click("button[type=submit]");
    await page.waitForSelector("#action-data");

    html = await app.getHtml(page, "#action-text");
    expect(html).toMatch(ACTION_DATA_VALUE + " stuff");
  });

  // TODO: figure out what the heck is wrong with this test...
  // For some reason the error message is "Unexpect Server Error" in the test
  // but if you try the app in the browser it works as expected.
  test.skip("rejects too big of an upload with JavaScript", async ({
    page,
  }) => {
    await app.goto(page, `/${HAS_FILE_ACTIONS}`);

    let html = await app.getHtml(page, "#action-text");
    expect(html).toMatch(WAITING_VALUE);

    await app.uploadFile(
      page,
      "#file",
      path.resolve(__dirname, "assets/touploadtoobig.txt")
    );

    await page.click("button[type=submit]");
    await page.waitForSelector("#actions-error-boundary");

    let text = await app.getHtml(page, "#actions-error-text");
    expect(text).toMatch(
      `Field "file" exceeded upload size of ${MAX_FILE_UPLOAD_SIZE} bytes`
    );

    let logs: string[] = [];
    page.on("console", (msg) => {
      logs.push(msg.text());
    });
    expect(logs).toHaveLength(1);
    expect(logs[0]).toMatch(/exceeded upload size/i);
  });

  test.describe("without JavaScript", () => {
    test.use({ javaScriptEnabled: false });

    test("can upload file", async ({ page }) => {
      await app.goto(page, `/${HAS_FILE_ACTIONS}`);

      let html = await app.getHtml(page, "#action-text");
      expect(html).toMatch(WAITING_VALUE);

      await app.uploadFile(
        page,
        "#file",
        path.resolve(__dirname, "assets/toupload.txt")
      );

      let [response] = await Promise.all([
        page.waitForNavigation(),
        page.click("#submit"),
      ]);

      expect(response!.status()).toBe(200);
      expect(response!.headers()["x-test"]).toBe("works");

      html = await app.getHtml(page, "#action-text");
      expect(html).toMatch(ACTION_DATA_VALUE + " stuff");
    });

    // TODO: figure out what the heck is wrong with this test...
    // "Failed to load resource: the server responded with a status of 500 (Internal Server Error)"
    test.skip("rejects too big of an upload", async ({ page }) => {
      let logs: string[] = [];
      page.on("console", (msg) => {
        logs.push(msg.text());
      });

      await app.goto(page, `/${HAS_FILE_ACTIONS}`);

      let html = await app.getHtml(page, "#action-text");
      expect(html).toMatch(WAITING_VALUE);

      await app.uploadFile(
        page,
        "#file",
        path.resolve(__dirname, "assets/touploadtoobig.txt")
      );

      let [response] = await Promise.all([
        page.waitForNavigation(),
        page.click("#submit"),
      ]);
      expect(response!.status()).toBe(500);
      let text = await app.getHtml(page, "#actions-error-text");
      let errorMessage = `Field "file" exceeded upload size of ${MAX_FILE_UPLOAD_SIZE} bytes`;
      expect(text).toMatch(errorMessage);

      expect(logs).toHaveLength(1);
      expect(logs[0]).toMatch(/error running.*action.*routes\/file-actions/i);
    });
=======
    expect(new URL(app.page.url()).pathname).toBe(`/${REDIRECT_TARGET}`);
    expect(await app.getHtml()).toMatch(PAGE_TEXT);
>>>>>>> febf2bf3
  });

  it("can upload file with JavaScript", async () => {
    await app.goto(`/${HAS_FILE_ACTIONS}`);

    let html = await app.getHtml("#action-text");
    expect(html).toMatch(WAITING_VALUE);

    let fileInput = await app.page.$("#file");
    await fileInput!.uploadFile(path.resolve(__dirname, "assets/toupload.txt"));

    await app.page.click("button[type=submit]");
    await app.page.waitForSelector("#action-data");

    html = await app.getHtml("#action-text");
    expect(html).toMatch(ACTION_DATA_VALUE + " stuff");
  });

  // TODO: figure out what the heck is wrong with this test...
  // For some reason the error message is "Unexpect Server Error" in the test
  // but if you try the app in the browser it works as expected.
  it.skip("rejects too big of an upload with JavaScript", async () => {
    await app.goto(`/${HAS_FILE_ACTIONS}`);

    let html = await app.getHtml("#action-text");
    expect(html).toMatch(WAITING_VALUE);

    let fileInput = await app.page.$("#file");
    await fileInput!.uploadFile(
      path.resolve(__dirname, "assets/touploadtoobig.txt")
    );

    await app.page.click("button[type=submit]");
    await app.page.waitForSelector("#actions-error-boundary");

    let text = await app.getHtml("#actions-error-text");
    expect(text).toMatch(
      `Field "file" exceeded upload size of ${MAX_FILE_UPLOAD_SIZE} bytes`
    );

    expect(consoleError).toHaveBeenCalledTimes(1);
    let errorObject = expect.objectContaining({
      message: expect.stringMatching(/exceeded upload size/i),
    });
    expect(consoleError).toHaveBeenCalledWith(errorObject);
    consoleError.mockClear();
  });

  describe("without JavaScript", () => {
    let restore: Awaited<ReturnType<typeof app.disableJavaScript>>;
    beforeEach(async () => {
      restore = await app.disableJavaScript();
    });
    afterEach(async () => {
      await restore();
    });

    it("can upload file", async () => {
      await app.goto(`/${HAS_FILE_ACTIONS}`);

      let html = await app.getHtml("#action-text");
      expect(html).toMatch(WAITING_VALUE);

      let fileInput = await app.page.$("#file");
      await fileInput!.uploadFile(
        path.resolve(__dirname, "assets/toupload.txt")
      );

      let [response] = await Promise.all([
        app.page.waitForNavigation(),
        app.page.click("#submit"),
      ]);

      expect(response!.status()).toBe(200);
      expect(response!.headers()["x-test"]).toBe("works");

      html = await app.getHtml("#action-text");
      expect(html).toMatch(ACTION_DATA_VALUE + " stuff");
    });

    it("rejects too big of an upload", async () => {
      await app.goto(`/${HAS_FILE_ACTIONS}`);

      let html = await app.getHtml("#action-text");
      expect(html).toMatch(WAITING_VALUE);

      let fileInput = await app.page.$("#file");
      await fileInput!.uploadFile(
        path.resolve(__dirname, "assets/touploadtoobig.txt")
      );

      let [response] = await Promise.all([
        app.page.waitForNavigation(),
        app.page.click("#submit"),
      ]);
      expect(response!.status()).toBe(500);
      let text = await app.getHtml("#actions-error-text");
      let errorMessage = `Field "file" exceeded upload size of ${MAX_FILE_UPLOAD_SIZE} bytes`;
      expect(text).toMatch(errorMessage);

      expect(consoleError).toHaveBeenCalledTimes(1);
      expect(consoleError).toHaveBeenCalledWith(
        expect.stringMatching(/error running.*action.*routes\/file-actions/i)
      );
      consoleError.mockClear();
    });
  });
});<|MERGE_RESOLUTION|>--- conflicted
+++ resolved
@@ -1,7 +1,4 @@
-<<<<<<< HEAD
 import { test, expect } from "@playwright/test";
-=======
->>>>>>> febf2bf3
 import path from "path";
 
 import {
@@ -174,7 +171,6 @@
     await app.close();
   });
 
-<<<<<<< HEAD
   let logs: string[] = [];
 
   test.beforeEach(({ page }) => {
@@ -184,34 +180,18 @@
   });
 
   test.afterEach(({ page }) => {
-=======
-  let consoleError: jest.SpyInstance;
-  beforeEach(() => {
-    consoleError = jest.spyOn(console, "error").mockImplementation();
-  });
-
-  afterEach(() => {
->>>>>>> febf2bf3
     // if you *do* expect consoleError to have been called in your test
     // then make sure to call consoleError.mockClear(); at the end of it
     // accompanied by an assertion on the error that was logged.
     // Note: If you have a failing test and this is also failing, focus on the
     // test first. Once you get that fixed, this will probably be fixed as well.
     // Don't worry about this error until tests are passing otherwise.
-<<<<<<< HEAD
     // expect(consoleError).not.toHaveBeenCalled();
     // page.on('console', msg => console.log(msg.text()))
     expect(logs).toHaveLength(0);
   });
 
   test("is not called on document GET requests", async () => {
-=======
-    expect(consoleError).not.toHaveBeenCalled();
-    consoleError.mockRestore();
-  });
-
-  it("is not called on document GET requests", async () => {
->>>>>>> febf2bf3
     let res = await fixture.requestDocument("/urlencoded");
     let html = selectHtml(await res.text(), "#text");
     expect(html).toMatch(WAITING_VALUE);
@@ -247,24 +227,17 @@
     expect(res.headers.get("Location")).toBe(`/${REDIRECT_TARGET}`);
   });
 
-<<<<<<< HEAD
   test("redirects a thrown response on script transitions", async ({
     page,
   }) => {
     await app.goto(page, `/${THROWS_REDIRECT}`);
     await app.clickSubmitButton(page, `/${THROWS_REDIRECT}`);
-=======
-  it("redirects a thrown response on script transitions", async () => {
-    await app.goto(`/${THROWS_REDIRECT}`);
-    await app.clickSubmitButton(`/${THROWS_REDIRECT}`);
->>>>>>> febf2bf3
     // TODO: These are failing but unsure why. Responses array is empty. Problem
     //       w/ Remix or with collectDataResponses?
     // let responses = app.collectDataResponses(); expect(responses.length).toBe(1);
     // expect(responses.length).toBe(1);
     // expect(responses[0].status()).toBe(204);
 
-<<<<<<< HEAD
     expect(new URL(page.url()).pathname).toBe(`/${REDIRECT_TARGET}`);
     expect(await app.getHtml(page)).toMatch(PAGE_TEXT);
   });
@@ -379,115 +352,119 @@
       expect(logs).toHaveLength(1);
       expect(logs[0]).toMatch(/error running.*action.*routes\/file-actions/i);
     });
-=======
-    expect(new URL(app.page.url()).pathname).toBe(`/${REDIRECT_TARGET}`);
-    expect(await app.getHtml()).toMatch(PAGE_TEXT);
->>>>>>> febf2bf3
-  });
-
-  it("can upload file with JavaScript", async () => {
-    await app.goto(`/${HAS_FILE_ACTIONS}`);
-
-    let html = await app.getHtml("#action-text");
-    expect(html).toMatch(WAITING_VALUE);
-
-    let fileInput = await app.page.$("#file");
-    await fileInput!.uploadFile(path.resolve(__dirname, "assets/toupload.txt"));
-
-    await app.page.click("button[type=submit]");
-    await app.page.waitForSelector("#action-data");
-
-    html = await app.getHtml("#action-text");
+  });
+
+  test("can upload file with JavaScript", async ({ page }) => {
+    await app.goto(page, `/${HAS_FILE_ACTIONS}`);
+
+    let html = await app.getHtml(page, "#action-text");
+    expect(html).toMatch(WAITING_VALUE);
+
+    await app.uploadFile(
+      page,
+      "#file",
+      path.resolve(__dirname, "assets/toupload.txt")
+    );
+
+    await page.click("button[type=submit]");
+    await page.waitForSelector("#action-data");
+
+    html = await app.getHtml(page, "#action-text");
     expect(html).toMatch(ACTION_DATA_VALUE + " stuff");
   });
 
   // TODO: figure out what the heck is wrong with this test...
   // For some reason the error message is "Unexpect Server Error" in the test
   // but if you try the app in the browser it works as expected.
-  it.skip("rejects too big of an upload with JavaScript", async () => {
-    await app.goto(`/${HAS_FILE_ACTIONS}`);
-
-    let html = await app.getHtml("#action-text");
-    expect(html).toMatch(WAITING_VALUE);
-
-    let fileInput = await app.page.$("#file");
-    await fileInput!.uploadFile(
+  test.skip("rejects too big of an upload with JavaScript", async ({
+    page,
+  }) => {
+    let logs: string[] = [];
+    page.on("console", (msg) => {
+      logs.push(msg.text());
+    });
+
+    await app.goto(page, `/${HAS_FILE_ACTIONS}`);
+
+    let html = await app.getHtml(page, "#action-text");
+    expect(html).toMatch(WAITING_VALUE);
+
+    await app.uploadFile(
+      page,
+      "#file",
       path.resolve(__dirname, "assets/touploadtoobig.txt")
     );
 
-    await app.page.click("button[type=submit]");
-    await app.page.waitForSelector("#actions-error-boundary");
-
-    let text = await app.getHtml("#actions-error-text");
+    await page.click("button[type=submit]");
+    await page.waitForSelector("#actions-error-boundary");
+
+    let text = await app.getHtml(page, "#actions-error-text");
     expect(text).toMatch(
       `Field "file" exceeded upload size of ${MAX_FILE_UPLOAD_SIZE} bytes`
     );
 
-    expect(consoleError).toHaveBeenCalledTimes(1);
-    let errorObject = expect.objectContaining({
-      message: expect.stringMatching(/exceeded upload size/i),
-    });
-    expect(consoleError).toHaveBeenCalledWith(errorObject);
-    consoleError.mockClear();
-  });
-
-  describe("without JavaScript", () => {
-    let restore: Awaited<ReturnType<typeof app.disableJavaScript>>;
-    beforeEach(async () => {
-      restore = await app.disableJavaScript();
-    });
-    afterEach(async () => {
-      await restore();
-    });
-
-    it("can upload file", async () => {
-      await app.goto(`/${HAS_FILE_ACTIONS}`);
-
-      let html = await app.getHtml("#action-text");
+    expect(logs).toHaveLength(1);
+    // let errorObject = expect.objectContaining({
+    //   message: expect.stringMatching(/exceeded upload size/i),
+    // });
+    expect(logs[0]).toMatch(/exceeded upload size/i);
+  });
+
+  test.describe("without JavaScript", () => {
+    test.use({ javaScriptEnabled: false });
+
+    test("can upload file", async ({ page }) => {
+      await app.goto(page, `/${HAS_FILE_ACTIONS}`);
+
+      let html = await app.getHtml(page, "#action-text");
       expect(html).toMatch(WAITING_VALUE);
 
-      let fileInput = await app.page.$("#file");
-      await fileInput!.uploadFile(
+      await app.uploadFile(
+        page,
+        "#file",
         path.resolve(__dirname, "assets/toupload.txt")
       );
 
       let [response] = await Promise.all([
-        app.page.waitForNavigation(),
-        app.page.click("#submit"),
+        page.waitForNavigation(),
+        page.click("#submit"),
       ]);
 
       expect(response!.status()).toBe(200);
       expect(response!.headers()["x-test"]).toBe("works");
 
-      html = await app.getHtml("#action-text");
+      html = await app.getHtml(page, "#action-text");
       expect(html).toMatch(ACTION_DATA_VALUE + " stuff");
     });
 
-    it("rejects too big of an upload", async () => {
-      await app.goto(`/${HAS_FILE_ACTIONS}`);
-
-      let html = await app.getHtml("#action-text");
+    test("rejects too big of an upload", async ({ page }) => {
+      let logs: string[] = [];
+      page.on("console", (msg) => {
+        logs.push(msg.text());
+      });
+
+      await app.goto(page, `/${HAS_FILE_ACTIONS}`);
+
+      let html = await app.getHtml(page, "#action-text");
       expect(html).toMatch(WAITING_VALUE);
 
-      let fileInput = await app.page.$("#file");
-      await fileInput!.uploadFile(
+      await app.uploadFile(
+        page,
+        "#file",
         path.resolve(__dirname, "assets/touploadtoobig.txt")
       );
 
       let [response] = await Promise.all([
-        app.page.waitForNavigation(),
-        app.page.click("#submit"),
+        page.waitForNavigation(),
+        page.click("#submit"),
       ]);
       expect(response!.status()).toBe(500);
-      let text = await app.getHtml("#actions-error-text");
+      let text = await app.getHtml(page, "#actions-error-text");
       let errorMessage = `Field "file" exceeded upload size of ${MAX_FILE_UPLOAD_SIZE} bytes`;
       expect(text).toMatch(errorMessage);
 
-      expect(consoleError).toHaveBeenCalledTimes(1);
-      expect(consoleError).toHaveBeenCalledWith(
-        expect.stringMatching(/error running.*action.*routes\/file-actions/i)
-      );
-      consoleError.mockClear();
+      expect(logs).toHaveLength(1);
+      expect(logs[0]).toMatch(/error running.*action.*routes\/file-actions/i);
     });
   });
 });