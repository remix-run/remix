--- conflicted
+++ resolved
@@ -19,14 +19,7 @@
   test.beforeAll(async () => {
     fixture = await createFixture({
       config: {
-<<<<<<< HEAD
-        serverDependenciesToBundle: ["react", /@test-package/],
-        future: {
-          v2_routeConvention: true,
-        },
-=======
         serverDependenciesToBundle: [/@test-package/],
->>>>>>> f92dbf20
       },
       files: {
         "app/root.jsx": js`
