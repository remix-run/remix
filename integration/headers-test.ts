--- conflicted
+++ resolved
@@ -15,15 +15,6 @@
   test.beforeAll(async () => {
     appFixture = await createFixture(
       {
-        config: {
-          future: {
-<<<<<<< HEAD
-            v2_routeConvention: true,
-=======
-            v2_headers: true,
->>>>>>> cfd3313c
-          },
-        },
         files: {
           "app/root.jsx": js`
             import { json } from "@remix-run/node";
@@ -427,158 +418,4 @@
       ])
     );
   });
-<<<<<<< HEAD
-=======
-});
-
-test.describe("v1 behavior (future.v2_headers=false)", () => {
-  let appFixture: Fixture;
-
-  test.beforeAll(async () => {
-    appFixture = await createFixture(
-      {
-        config: {
-          future: {
-            v2_headers: false,
-          },
-        },
-        files: {
-          "app/root.jsx": js`
-            import { json } from "@remix-run/node";
-            import { Links, Meta, Outlet, Scripts } from "@remix-run/react";
-
-            export const loader = () => json({});
-
-            export default function Root() {
-              return (
-                <html lang="en">
-                  <head>
-                    <Meta />
-                    <Links />
-                  </head>
-                  <body>
-                    <Outlet />
-                    <Scripts />
-                  </body>
-                </html>
-              );
-            }
-          `,
-
-          "app/routes/parent.jsx": js`
-            export function headers({ actionHeaders, errorHeaders, loaderHeaders, parentHeaders }) {
-              return new Headers([
-                ...(parentHeaders ? Array.from(parentHeaders.entries()) : []),
-                ...(actionHeaders ? Array.from(actionHeaders.entries()) : []),
-                ...(loaderHeaders ? Array.from(loaderHeaders.entries()) : []),
-                ...(errorHeaders ? Array.from(errorHeaders.entries()) : []),
-              ]);
-            }
-
-            export function loader({ request }) {
-              return new Response(null, {
-                headers: { 'X-Parent-Loader': 'success' },
-              })
-            }
-
-            export default function Component() { return <div/> }
-          `,
-
-          "app/routes/parent.child.jsx": js`
-            export async function action({ request }) {
-              return null;
-            }
-
-            export default function Component() { return <div/> }
-          `,
-
-          "app/routes/cookie.jsx": js`
-            import { json } from "@remix-run/server-runtime";
-            import { Outlet } from "@remix-run/react";
-
-            export function loader({ request }) {
-              if (new URL(request.url).searchParams.has("parent-throw")) {
-                throw json(null, { headers: { "Set-Cookie": "parent-thrown-cookie=true" } });
-              }
-              return null
-            };
-
-            export default function Parent() {
-              return <Outlet />;
-            }
-
-            export function ErrorBoundary() {
-              return <h1>Caught!</h1>;
-            }
-          `,
-
-          "app/routes/cookie.child.jsx": js`
-            import { json } from "@remix-run/node";
-
-            export function loader({ request }) {
-              if (new URL(request.url).searchParams.has("throw")) {
-                throw json(null, { headers: { "Set-Cookie": "thrown-cookie=true" } });
-              }
-              return json(null, {
-                headers: { "Set-Cookie": "normal-cookie=true" },
-              });
-            };
-
-            export default function Child() {
-              return <p>Child</p>;
-            }
-          `,
-        },
-      },
-      ServerMode.Test
-    );
-  });
-
-  test("returns no headers when the leaf route doesn't export a header function (GET)", async () => {
-    let response = await appFixture.requestDocument("/parent/child");
-    expect(JSON.stringify(Array.from(response.headers.entries()))).toBe(
-      JSON.stringify([["content-type", "text/html"]])
-    );
-  });
-
-  test("returns no headers when the leaf route doesn't export a header function (POST)", async () => {
-    let response = await appFixture.postDocument(
-      "/parent/child",
-      new URLSearchParams()
-    );
-    expect(JSON.stringify(Array.from(response.headers.entries()))).toBe(
-      JSON.stringify([["content-type", "text/html"]])
-    );
-  });
-
-  test("automatically includes cookie headers from normal responses", async () => {
-    let response = await appFixture.requestDocument("/cookie/child");
-    expect(JSON.stringify(Array.from(response.headers.entries()))).toBe(
-      JSON.stringify([
-        ["content-type", "text/html"],
-        ["set-cookie", "normal-cookie=true"],
-      ])
-    );
-  });
-
-  test("automatically includes cookie headers from thrown responses", async () => {
-    let response = await appFixture.requestDocument("/cookie/child?throw");
-    expect(JSON.stringify(Array.from(response.headers.entries()))).toBe(
-      JSON.stringify([
-        ["content-type", "text/html"],
-        ["set-cookie", "thrown-cookie=true"],
-      ])
-    );
-  });
-
-  test("does not duplicate thrown cookie headers from boundary route", async () => {
-    let response = await appFixture.requestDocument("/cookie?parent-throw");
-    expect(JSON.stringify(Array.from(response.headers.entries()))).toBe(
-      JSON.stringify([
-        ["content-type", "text/html"],
-        ["set-cookie", "parent-thrown-cookie=true"],
-      ])
-    );
-  });
->>>>>>> cfd3313c
 });