import { test, expect } from "@playwright/test";
<<<<<<< HEAD
import fse from "fs-extra";
import path from "path";
=======
import * as fse from "fs-extra";
import path from "node:path";
>>>>>>> f92dbf20
import shell from "shelljs";
import glob from "glob";

import { createFixtureProject, js, json } from "./helpers/create-fixture.js";

let projectDir: string;

const findBrowserBundle = (projectDir: string): string =>
  path.resolve(projectDir, "public", "build");

const findServerBundle = (projectDir: string): string =>
  path.resolve(projectDir, "build", "index.js");

const importPattern = (importSpecifier: string) =>
  new RegExp(
    String.raw`import\s*{.*}\s*from\s*"` + importSpecifier + String.raw`"`
  );

const findCodeFiles = async (directory: string) =>
  glob.sync("**/*.@(js|jsx|ts|tsx)", {
    cwd: directory,
    absolute: true,
  });
const searchFiles = async (pattern: string | RegExp, files: string[]) => {
  let result = shell.grep("-l", pattern, files);
  return result.stdout
    .trim()
    .split("\n")
    .filter((line) => line.length > 0);
};

test.beforeAll(async () => {
  projectDir = await createFixtureProject({
    template: "deno-template",
    files: {
      "package.json": json({
        private: true,
        sideEffects: false,
        type: "module",
        dependencies: {
          "@remix-run/deno": "0.0.0-local-version",
          "@remix-run/react": "0.0.0-local-version",
          isbot: "0.0.0-local-version",
          react: "0.0.0-local-version",
          "react-dom": "0.0.0-local-version",
          component: "0.0.0-local-version",
          "deno-pkg": "0.0.0-local-version",
        },
        devDependencies: {
          "@remix-run/dev": "0.0.0-local-version",
        },
      }),
      "app/routes/_index.jsx": js`
        import fake from "deno-pkg";
        import { urlComponent } from "https://deno.land/x/component.ts";
        import { urlUtil } from "https://deno.land/x/util.ts";
        import { urlServerOnly } from "https://deno.land/x/server-only.ts";

        import { npmComponent } from "npm-component";
        import { npmUtil } from "npm-util";
        import { npmServerOnly } from "npm-server-only";

        import { useLoaderData } from "@remix-run/react";

        export const loader = () => {
          return json({
            a: urlUtil(),
            b: urlServerOnly(),
            c: npmUtil(),
            d: npmServerOnly(),
          });
        }

        export default function Index() {
          const data = useLoaderData();
          return (
            <ul>
              <li>{fake}</li>

              <li>{urlComponent}</li>
              <li>{urlUtil()}</li>
              <li>{data.a}</li>
              <li>{data.b}</li>

              <li>{npmComponent}</li>
              <li>{npmUtil()}</li>
              <li>{data.c}</li>
              <li>{data.d}</li>
            </ul>
          )
        }
      `,
      "node_modules/npm-component/package.json": json({
        name: "npm-component",
        version: "1.0.0",
        sideEffects: false,
      }),
      "node_modules/npm-component/index.js": js`
        module.exports = { npmComponent: () => "NPM_COMPONENT" };
      `,
      "node_modules/npm-util/package.json": json({
        name: "npm-util",
        version: "1.0.0",
        sideEffects: false,
      }),
      "node_modules/npm-util/index.js": js`
        module.exports = { npmUtil: () => "NPM_UTIL" };
      `,
      "node_modules/npm-server-only/package.json": json({
        name: "npm-server-only",
        version: "1.0.0",
        sideEffects: false,
      }),
      "node_modules/npm-server-only/index.js": js`
        module.exports = { npmServerOnly: () => "NPM_SERVER_ONLY" };
      `,
      "node_modules/deno-pkg/package.json": json({
        name: "deno-pkg",
        version: "1.0.0",
        type: "module",
        main: "./default.js",
        exports: {
          deno: "./deno.js",
          worker: "./worker.js",
          default: "./default.js",
        },
        sideEffects: false,
      }),
      "node_modules/deno-pkg/deno.js": js`
        export default "DENO_EXPORTS";
      `,
      "node_modules/deno-pkg/worker.js": js`
        export default "WORKER_EXPORTS";
      `,
      "node_modules/deno-pkg/default.js": js`
        export default "DEFAULT_EXPORTS";
      `,
    },
  });
});

test("compiler does not bundle url imports for server", async () => {
  let serverBundle = await fse.readFile(findServerBundle(projectDir), "utf8");
  expect(serverBundle).toMatch(importPattern("https://deno.land/x/util.ts"));
  expect(serverBundle).toMatch(
    importPattern("https://deno.land/x/server-only.ts")
  );

  // server-side rendering
  expect(serverBundle).toMatch(
    importPattern("https://deno.land/x/component.ts")
  );
});

test("compiler does not bundle url imports for browser", async () => {
  let browserBundle = findBrowserBundle(projectDir);
  let browserCodeFiles = await findCodeFiles(browserBundle);

  let utilFiles = await searchFiles(
    importPattern("https://deno.land/x/util.ts"),
    browserCodeFiles
  );
  expect(utilFiles.length).toBeGreaterThanOrEqual(1);

  let componentFiles = await searchFiles(
    importPattern("https://deno.land/x/component.ts"),
    browserCodeFiles
  );
  expect(componentFiles.length).toBeGreaterThanOrEqual(1);

  /*
  Url imports _could_ have side effects, but the vast majority do not.
  Currently Remix marks all URL imports as side-effect free.
  */
  let serverOnlyUtilFiles = await searchFiles(
    importPattern("https://deno.land/x/server-only.ts"),
    browserCodeFiles
  );
  expect(serverOnlyUtilFiles.length).toBe(0);
});

test("compiler bundles npm imports for server", async () => {
  let serverBundle = await fse.readFile(findServerBundle(projectDir), "utf8");

  expect(serverBundle).not.toMatch(importPattern("npm-component"));
  expect(serverBundle).toContain("NPM_COMPONENT");

  expect(serverBundle).not.toMatch(importPattern("npm-util"));
  expect(serverBundle).toContain("NPM_UTIL");

  expect(serverBundle).not.toMatch(importPattern("npm-server-only"));
  expect(serverBundle).toContain("NPM_SERVER_ONLY");
});

test("compiler bundles npm imports for browser", async () => {
  let browserBundle = findBrowserBundle(projectDir);
  let browserCodeFiles = await findCodeFiles(browserBundle);

  let utilImports = await searchFiles(
    importPattern("npm-util"),
    browserCodeFiles
  );
  expect(utilImports.length).toBe(0);
  let utilFiles = await searchFiles("NPM_UTIL", browserCodeFiles);
  expect(utilFiles.length).toBeGreaterThanOrEqual(1);

  let componentImports = await searchFiles(
    importPattern("npm-component"),
    browserCodeFiles
  );
  expect(componentImports.length).toBe(0);
  let componentFiles = await searchFiles("NPM_COMPONENT", browserCodeFiles);
  expect(componentFiles.length).toBeGreaterThanOrEqual(1);

  let serverOnlyImports = await searchFiles(
    importPattern("npm-server-only"),
    browserCodeFiles
  );
  expect(serverOnlyImports.length).toBe(0);
  let serverOnlyFiles = await searchFiles("NPM_SERVER_ONLY", browserCodeFiles);
  expect(serverOnlyFiles.length).toBe(0);
});

test("compiler bundles deno export of 3rd party package", async () => {
  let serverBundle = await fse.readFile(findServerBundle(projectDir), "utf8");

  expect(serverBundle).toMatch("DENO_EXPORTS");
  expect(serverBundle).not.toMatch("DEFAULT_EXPORTS");
});<|MERGE_RESOLUTION|>--- conflicted
+++ resolved
@@ -1,11 +1,6 @@
 import { test, expect } from "@playwright/test";
-<<<<<<< HEAD
 import fse from "fs-extra";
-import path from "path";
-=======
-import * as fse from "fs-extra";
 import path from "node:path";
->>>>>>> f92dbf20
 import shell from "shelljs";
 import glob from "glob";
 
