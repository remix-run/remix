--- conflicted
+++ resolved
@@ -1,12 +1,7 @@
-<<<<<<< HEAD
 import { test, expect } from "@playwright/test";
 
-import { createFixture, js } from "./helpers/create-fixture";
-import type { Fixture } from "./helpers/create-fixture";
-=======
 import { createAppFixture, createFixture, js } from "./helpers/create-fixture";
 import type { Fixture, AppFixture } from "./helpers/create-fixture";
->>>>>>> bf11dc43
 
 test.describe("loader", () => {
   let fixture: Fixture;
@@ -69,12 +64,12 @@
   });
 });
 
-describe("loader in an app", () => {
+test.describe("loader in an app", () => {
   let app: AppFixture;
 
   let HOME_PAGE_TEXT = "hello world";
 
-  beforeAll(async () => {
+  test.beforeAll(async () => {
     app = await createAppFixture(
       await createFixture({
         files: {
@@ -91,7 +86,7 @@
           `,
           "app/routes/redirect.jsx": js`
             import { redirect } from "@remix-run/node";
-      
+
             export const loader = () => redirect("/");
             export default () => <div>Yo</div>
           `,
@@ -100,12 +95,12 @@
     );
   });
 
-  afterAll(async () => {
+  test.afterAll(async () => {
     await app.close();
   });
 
-  it("sends a redirect", async () => {
-    await app.goto("/redirect");
-    expect(await app.getHtml()).toMatch(HOME_PAGE_TEXT);
+  test("sends a redirect", async ({ page }) => {
+    await app.goto(page, "/redirect");
+    expect(await app.getHtml(page)).toMatch(HOME_PAGE_TEXT);
   });
 });