import fs from "node:fs/promises";
import * as path from "node:path";
import URL from "node:url";
import { expect } from "@playwright/test";
import { normalizePath } from "vite";
import dedent from "dedent";

import { viteBuild, test, createProject } from "./helpers/vite.js";

const files = {
  "vite.config.ts": dedent`
    import { unstable_vitePlugin as remix } from "@remix-run/dev";
    import fs from "node:fs/promises";
    import serializeJs from "serialize-javascript";

    export default {
      plugins: [remix({
        presets: [
          // Ensure preset config takes lower precedence than user config
          {
            name: "test-preset",
            remixConfig: async () => ({
              appDirectory: "INCORRECT_APP_DIR", // This is overridden by the user config further down this file
            }),
          },
          {
            name: "test-preset",
            remixConfigResolved: async ({ remixConfig }) => {
              if (remixConfig.appDirectory.includes("INCORRECT_APP_DIR")) {
                throw new Error("Remix preset config wasn't overridden with user config");
              }
            }
          },

          // Ensure config presets are merged in the correct order
          {
            name: "test-preset",
            remixConfig: async () => ({
              buildDirectory: "INCORRECT_BUILD_DIR",
            }),
          },
          {
            name: "test-preset",
            remixConfig: async () => ({
              buildDirectory: "build",
            }),
          },

          // Ensure remixConfigResolved is called with a frozen Remix config
          {
            name: "test-preset",
            remixConfigResolved: async ({ remixConfig }) => {
              let isDeepFrozen = (obj: any) =>
                Object.isFrozen(obj) &&
                Object.keys(obj).every(
                  prop => typeof obj[prop] !== 'object' || isDeepFrozen(obj[prop])
                );

              await fs.writeFile("PRESET_REMIX_CONFIG_RESOLVED_META.json", JSON.stringify({
                remixConfigFrozen: isDeepFrozen(remixConfig),
              }), "utf-8");
            }
          },

          // Ensure presets can set serverBundles option (this is critical for Vercel support)
          {
            name: "test-preset",
            remixConfig: async () => ({
              serverBundles() {
                return "preset-server-bundle-id";
              },
            }),
          },

          // Ensure presets can set buildEnd option (this is critical for Vercel support)
          {
            name: "test-preset",
            remixConfig: async () => ({
              async buildEnd(buildEndArgs) {
                await fs.writeFile(
                  "BUILD_END_ARGS.js",
                  "export default " + serializeJs(buildEndArgs, { space: 2, unsafe: true }),
                  "utf-8"
                );
              },
            }),
          },
        ],
        // Ensure user config takes precedence over preset config
        appDirectory: "app",
      })],
    }
  `,
};

test("Vite / presets", async () => {
  let cwd = await createProject(files);
  let { status, stderr } = viteBuild({ cwd });
  expect(stderr.toString()).toBeFalsy();
  expect(status).toBe(0);

  function pathStartsWithCwd(pathname: string) {
    return normalizePath(pathname).startsWith(normalizePath(cwd));
  }

  function relativeToCwd(pathname: string) {
    return normalizePath(path.relative(cwd, pathname));
  }

  let buildEndArgs: any = (
    await import(URL.pathToFileURL(path.join(cwd, "BUILD_END_ARGS.js")).href)
  ).default;
  let { remixConfig } = buildEndArgs;

  // Before rewriting to relative paths, assert that paths are absolute within cwd
  expect(pathStartsWithCwd(remixConfig.buildDirectory)).toBe(true);

  // Rewrite path args to be relative and normalized for snapshot test
  remixConfig.buildDirectory = relativeToCwd(remixConfig.buildDirectory);

  // Ensure preset configs are merged in correct order, resulting in the correct build directory
  expect(remixConfig.buildDirectory).toBe("build");

  // Ensure preset config takes lower precedence than user config
  expect(remixConfig.serverModuleFormat).toBe("esm");

  // Ensure `remixConfigResolved` is called with a frozen Remix config
  expect(
    JSON.parse(
      await fs.readFile(
        path.join(cwd, "PRESET_REMIX_CONFIG_RESOLVED_META.json"),
        "utf-8"
      )
<<<<<<< HEAD
    ).toEqual({
      remixConfigFrozen: true,
    });

    expect(Object.keys(buildEndArgs)).toEqual(["buildManifest", "remixConfig"]);

    // Smoke test the resolved config
    expect(Object.keys(buildEndArgs.remixConfig)).toEqual([
      "appDirectory",
      "basename",
      "buildDirectory",
      "buildEnd",
      "future",
      "manifest",
      "publicPath",
      "routes",
      "serverBuildFile",
      "serverBundles",
      "serverModuleFormat",
      "ssr",
    ]);

    // Ensure we get a valid build manifest
    expect(buildEndArgs.buildManifest).toEqual({
      routeIdToServerBundleId: {
        "routes/_index": "preset-server-bundle-id",
=======
    )
  ).toEqual({
    remixConfigFrozen: true,
  });
  expect(Object.keys(buildEndArgs)).toEqual(["buildManifest", "remixConfig"]);

  // Smoke test the resolved config
  expect(Object.keys(buildEndArgs.remixConfig)).toEqual([
    "appDirectory",
    "basename",
    "buildDirectory",
    "buildEnd",
    "future",
    "manifest",
    "publicPath",
    "routes",
    "serverBuildFile",
    "serverBundles",
    "serverModuleFormat",
    "unstable_ssr",
  ]);

  // Ensure we get a valid build manifest
  expect(buildEndArgs.buildManifest).toEqual({
    routeIdToServerBundleId: {
      "routes/_index": "preset-server-bundle-id",
    },
    routes: {
      root: {
        file: "app/root.tsx",
        id: "root",
        path: "",
>>>>>>> 6755d2f3
      },
      "routes/_index": {
        file: "app/routes/_index.tsx",
        id: "routes/_index",
        index: true,
        parentId: "root",
      },
    },
    serverBundles: {
      "preset-server-bundle-id": {
        file: "build/server/preset-server-bundle-id/index.js",
        id: "preset-server-bundle-id",
      },
    },
  });
});<|MERGE_RESOLUTION|>--- conflicted
+++ resolved
@@ -131,34 +131,6 @@
         path.join(cwd, "PRESET_REMIX_CONFIG_RESOLVED_META.json"),
         "utf-8"
       )
-<<<<<<< HEAD
-    ).toEqual({
-      remixConfigFrozen: true,
-    });
-
-    expect(Object.keys(buildEndArgs)).toEqual(["buildManifest", "remixConfig"]);
-
-    // Smoke test the resolved config
-    expect(Object.keys(buildEndArgs.remixConfig)).toEqual([
-      "appDirectory",
-      "basename",
-      "buildDirectory",
-      "buildEnd",
-      "future",
-      "manifest",
-      "publicPath",
-      "routes",
-      "serverBuildFile",
-      "serverBundles",
-      "serverModuleFormat",
-      "ssr",
-    ]);
-
-    // Ensure we get a valid build manifest
-    expect(buildEndArgs.buildManifest).toEqual({
-      routeIdToServerBundleId: {
-        "routes/_index": "preset-server-bundle-id",
-=======
     )
   ).toEqual({
     remixConfigFrozen: true,
@@ -178,7 +150,7 @@
     "serverBuildFile",
     "serverBundles",
     "serverModuleFormat",
-    "unstable_ssr",
+    "ssr",
   ]);
 
   // Ensure we get a valid build manifest
@@ -191,7 +163,6 @@
         file: "app/root.tsx",
         id: "root",
         path: "",
->>>>>>> 6755d2f3
       },
       "routes/_index": {
         file: "app/routes/_index.tsx",
