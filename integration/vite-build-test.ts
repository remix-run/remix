--- conflicted
+++ resolved
@@ -187,7 +187,7 @@
             return <div data-dotenv-route-loader-content>{loaderContent}</div>;
           }
         `,
-<<<<<<< HEAD
+
         // exact same test as integration/vite-dev-test.ts
         "app/server-lib.server.tsx": js`
           const serverLibDefault = "serverLibDefault";
@@ -238,7 +238,6 @@
             </>
           }
         `,
-=======
 
         "app/routes/ssr-assets.tsx": js`
           import url1 from "../assets/test1.txt?url";
@@ -262,7 +261,6 @@
 
         "app/assets/test1.txt": "test1",
         "app/assets/test2.txt": "test2",
->>>>>>> f7062e43
       },
     });
 
