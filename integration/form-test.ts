--- conflicted
+++ resolved
@@ -301,7 +301,6 @@
           }
         `,
 
-<<<<<<< HEAD
         "app/routes/submitter-formmethod.jsx": js`
           import { useActionData, useLoaderData, Form } from "@remix-run/react";
           import { json } from '@remix-run/server-runtime'
@@ -364,7 +363,10 @@
                 </Form>
                 <pre>{actionData}</pre>
               </>
-=======
+            )
+          }
+        `,
+        
         "app/routes/submitter.jsx": js`
           import { useLoaderData, Form } from "@remix-run/react";
 
@@ -384,7 +386,6 @@
                 </button>
                 <pre>{data}</pre>
               </Form>
->>>>>>> b6716452
             )
           }
         `,
@@ -848,7 +849,6 @@
     });
   });
 
-<<<<<<< HEAD
   test.describe("with submitter button having `formMethod` attribute", () => {
     test("submits with GET instead of POST", async ({ page }) => {
       let app = new PlaywrightFixture(appFixture, page);
@@ -881,7 +881,8 @@
       await page.waitForLoadState("load");
       expect(await app.getHtml("pre")).toMatch("POST");
     });
-=======
+  });
+
   test("<Form> submits the submitter's value appended to the form data", async ({
     page,
   }) => {
@@ -892,6 +893,5 @@
     expect(await app.getHtml("pre")).toBe(
       `<pre>tasks=first&amp;tasks=second&amp;tasks=</pre>`
     );
->>>>>>> b6716452
   });
 });