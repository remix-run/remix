--- conflicted
+++ resolved
@@ -1,15 +1,11 @@
 import { test, expect } from "@playwright/test";
 
-<<<<<<< HEAD
-import { createAppFixture, createFixture, js } from "./helpers/create-fixture.js";
-=======
 import {
   createAppFixture,
   createFixture,
   js,
   css,
-} from "./helpers/create-fixture";
->>>>>>> a179aa73
+} from "./helpers/create-fixture.js";
 import type {
   Fixture,
   FixtureInit,
