import { test, expect } from "@playwright/test";
import type { Page } from "@playwright/test";

import { PlaywrightFixture } from "./helpers/playwright-fixture";
import type { Fixture, AppFixture } from "./helpers/create-fixture";
import {
  createAppFixture,
  createFixture,
  css,
  js,
} from "./helpers/create-fixture";

const TEST_PADDING_VALUE = "20px";

async function jsonFromBase64CssContent({
  page,
  testId,
}: {
  page: Page;
  testId: string;
}) {
  let locator = await page.locator(`[data-testid=${testId}]`);
  let content = await locator.evaluate(
    (el) => getComputedStyle(el, ":after").content
  );
  let json = Buffer.from(content.replace(/"/g, ""), "base64").toString("utf-8");
  return JSON.parse(json);
}

<<<<<<< HEAD
test.describe("PostCSS enabled (default)", () => {
=======
test.describe("PostCSS enabled", () => {
>>>>>>> 4be6e9d0
  let fixture: Fixture;
  let appFixture: AppFixture;

  test.beforeAll(async () => {
    fixture = await createFixture({
      files: {
        "remix.config.js": js`
          module.exports = {
            postcss: true,
            tailwind: true,
<<<<<<< HEAD
=======
            future: {
              v2_routeConvention: true,
            },
>>>>>>> 4be6e9d0
          };
        `,
        // We provide a test plugin that replaces the strings
        // "TEST_PADDING_VALUE" and "TEST_POSTCSS_CONTEXT".
        // This lets us assert that the plugin is being run
        // and that the correct context values are provided.
        "postcss.config.js": js`
          module.exports = (ctx) => ({
            plugins: [
              {
                postcssPlugin: 'replace',
                Declaration (decl) {
                  decl.value = decl.value
                    .replace(
                      /TEST_PADDING_VALUE/g,
                      ${JSON.stringify(TEST_PADDING_VALUE)},
                    )
                    .replace(
                      /TEST_POSTCSS_CONTEXT/g,
                      Buffer.from(JSON.stringify(ctx)).toString("base64"),
                    );
                },
              },
            ],
          });
        `,
        "tailwind.config.js": js`
          module.exports = {
            content: ["./app/**/*.{ts,tsx,jsx,js}"],
            theme: {
              spacing: {
                'test': ${JSON.stringify(TEST_PADDING_VALUE)}
              },
            },
          };
        `,
        "app/root.jsx": js`
          import { Links, Outlet } from "@remix-run/react";
          import { cssBundleHref } from "@remix-run/css-bundle";
          export function links() {
            return [
              { rel: "stylesheet", href: cssBundleHref }
            ];
          }
          export default function Root() {
            return (
              <html>
                <head>
                  <Links />
                </head>
                <body>
                  <Outlet />
                </body>
              </html>
            )
          }
        `,
        ...regularStylesSheetsFixture(),
        ...cssModulesFixture(),
        ...vanillaExtractFixture(),
        ...cssSideEffectImportsFixture(),
        ...automaticTailwindPluginInsertionFixture(),
      },
    });
    appFixture = await createAppFixture(fixture);
  });

  test.afterAll(() => appFixture.close());

  let regularStylesSheetsFixture = () => ({
    "app/routes/regular-style-sheets-test.jsx": js`
      import { Test, links as testLinks } from "~/test-components/regular-style-sheets";

      export function links() {
        return [...testLinks()];
      }

      export default function() {
        return <Test />;
      }
    `,
    "app/test-components/regular-style-sheets/index.jsx": js`
      import stylesHref from "./styles.css";

      export function links() {
        return [{ rel: 'stylesheet', href: stylesHref }];
      }

      export function Test() {
        return (
          <div data-testid="regular-style-sheets" className="regular-style-sheets-test">
            <p>Regular style sheets test.</p>
            <p>PostCSS context (base64): <span data-testid="regular-style-sheets-postcss-context" /></p>
          </div>
        );
      }
    `,
    "app/test-components/regular-style-sheets/styles.css": css`
      .regular-style-sheets-test {
        padding: TEST_PADDING_VALUE;
      }

      [data-testid="regular-style-sheets-postcss-context"]:after {
        content: "TEST_POSTCSS_CONTEXT";
      }
    `,
  });
  test("regular style sheets", async ({ page }) => {
    let app = new PlaywrightFixture(appFixture, page);
    await app.goto("/regular-style-sheets-test");
    let locator = await page.locator("[data-testid='regular-style-sheets']");
    let padding = await locator.evaluate((el) => getComputedStyle(el).padding);
    expect(padding).toBe(TEST_PADDING_VALUE);
  });
  test("regular style sheets PostCSS context", async ({ page }) => {
    let app = new PlaywrightFixture(appFixture, page);
    await app.goto("/regular-style-sheets-test");
    let testId = "regular-style-sheets-postcss-context";
    let postcssContext = await jsonFromBase64CssContent({ page, testId });
    expect(postcssContext.remix).toEqual({
      vanillaExtract: false,
    });
  });

  let cssModulesFixture = () => ({
    "app/routes/css-modules-test.jsx": js`
      import { Test } from "~/test-components/css-modules";

      export default function() {
        return <Test />;
      }
    `,
    "app/test-components/css-modules/index.jsx": js`
      import styles from "./styles.module.css";

      export function Test() {
        return (
          <div data-testid="css-modules" className={styles.root}>
            <p>CSS Modules test.</p>
            <p>PostCSS context (base64): <span data-testid="css-modules-postcss-context" /></p>
          </div>
        );
      }
    `,
    "app/test-components/css-modules/styles.module.css": css`
      .root {
        padding: TEST_PADDING_VALUE;
      }

      [data-testid="css-modules-postcss-context"]:after {
        content: "TEST_POSTCSS_CONTEXT";
      }
    `,
  });
  test("CSS Modules", async ({ page }) => {
    let app = new PlaywrightFixture(appFixture, page);
    await app.goto("/css-modules-test");
    let locator = await page.locator("[data-testid='css-modules']");
    let padding = await locator.evaluate((el) => getComputedStyle(el).padding);
    expect(padding).toBe(TEST_PADDING_VALUE);
  });
  test("CSS Modules PostCSS context", async ({ page }) => {
    let app = new PlaywrightFixture(appFixture, page);
    await app.goto("/css-modules-test");
    let testId = "css-modules-postcss-context";
    let postcssContext = await jsonFromBase64CssContent({ page, testId });
    expect(postcssContext.remix).toEqual({
      vanillaExtract: false,
    });
  });

  let vanillaExtractFixture = () => ({
    "app/routes/vanilla-extract-test.jsx": js`
      import { Test } from "~/test-components/vanilla-extract";

      export default function() {
        return <Test />;
      }
    `,
    "app/test-components/vanilla-extract/index.jsx": js`
      import * as styles from "./styles.css";

      export function Test() {
        return (
          <div data-testid="vanilla-extract" className={styles.root}>
            <p>Vanilla Extract test.</p>
            <p>PostCSS context (base64): <span data-testid="vanilla-extract-postcss-context" /></p>
          </div>
        );
      }
    `,
    "app/test-components/vanilla-extract/styles.css.ts": js`
      import { style, globalStyle } from "@vanilla-extract/css";

      export const root = style({
        padding: "TEST_PADDING_VALUE",
      });

      globalStyle('[data-testid="vanilla-extract-postcss-context"]:after', {
        content: "TEST_POSTCSS_CONTEXT",
      })
    `,
  });
  test("Vanilla Extract", async ({ page }) => {
    let app = new PlaywrightFixture(appFixture, page);
    await app.goto("/vanilla-extract-test");
    let locator = await page.locator("[data-testid='vanilla-extract']");
    let padding = await locator.evaluate((el) => getComputedStyle(el).padding);
    expect(padding).toBe(TEST_PADDING_VALUE);
  });
  test("Vanilla Extract PostCSS context", async ({ page }) => {
    let app = new PlaywrightFixture(appFixture, page);
    await app.goto("/vanilla-extract-test");
    let testId = "vanilla-extract-postcss-context";
    let postcssContext = await jsonFromBase64CssContent({ page, testId });
    expect(postcssContext.remix).toEqual({
      vanillaExtract: true,
    });
  });

  let cssSideEffectImportsFixture = () => ({
    "app/routes/css-side-effect-imports-test.jsx": js`
      import { Test } from "~/test-components/css-side-effect-imports";

      export default function() {
        return <Test />;
      }
    `,
    "app/test-components/css-side-effect-imports/index.jsx": js`
      import "./styles.css";

      export function Test() {
        return (
          <div data-testid="css-side-effect-imports" className="css-side-effect-imports-test">
            <p>CSS side-effect imports test.</p>
            <p>PostCSS context (base64): <span data-testid="css-side-effect-imports-postcss-context" /></p>
          </div>
        );
      }
    `,
    "app/test-components/css-side-effect-imports/styles.css": css`
      .css-side-effect-imports-test {
        padding: TEST_PADDING_VALUE;
      }

      [data-testid="css-side-effect-imports-postcss-context"]:after {
        content: "TEST_POSTCSS_CONTEXT";
      }
    `,
  });
  test("CSS side-effect imports", async ({ page }) => {
    let app = new PlaywrightFixture(appFixture, page);
    await app.goto("/css-side-effect-imports-test");
    let locator = await page.locator("[data-testid='css-side-effect-imports']");
    let padding = await locator.evaluate((el) => getComputedStyle(el).padding);
    expect(padding).toBe(TEST_PADDING_VALUE);
  });
  test("CSS side-effect imports PostCSS context", async ({ page }) => {
    let app = new PlaywrightFixture(appFixture, page);
    await app.goto("/css-side-effect-imports-test");
    let testId = "css-side-effect-imports-postcss-context";
    let postcssContext = await jsonFromBase64CssContent({ page, testId });
    expect(postcssContext.remix).toEqual({
      vanillaExtract: false,
    });
  });

  let automaticTailwindPluginInsertionFixture = () => ({
    "app/routes/automatic-tailwind-plugin-insertion-test.jsx": js`
      import { Test, links as testLinks } from "~/test-components/automatic-tailwind-plugin-insertion";

      export function links() {
        return [...testLinks()];
      }

      export default function() {
        return <Test />;
      }
    `,
    "app/test-components/automatic-tailwind-plugin-insertion/index.jsx": js`
      import stylesHref from "./styles.css";

      export function links() {
        return [{ rel: 'stylesheet', href: stylesHref }];
      }

      export function Test() {
        return (
          <div data-testid="automatic-tailwind-plugin-insertion" className="automatic-tailwind-plugin-insertion-test">
            Automatic Tailwind plugin insertion test
          </div>
        );
      }
    `,
    "app/test-components/automatic-tailwind-plugin-insertion/styles.css": css`
      .automatic-tailwind-plugin-insertion-test {
        @apply p-test;
      }
    `,
  });
  test("automatic Tailwind plugin insertion", async ({ page }) => {
    let app = new PlaywrightFixture(appFixture, page);
    await app.goto("/automatic-tailwind-plugin-insertion-test");
    let locator = await page.locator(
      "[data-testid='automatic-tailwind-plugin-insertion']"
    );
    let padding = await locator.evaluate((el) => getComputedStyle(el).padding);
    expect(padding).toBe(TEST_PADDING_VALUE);
  });
});

<<<<<<< HEAD
=======
test.describe("PostCSS enabled via unstable future flag", () => {
  let fixture: Fixture;
  let appFixture: AppFixture;

  test.beforeAll(async () => {
    fixture = await createFixture({
      future: {
        unstable_postcss: true,
      },
      files: {
        "postcss.config.js": js`
          module.exports = (ctx) => ({
            plugins: [
              {
                postcssPlugin: 'replace',
                Declaration (decl) {
                  decl.value = decl.value
                    .replace(
                      /TEST_PADDING_VALUE/g,
                      ${JSON.stringify(TEST_PADDING_VALUE)},
                    );
                },
              },
            ],
          });
        `,
        "app/root.jsx": js`
          import { Links, Outlet } from "@remix-run/react";
          export default function Root() {
            return (
              <html>
                <head>
                  <Links />
                </head>
                <body>
                  <Outlet />
                </body>
              </html>
            )
          }
        `,
        "app/routes/postcss-unstable-future-flag-test.jsx": js`
          import { Test, links as testLinks } from "~/test-components/postcss-unstable-future-flag";
          export function links() {
            return [...testLinks()];
          }
          export default function() {
            return <Test />;
          }
        `,
        "app/test-components/postcss-unstable-future-flag/index.jsx": js`
          import stylesHref from "./styles.css";
          export function links() {
            return [{ rel: 'stylesheet', href: stylesHref }];
          }
          export function Test() {
            return (
              <div data-testid="postcss-unstable-future-flag" className="postcss-unstable-future-flag-test">
                <p>PostCSS unstable future flag test.</p>
              </div>
            );
          }
        `,
        "app/test-components/postcss-unstable-future-flag/styles.css": css`
          .postcss-unstable-future-flag-test {
            padding: TEST_PADDING_VALUE;
          }
        `,
      },
    });
    appFixture = await createAppFixture(fixture);
  });

  test.afterAll(() => appFixture.close());

  test("uses PostCSS config", async ({ page }) => {
    let app = new PlaywrightFixture(appFixture, page);
    await app.goto("/postcss-unstable-future-flag-test");
    let locator = await page.getByTestId("postcss-unstable-future-flag");
    let padding = await locator.evaluate((el) => getComputedStyle(el).padding);
    expect(padding).toBe(TEST_PADDING_VALUE);
  });
});

>>>>>>> 4be6e9d0
test.describe("PostCSS disabled", () => {
  let fixture: Fixture;
  let appFixture: AppFixture;

  test.beforeAll(async () => {
    fixture = await createFixture({
      files: {
        "remix.config.js": js`
          module.exports = {
            postcss: false,
          };
        `,
        "postcss.config.js": js`
          module.exports = (ctx) => ({
            plugins: [
              {
                postcssPlugin: 'replace',
                Declaration (decl) {
                  decl.value = decl.value
<<<<<<< HEAD
                    .replaceAll(
                      "TEST_PADDING_VALUE",
=======
                    .replace(
                      /TEST_PADDING_VALUE/g,
>>>>>>> 4be6e9d0
                      ${JSON.stringify(TEST_PADDING_VALUE)},
                    );
                },
              },
            ],
          });
        `,
        "app/root.jsx": js`
          import { Links, Outlet } from "@remix-run/react";
          export default function Root() {
            return (
              <html>
                <head>
                  <Links />
                </head>
                <body>
                  <Outlet />
                </body>
              </html>
            )
          }
        `,
        "app/routes/postcss-disabled-test.jsx": js`
          import { Test, links as testLinks } from "~/test-components/postcss-disabled";
<<<<<<< HEAD

          export function links() {
            return [...testLinks()];
          }

=======
          export function links() {
            return [...testLinks()];
          }
>>>>>>> 4be6e9d0
          export default function() {
            return <Test />;
          }
        `,
        "app/test-components/postcss-disabled/index.jsx": js`
          import stylesHref from "./styles.css";
<<<<<<< HEAD

          export function links() {
            return [{ rel: 'stylesheet', href: stylesHref }];
          }

=======
          export function links() {
            return [{ rel: 'stylesheet', href: stylesHref }];
          }
>>>>>>> 4be6e9d0
          export function Test() {
            return (
              <div data-testid="postcss-disabled" className="postcss-disabled-test">
                <p>PostCSS disabled test.</p>
              </div>
            );
          }
        `,
        "app/test-components/postcss-disabled/styles.css": css`
          .postcss-disabled-test {
            padding: TEST_PADDING_VALUE;
          }
        `,
      },
    });
    appFixture = await createAppFixture(fixture);
  });

  test.afterAll(() => appFixture.close());

  test("ignores PostCSS config", async ({ page }) => {
    let app = new PlaywrightFixture(appFixture, page);
    await app.goto("/postcss-disabled-test");
    let locator = await page.locator("[data-testid='postcss-disabled']");
    let padding = await locator.evaluate((el) => getComputedStyle(el).padding);
    expect(padding).not.toBe(TEST_PADDING_VALUE);
  });
});<|MERGE_RESOLUTION|>--- conflicted
+++ resolved
@@ -27,11 +27,7 @@
   return JSON.parse(json);
 }
 
-<<<<<<< HEAD
-test.describe("PostCSS enabled (default)", () => {
-=======
 test.describe("PostCSS enabled", () => {
->>>>>>> 4be6e9d0
   let fixture: Fixture;
   let appFixture: AppFixture;
 
@@ -42,12 +38,6 @@
           module.exports = {
             postcss: true,
             tailwind: true,
-<<<<<<< HEAD
-=======
-            future: {
-              v2_routeConvention: true,
-            },
->>>>>>> 4be6e9d0
           };
         `,
         // We provide a test plugin that replaces the strings
@@ -359,18 +349,18 @@
   });
 });
 
-<<<<<<< HEAD
-=======
-test.describe("PostCSS enabled via unstable future flag", () => {
+test.describe("PostCSS disabled", () => {
   let fixture: Fixture;
   let appFixture: AppFixture;
 
   test.beforeAll(async () => {
     fixture = await createFixture({
-      future: {
-        unstable_postcss: true,
-      },
       files: {
+        "remix.config.js": js`
+          module.exports = {
+            postcss: false,
+          };
+        `,
         "postcss.config.js": js`
           module.exports = (ctx) => ({
             plugins: [
@@ -402,8 +392,8 @@
             )
           }
         `,
-        "app/routes/postcss-unstable-future-flag-test.jsx": js`
-          import { Test, links as testLinks } from "~/test-components/postcss-unstable-future-flag";
+        "app/routes/postcss-disabled-test.jsx": js`
+          import { Test, links as testLinks } from "~/test-components/postcss-disabled";
           export function links() {
             return [...testLinks()];
           }
@@ -411,119 +401,11 @@
             return <Test />;
           }
         `,
-        "app/test-components/postcss-unstable-future-flag/index.jsx": js`
+        "app/test-components/postcss-disabled/index.jsx": js`
           import stylesHref from "./styles.css";
           export function links() {
             return [{ rel: 'stylesheet', href: stylesHref }];
           }
-          export function Test() {
-            return (
-              <div data-testid="postcss-unstable-future-flag" className="postcss-unstable-future-flag-test">
-                <p>PostCSS unstable future flag test.</p>
-              </div>
-            );
-          }
-        `,
-        "app/test-components/postcss-unstable-future-flag/styles.css": css`
-          .postcss-unstable-future-flag-test {
-            padding: TEST_PADDING_VALUE;
-          }
-        `,
-      },
-    });
-    appFixture = await createAppFixture(fixture);
-  });
-
-  test.afterAll(() => appFixture.close());
-
-  test("uses PostCSS config", async ({ page }) => {
-    let app = new PlaywrightFixture(appFixture, page);
-    await app.goto("/postcss-unstable-future-flag-test");
-    let locator = await page.getByTestId("postcss-unstable-future-flag");
-    let padding = await locator.evaluate((el) => getComputedStyle(el).padding);
-    expect(padding).toBe(TEST_PADDING_VALUE);
-  });
-});
-
->>>>>>> 4be6e9d0
-test.describe("PostCSS disabled", () => {
-  let fixture: Fixture;
-  let appFixture: AppFixture;
-
-  test.beforeAll(async () => {
-    fixture = await createFixture({
-      files: {
-        "remix.config.js": js`
-          module.exports = {
-            postcss: false,
-          };
-        `,
-        "postcss.config.js": js`
-          module.exports = (ctx) => ({
-            plugins: [
-              {
-                postcssPlugin: 'replace',
-                Declaration (decl) {
-                  decl.value = decl.value
-<<<<<<< HEAD
-                    .replaceAll(
-                      "TEST_PADDING_VALUE",
-=======
-                    .replace(
-                      /TEST_PADDING_VALUE/g,
->>>>>>> 4be6e9d0
-                      ${JSON.stringify(TEST_PADDING_VALUE)},
-                    );
-                },
-              },
-            ],
-          });
-        `,
-        "app/root.jsx": js`
-          import { Links, Outlet } from "@remix-run/react";
-          export default function Root() {
-            return (
-              <html>
-                <head>
-                  <Links />
-                </head>
-                <body>
-                  <Outlet />
-                </body>
-              </html>
-            )
-          }
-        `,
-        "app/routes/postcss-disabled-test.jsx": js`
-          import { Test, links as testLinks } from "~/test-components/postcss-disabled";
-<<<<<<< HEAD
-
-          export function links() {
-            return [...testLinks()];
-          }
-
-=======
-          export function links() {
-            return [...testLinks()];
-          }
->>>>>>> 4be6e9d0
-          export default function() {
-            return <Test />;
-          }
-        `,
-        "app/test-components/postcss-disabled/index.jsx": js`
-          import stylesHref from "./styles.css";
-<<<<<<< HEAD
-
-          export function links() {
-            return [{ rel: 'stylesheet', href: stylesHref }];
-          }
-
-=======
-          export function links() {
-            return [{ rel: 'stylesheet', href: stylesHref }];
-          }
->>>>>>> 4be6e9d0
           export function Test() {
             return (
               <div data-testid="postcss-disabled" className="postcss-disabled-test">
