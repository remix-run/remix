--- conflicted
+++ resolved
@@ -7,743 +7,621 @@
 const TEST_PADDING_VALUE = "20px";
 
 const configurations = [
-  { name: "Cached", config: "{ cached: true }" },
+  { name: "Cached", config: { cached: true } },
   { name: "Uncached", config: "true" },
 ] as const;
 
-<<<<<<< HEAD
 test.describe("Vanilla Extract", () => {
   configurations.forEach((configuration) => {
     test.describe(configuration.name, () => {
-      let fixture: Fixture;
-      let appFixture: AppFixture;
-
-      test.beforeAll(async () => {
-        fixture = await createFixture({
-          files: {
-            "remix.config.js": js`
-          module.exports = {
+      test.describe("Vanilla Extract", () => {
+        let fixture: Fixture;
+        let appFixture: AppFixture;
+
+        test.beforeAll(async () => {
+          fixture = await createFixture({
             future: {
+              v2_routeConvention: true,
               // Enable all CSS future flags to
               // ensure features don't clash
               unstable_cssModules: true,
               unstable_cssSideEffectImports: true,
               unstable_postcss: true,
               unstable_tailwind: true,
-              unstable_vanillaExtract: ${configuration.config},
+              unstable_vanillaExtract: configuration.config,
             },
-          };
-        `,
-            "app/root.jsx": js`
-=======
-  test.beforeAll(async () => {
-    fixture = await createFixture({
-      future: {
-        v2_routeConvention: true,
-        // Enable all CSS future flags to
-        // ensure features don't clash
-        unstable_cssModules: true,
-        unstable_cssSideEffectImports: true,
-        unstable_postcss: true,
-        unstable_tailwind: true,
-        unstable_vanillaExtract: true,
-      },
-      files: {
-        "app/root.jsx": js`
->>>>>>> 375ad786
-          import { Links, Outlet } from "@remix-run/react";
-          import { cssBundleHref } from "@remix-run/css-bundle";
-          export function links() {
-            return [{ rel: "stylesheet", href: cssBundleHref }];
-          }
-          export default function Root() {
-            return (
-              <html>
-                <head>
-                  <Links />
-                </head>
-                <body>
-                  <Outlet />
-                </body>
-              </html>
-            )
-          }
-        `,
-            ...typeScriptFixture(),
-            ...javaScriptFixture(),
-            ...classCompositionFixture(),
-            ...rootRelativeClassCompositionFixture(),
-            ...sideEffectImportsFixture(),
-            ...sideEffectImportsWithinChildCompilationFixture(),
-            ...stableIdentifiersFixture(),
-            ...imageUrlsViaCssUrlFixture(),
-            ...imageUrlsViaRootRelativeCssUrlFixture(),
-            ...imageUrlsViaJsImportFixture(),
-            ...imageUrlsViaRootRelativeJsImportFixture(),
-            ...imageUrlsViaClassCompositionFixture(),
-            ...imageUrlsViaJsImportClassCompositionFixture(),
-          },
-        });
-        appFixture = await createAppFixture(fixture);
+            files: {
+              "app/root.jsx": js`
+                import { Links, Outlet } from "@remix-run/react";
+                import { cssBundleHref } from "@remix-run/css-bundle";
+                export function links() {
+                  return [{ rel: "stylesheet", href: cssBundleHref }];
+                }
+                export default function Root() {
+                  return (
+                    <html>
+                      <head>
+                        <Links />
+                      </head>
+                      <body>
+                        <Outlet />
+                      </body>
+                    </html>
+                  )
+                }
+              `,
+              ...typeScriptFixture(),
+              ...javaScriptFixture(),
+              ...classCompositionFixture(),
+              ...rootRelativeClassCompositionFixture(),
+              ...sideEffectImportsFixture(),
+              ...sideEffectImportsWithinChildCompilationFixture(),
+              ...stableIdentifiersFixture(),
+              ...imageUrlsViaCssUrlFixture(),
+              ...imageUrlsViaRootRelativeCssUrlFixture(),
+              ...imageUrlsViaJsImportFixture(),
+              ...imageUrlsViaRootRelativeJsImportFixture(),
+              ...imageUrlsViaClassCompositionFixture(),
+              ...imageUrlsViaJsImportClassCompositionFixture(),
+            },
+          });
+          appFixture = await createAppFixture(fixture);
+        });
+
+        test.afterAll(() => appFixture.close());
+
+        let typeScriptFixture = () => ({
+          "app/fixtures/typescript/styles.css.ts": js`
+            import { style } from "@vanilla-extract/css";
+      
+            export const root = style({
+              background: 'peachpuff',
+              padding: ${JSON.stringify(TEST_PADDING_VALUE)}
+            });
+          `,
+          "app/routes/typescript-test.jsx": js`
+            import * as styles from "../fixtures/typescript/styles.css";
+      
+            export default function() {
+              return (
+                <div data-testid="typescript" className={styles.root}>
+                  TypeScript test
+                </div>
+              )
+            }
+          `,
+        });
+        test("TypeScript", async ({ page }) => {
+          let app = new PlaywrightFixture(appFixture, page);
+          await app.goto("/typescript-test");
+          let locator = await page.locator("[data-testid='typescript']");
+          let padding = await locator.evaluate(
+            (element) => window.getComputedStyle(element).padding
+          );
+          expect(padding).toBe(TEST_PADDING_VALUE);
+        });
+
+        let javaScriptFixture = () => ({
+          "app/fixtures/javascript/styles.css.js": js`
+            import { style } from "@vanilla-extract/css";
+      
+            export const root = style({
+              background: 'peachpuff',
+              padding: ${JSON.stringify(TEST_PADDING_VALUE)}
+            });
+          `,
+          "app/routes/javascript-test.jsx": js`
+            import * as styles from "../fixtures/javascript/styles.css";
+      
+            export default function() {
+              return (
+                <div data-testid="javascript" className={styles.root}>
+                  javaScript test
+                </div>
+              )
+            }
+          `,
+        });
+        test("JavaScript", async ({ page }) => {
+          let app = new PlaywrightFixture(appFixture, page);
+          await app.goto("/javascript-test");
+          let locator = await page.locator("[data-testid='javascript']");
+          let padding = await locator.evaluate(
+            (element) => window.getComputedStyle(element).padding
+          );
+          expect(padding).toBe(TEST_PADDING_VALUE);
+        });
+
+        let classCompositionFixture = () => ({
+          "app/fixtures/class-composition/styles.css.ts": js`
+            import { style } from "@vanilla-extract/css";
+            import { padding } from "./padding.css";
+      
+            export const root = style([
+              padding,
+              { background: 'peachpuff' },
+            ]);
+          `,
+          "app/fixtures/class-composition/padding.css.ts": js`
+            import { style } from "@vanilla-extract/css";
+      
+            export const padding = style({
+              padding: ${JSON.stringify(TEST_PADDING_VALUE)}
+            });
+          `,
+          "app/routes/class-composition-test.jsx": js`
+            import * as styles from "../fixtures/class-composition/styles.css";
+      
+            export default function() {
+              return (
+                <div data-testid="class-composition" className={styles.root}>
+                  Class composition test
+                </div>
+              )
+            }
+          `,
+        });
+        test("class composition", async ({ page }) => {
+          let app = new PlaywrightFixture(appFixture, page);
+          await app.goto("/class-composition-test");
+          let locator = await page.locator("[data-testid='class-composition']");
+          let padding = await locator.evaluate(
+            (element) => window.getComputedStyle(element).padding
+          );
+          expect(padding).toBe(TEST_PADDING_VALUE);
+        });
+
+        let rootRelativeClassCompositionFixture = () => ({
+          "app/fixtures/root-relative-class-composition/styles.css.ts": js`
+            import { style } from "@vanilla-extract/css";
+            import { padding } from "~/fixtures/root-relative-class-composition/padding.css";
+      
+            export const root = style([
+              padding,
+              { background: 'peachpuff' },
+            ]);
+          `,
+          "app/fixtures/root-relative-class-composition/padding.css.ts": js`
+            import { style } from "@vanilla-extract/css";
+      
+            export const padding = style({
+              padding: ${JSON.stringify(TEST_PADDING_VALUE)}
+            });
+          `,
+          "app/routes/root-relative-class-composition-test.jsx": js`
+            import * as styles from "../fixtures/root-relative-class-composition/styles.css";
+      
+            export default function() {
+              return (
+                <div data-testid="root-relative-class-composition" className={styles.root}>
+                  Root-relative class composition test
+                </div>
+              )
+            }
+          `,
+        });
+        test("root-relative class composition", async ({ page }) => {
+          let app = new PlaywrightFixture(appFixture, page);
+          await app.goto("/root-relative-class-composition-test");
+          let locator = await page.locator(
+            "[data-testid='root-relative-class-composition']"
+          );
+          let padding = await locator.evaluate(
+            (element) => window.getComputedStyle(element).padding
+          );
+          expect(padding).toBe(TEST_PADDING_VALUE);
+        });
+
+        let sideEffectImportsFixture = () => ({
+          "app/fixtures/side-effect-imports/styles.css.ts": js`
+            import { globalStyle } from "@vanilla-extract/css";
+      
+            globalStyle(".side-effect-imports", {
+              padding: ${JSON.stringify(TEST_PADDING_VALUE)}
+            });
+          `,
+          "app/routes/side-effect-imports-test.jsx": js`
+            import "../fixtures/side-effect-imports/styles.css";
+      
+            export default function() {
+              return (
+                <div data-testid="side-effect-imports" className="side-effect-imports">
+                  Side-effect imports test
+                </div>
+              )
+            }
+          `,
+        });
+        test("side-effect imports", async ({ page }) => {
+          let app = new PlaywrightFixture(appFixture, page);
+          await app.goto("/side-effect-imports-test");
+          let locator = await page.locator(
+            "[data-testid='side-effect-imports']"
+          );
+          let padding = await locator.evaluate(
+            (element) => window.getComputedStyle(element).padding
+          );
+          expect(padding).toBe(TEST_PADDING_VALUE);
+        });
+
+        let sideEffectImportsWithinChildCompilationFixture = () => ({
+          "app/fixtures/side-effect-imports-within-child-compilation/styles.css.ts": js`
+            import "./nested-side-effect.css";
+          `,
+          "app/fixtures/side-effect-imports-within-child-compilation/nested-side-effect.css.ts": js`
+            import { globalStyle } from "@vanilla-extract/css";
+      
+            globalStyle(".side-effect-imports-within-child-compilation", {
+              padding: ${JSON.stringify(TEST_PADDING_VALUE)}
+            });
+          `,
+          "app/routes/side-effect-imports-within-child-compilation-test.jsx": js`
+            import "../fixtures/side-effect-imports-within-child-compilation/styles.css";
+      
+            export default function() {
+              return (
+                <div data-testid="side-effect-imports-within-child-compilation" className="side-effect-imports-within-child-compilation">
+                  Side-effect imports within child compilation test
+                </div>
+              )
+            }
+          `,
+        });
+        test("side-effect imports within child compilation", async ({
+          page,
+        }) => {
+          let app = new PlaywrightFixture(appFixture, page);
+          await app.goto("/side-effect-imports-within-child-compilation-test");
+          let locator = await page.locator(
+            "[data-testid='side-effect-imports-within-child-compilation']"
+          );
+          let padding = await locator.evaluate(
+            (element) => window.getComputedStyle(element).padding
+          );
+          expect(padding).toBe(TEST_PADDING_VALUE);
+        });
+
+        let stableIdentifiersFixture = () => ({
+          "app/fixtures/stable-identifiers/styles_a.css.ts": js`
+            import { style } from "@vanilla-extract/css";
+            import { shared } from "./shared.css";
+      
+            export const root = shared;
+          `,
+          "app/fixtures/stable-identifiers/styles_b.css.ts": js`
+            import { style } from "@vanilla-extract/css";
+            import { shared } from "./shared.css";
+      
+            export const root = shared;
+          `,
+          "app/fixtures/stable-identifiers/shared.css.ts": js`
+            import { style } from "@vanilla-extract/css";
+      
+            export const shared = style({
+              padding: ${JSON.stringify(TEST_PADDING_VALUE)},
+              background: 'peachpuff',
+            });
+          `,
+          "app/routes/stable-identifiers-test.jsx": js`
+            import * as styles_a from "../fixtures/stable-identifiers/styles_a.css";
+            import * as styles_b from "../fixtures/stable-identifiers/styles_b.css";
+      
+            const styles = new Set([styles_a.root, styles_b.root]);
+      
+            export default function() {
+              return (
+                <div data-testid="stable-identifiers" className={Array.from(styles).join(' ')}>
+                  Stable identifiers test
+                </div>
+              )
+            }
+          `,
+        });
+        test("stable identifiers", async ({ page }) => {
+          // This test ensures that file scoping is working as expected and
+          // identifiers are stable across different .css.ts contexts. We test this by
+          // using the same shared style in two different .css.ts files and then
+          // asserting that it's the same class name.
+          let app = new PlaywrightFixture(appFixture, page);
+          await app.goto("/stable-identifiers-test");
+          let locator = await page.locator(
+            "[data-testid='stable-identifiers']"
+          );
+          let { padding, classList } = await locator.evaluate((element) => ({
+            padding: window.getComputedStyle(element).padding,
+            classList: Array.from(element.classList),
+          }));
+          expect(padding).toBe(TEST_PADDING_VALUE);
+          expect(classList.length).toBe(1);
+        });
+
+        let imageUrlsViaCssUrlFixture = () => ({
+          "app/fixtures/imageUrlsViaCssUrl/styles.css.ts": js`
+            import { style } from "@vanilla-extract/css";
+      
+            export const root = style({
+              backgroundColor: 'peachpuff',
+              backgroundImage: 'url("./image.svg")',
+              padding: ${JSON.stringify(TEST_PADDING_VALUE)}
+            });
+          `,
+          "app/fixtures/imageUrlsViaCssUrl/image.svg": `
+            <svg viewBox="0 0 100 100" xmlns="http://www.w3.org/2000/svg">
+              <circle cx="50" cy="50" r="50" fill="coral" />
+            </svg>
+          `,
+          "app/routes/image-urls-via-css-url-test.jsx": js`
+            import * as styles from "../fixtures/imageUrlsViaCssUrl/styles.css";
+      
+            export default function() {
+              return (
+                <div data-testid="image-urls-via-css-url" className={styles.root}>
+                  Image URLs via CSS URL test
+                </div>
+              )
+            }
+          `,
+        });
+        test("image URLs via CSS URL", async ({ page }) => {
+          let app = new PlaywrightFixture(appFixture, page);
+          let imgStatus: number | null = null;
+          app.page.on("response", (res) => {
+            if (res.url().endsWith(".svg")) imgStatus = res.status();
+          });
+          await app.goto("/image-urls-via-css-url-test");
+          let locator = await page.locator(
+            "[data-testid='image-urls-via-css-url']"
+          );
+          let backgroundImage = await locator.evaluate(
+            (element) => window.getComputedStyle(element).backgroundImage
+          );
+          expect(backgroundImage).toContain(".svg");
+          expect(imgStatus).toBe(200);
+        });
+
+        let imageUrlsViaRootRelativeCssUrlFixture = () => ({
+          "app/fixtures/imageUrlsViaRootRelativeCssUrl/styles.css.ts": js`
+            import { style } from "@vanilla-extract/css";
+      
+            export const root = style({
+              backgroundColor: 'peachpuff',
+              backgroundImage: 'url("~/fixtures/imageUrlsViaRootRelativeCssUrl/image.svg")',
+              padding: ${JSON.stringify(TEST_PADDING_VALUE)}
+            });
+          `,
+          "app/fixtures/imageUrlsViaRootRelativeCssUrl/image.svg": `
+            <svg viewBox="0 0 100 100" xmlns="http://www.w3.org/2000/svg">
+              <circle cx="50" cy="50" r="50" fill="coral" />
+            </svg>
+          `,
+          "app/routes/image-urls-via-root-relative-css-url-test.jsx": js`
+            import * as styles from "../fixtures/imageUrlsViaRootRelativeCssUrl/styles.css";
+      
+            export default function() {
+              return (
+                <div data-testid="image-urls-via-root-relative-css-url" className={styles.root}>
+                  Image URLs via CSS URL test
+                </div>
+              )
+            }
+          `,
+        });
+        test("image URLs via root-relative CSS URL", async ({ page }) => {
+          let app = new PlaywrightFixture(appFixture, page);
+          let imgStatus: number | null = null;
+          app.page.on("response", (res) => {
+            if (res.url().endsWith(".svg")) imgStatus = res.status();
+          });
+          await app.goto("/image-urls-via-root-relative-css-url-test");
+          let locator = await page.locator(
+            "[data-testid='image-urls-via-root-relative-css-url']"
+          );
+          let backgroundImage = await locator.evaluate(
+            (element) => window.getComputedStyle(element).backgroundImage
+          );
+          expect(backgroundImage).toContain(".svg");
+          expect(imgStatus).toBe(200);
+        });
+
+        let imageUrlsViaJsImportFixture = () => ({
+          "app/fixtures/imageUrlsViaJsImport/styles.css.ts": js`
+            import { style } from "@vanilla-extract/css";
+            import href from "./image.svg";
+      
+            export const root = style({
+              backgroundColor: 'peachpuff',
+              backgroundImage: 'url(' + href + ')',
+              padding: ${JSON.stringify(TEST_PADDING_VALUE)}
+            });
+          `,
+          "app/fixtures/imageUrlsViaJsImport/image.svg": `
+            <svg viewBox="0 0 100 100" xmlns="http://www.w3.org/2000/svg">
+              <circle cx="50" cy="50" r="50" fill="coral" />
+            </svg>
+          `,
+          "app/routes/image-urls-via-js-import-test.jsx": js`
+            import * as styles from "../fixtures/imageUrlsViaJsImport/styles.css";
+      
+            export default function() {
+              return (
+                <div data-testid="image-urls-via-js-import" className={styles.root}>
+                  Image URLs via JS import test
+                </div>
+              )
+            }
+          `,
+        });
+        test("image URLs via JS import", async ({ page }) => {
+          let app = new PlaywrightFixture(appFixture, page);
+          let imgStatus: number | null = null;
+          app.page.on("response", (res) => {
+            if (res.url().endsWith(".svg")) imgStatus = res.status();
+          });
+          await app.goto("/image-urls-via-js-import-test");
+          let locator = await page.locator(
+            "[data-testid='image-urls-via-js-import']"
+          );
+          let backgroundImage = await locator.evaluate(
+            (element) => window.getComputedStyle(element).backgroundImage
+          );
+          expect(backgroundImage).toContain(".svg");
+          expect(imgStatus).toBe(200);
+        });
+
+        let imageUrlsViaRootRelativeJsImportFixture = () => ({
+          "app/fixtures/imageUrlsViaRootRelativeJsImport/styles.css.ts": js`
+            import { style } from "@vanilla-extract/css";
+            import href from "~/fixtures/imageUrlsViaRootRelativeJsImport/image.svg";
+      
+            export const root = style({
+              backgroundColor: 'peachpuff',
+              backgroundImage: 'url(' + href + ')',
+              padding: ${JSON.stringify(TEST_PADDING_VALUE)}
+            });
+          `,
+          "app/fixtures/imageUrlsViaRootRelativeJsImport/image.svg": `
+            <svg viewBox="0 0 100 100" xmlns="http://www.w3.org/2000/svg">
+              <circle cx="50" cy="50" r="50" fill="coral" />
+            </svg>
+          `,
+          "app/routes/image-urls-via-root-relative-js-import-test.jsx": js`
+            import * as styles from "../fixtures/imageUrlsViaRootRelativeJsImport/styles.css";
+      
+            export default function() {
+              return (
+                <div data-testid="image-urls-via-root-relative-js-import" className={styles.root}>
+                  Image URLs via root-relative JS import test
+                </div>
+              )
+            }
+          `,
+        });
+        test("image URLs via root-relative JS import", async ({ page }) => {
+          let app = new PlaywrightFixture(appFixture, page);
+          let imgStatus: number | null = null;
+          app.page.on("response", (res) => {
+            if (res.url().endsWith(".svg")) imgStatus = res.status();
+          });
+          await app.goto("/image-urls-via-root-relative-js-import-test");
+          let locator = await page.locator(
+            "[data-testid='image-urls-via-root-relative-js-import']"
+          );
+          let backgroundImage = await locator.evaluate(
+            (element) => window.getComputedStyle(element).backgroundImage
+          );
+          expect(backgroundImage).toContain(".svg");
+          expect(imgStatus).toBe(200);
+        });
+
+        let imageUrlsViaClassCompositionFixture = () => ({
+          "app/fixtures/imageUrlsViaClassComposition/styles.css.ts": js`
+            import { style } from "@vanilla-extract/css";
+            import { backgroundImage } from "./nested/backgroundImage.css";
+      
+            export const root = style([
+              backgroundImage,
+              {
+                backgroundColor: 'peachpuff',
+                padding: ${JSON.stringify(TEST_PADDING_VALUE)}
+              }
+            ]);
+          `,
+          "app/fixtures/imageUrlsViaClassComposition/nested/backgroundImage.css.ts": js`
+            import { style } from "@vanilla-extract/css";
+      
+            export const backgroundImage = style({
+              backgroundImage: 'url(../image.svg)',
+            });
+          `,
+          "app/fixtures/imageUrlsViaClassComposition/image.svg": `
+            <svg viewBox="0 0 100 100" xmlns="http://www.w3.org/2000/svg">
+              <circle cx="50" cy="50" r="50" fill="coral" />
+            </svg>
+          `,
+          "app/routes/image-urls-via-class-composition-test.jsx": js`
+            import * as styles from "../fixtures/imageUrlsViaClassComposition/styles.css";
+      
+            export default function() {
+              return (
+                <div data-testid="image-urls-via-class-composition" className={styles.root}>
+                  Image URLs via class composition test
+                </div>
+              )
+            }
+          `,
+        });
+        test("image URLs via class composition", async ({ page }) => {
+          let app = new PlaywrightFixture(appFixture, page);
+          let imgStatus: number | null = null;
+          app.page.on("response", (res) => {
+            if (res.url().endsWith(".svg")) imgStatus = res.status();
+          });
+          await app.goto("/image-urls-via-class-composition-test");
+          let locator = await page.locator(
+            "[data-testid='image-urls-via-class-composition']"
+          );
+          let backgroundImage = await locator.evaluate(
+            (element) => window.getComputedStyle(element).backgroundImage
+          );
+          expect(backgroundImage).toContain(".svg");
+          expect(imgStatus).toBe(200);
+        });
+
+        let imageUrlsViaJsImportClassCompositionFixture = () => ({
+          "app/fixtures/imageUrlsViaJsImportClassComposition/styles.css.ts": js`
+            import { style } from "@vanilla-extract/css";
+            import { backgroundImage } from "./nested/backgroundImage.css";
+      
+            export const root = style([
+              backgroundImage,
+              {
+                backgroundColor: 'peachpuff',
+                padding: ${JSON.stringify(TEST_PADDING_VALUE)}
+              }
+            ]);
+          `,
+          "app/fixtures/imageUrlsViaJsImportClassComposition/nested/backgroundImage.css.ts": js`
+            import { style } from "@vanilla-extract/css";
+            import href from "../image.svg";
+      
+            export const backgroundImage = style({
+              backgroundImage: 'url(' + href + ')',
+            });
+          `,
+          "app/fixtures/imageUrlsViaJsImportClassComposition/image.svg": `
+            <svg viewBox="0 0 100 100" xmlns="http://www.w3.org/2000/svg">
+              <circle cx="50" cy="50" r="50" fill="coral" />
+            </svg>
+          `,
+          "app/routes/image-urls-via-js-import-class-composition-test.jsx": js`
+            import * as styles from "../fixtures/imageUrlsViaJsImportClassComposition/styles.css";
+      
+            export default function() {
+              return (
+                <div data-testid="image-urls-via-js-import-class-composition" className={styles.root}>
+                  Image URLs via class composition test
+                </div>
+              )
+            }
+          `,
+        });
+        test("image URLs via JS import class composition", async ({ page }) => {
+          let app = new PlaywrightFixture(appFixture, page);
+          let imgStatus: number | null = null;
+          app.page.on("response", (res) => {
+            if (res.url().endsWith(".svg")) imgStatus = res.status();
+          });
+          await app.goto("/image-urls-via-js-import-class-composition-test");
+          let locator = await page.locator(
+            "[data-testid='image-urls-via-js-import-class-composition']"
+          );
+          let backgroundImage = await locator.evaluate(
+            (element) => window.getComputedStyle(element).backgroundImage
+          );
+          expect(backgroundImage).toContain(".svg");
+          expect(imgStatus).toBe(200);
+        });
       });
-
-<<<<<<< HEAD
-      test.afterAll(async () => {
-        await appFixture.close();
-      });
-=======
-  test.afterAll(() => appFixture.close());
->>>>>>> 375ad786
-
-      let typeScriptFixture = () => ({
-        "app/fixtures/typescript/styles.css.ts": js`
-      import { style } from "@vanilla-extract/css";
-
-      export const root = style({
-        background: 'peachpuff',
-        padding: ${JSON.stringify(TEST_PADDING_VALUE)}
-      });
-    `,
-        "app/routes/typescript-test.jsx": js`
-      import * as styles from "../fixtures/typescript/styles.css";
-
-      export default function() {
-        return (
-          <div data-testid="typescript" className={styles.root}>
-            TypeScript test
-          </div>
-        )
-      }
-    `,
-      });
-      test("TypeScript", async ({ page }) => {
-        let app = new PlaywrightFixture(appFixture, page);
-        await app.goto("/typescript-test");
-        let locator = await page.locator("[data-testid='typescript']");
-        let padding = await locator.evaluate(
-          (element) => window.getComputedStyle(element).padding
-        );
-        expect(padding).toBe(TEST_PADDING_VALUE);
-      });
-
-      let javaScriptFixture = () => ({
-        "app/fixtures/javascript/styles.css.js": js`
-      import { style } from "@vanilla-extract/css";
-
-      export const root = style({
-        background: 'peachpuff',
-        padding: ${JSON.stringify(TEST_PADDING_VALUE)}
-      });
-    `,
-        "app/routes/javascript-test.jsx": js`
-      import * as styles from "../fixtures/javascript/styles.css";
-
-      export default function() {
-        return (
-          <div data-testid="javascript" className={styles.root}>
-            javaScript test
-          </div>
-        )
-      }
-    `,
-      });
-      test("JavaScript", async ({ page }) => {
-        let app = new PlaywrightFixture(appFixture, page);
-        await app.goto("/javascript-test");
-        let locator = await page.locator("[data-testid='javascript']");
-        let padding = await locator.evaluate(
-          (element) => window.getComputedStyle(element).padding
-        );
-        expect(padding).toBe(TEST_PADDING_VALUE);
-      });
-
-      let classCompositionFixture = () => ({
-        "app/fixtures/class-composition/styles.css.ts": js`
-      import { style } from "@vanilla-extract/css";
-      import { padding } from "./padding.css";
-
-      export const root = style([
-        padding,
-        { background: 'peachpuff' },
-      ]);
-    `,
-        "app/fixtures/class-composition/padding.css.ts": js`
-      import { style } from "@vanilla-extract/css";
-
-      export const padding = style({
-        padding: ${JSON.stringify(TEST_PADDING_VALUE)}
-      });
-    `,
-        "app/routes/class-composition-test.jsx": js`
-      import * as styles from "../fixtures/class-composition/styles.css";
-
-      export default function() {
-        return (
-          <div data-testid="class-composition" className={styles.root}>
-            Class composition test
-          </div>
-        )
-      }
-    `,
-      });
-      test("class composition", async ({ page }) => {
-        let app = new PlaywrightFixture(appFixture, page);
-        await app.goto("/class-composition-test");
-        let locator = await page.locator("[data-testid='class-composition']");
-        let padding = await locator.evaluate(
-          (element) => window.getComputedStyle(element).padding
-        );
-        expect(padding).toBe(TEST_PADDING_VALUE);
-      });
-
-      let rootRelativeClassCompositionFixture = () => ({
-        "app/fixtures/root-relative-class-composition/styles.css.ts": js`
-      import { style } from "@vanilla-extract/css";
-      import { padding } from "~/fixtures/root-relative-class-composition/padding.css";
-
-      export const root = style([
-        padding,
-        { background: 'peachpuff' },
-      ]);
-    `,
-        "app/fixtures/root-relative-class-composition/padding.css.ts": js`
-      import { style } from "@vanilla-extract/css";
-
-      export const padding = style({
-        padding: ${JSON.stringify(TEST_PADDING_VALUE)}
-      });
-    `,
-        "app/routes/root-relative-class-composition-test.jsx": js`
-      import * as styles from "../fixtures/root-relative-class-composition/styles.css";
-
-      export default function() {
-        return (
-          <div data-testid="root-relative-class-composition" className={styles.root}>
-            Root-relative class composition test
-          </div>
-        )
-      }
-    `,
-      });
-      test("root-relative class composition", async ({ page }) => {
-        let app = new PlaywrightFixture(appFixture, page);
-        await app.goto("/root-relative-class-composition-test");
-        let locator = await page.locator(
-          "[data-testid='root-relative-class-composition']"
-        );
-        let padding = await locator.evaluate(
-          (element) => window.getComputedStyle(element).padding
-        );
-        expect(padding).toBe(TEST_PADDING_VALUE);
-      });
-
-      let sideEffectImportsFixture = () => ({
-        "app/fixtures/side-effect-imports/styles.css.ts": js`
-      import { globalStyle } from "@vanilla-extract/css";
-
-      globalStyle(".side-effect-imports", {
-        padding: ${JSON.stringify(TEST_PADDING_VALUE)}
-      });
-    `,
-        "app/routes/side-effect-imports-test.jsx": js`
-      import "../fixtures/side-effect-imports/styles.css";
-
-      export default function() {
-        return (
-          <div data-testid="side-effect-imports" className="side-effect-imports">
-            Side-effect imports test
-          </div>
-        )
-      }
-    `,
-      });
-      test("side-effect imports", async ({ page }) => {
-        let app = new PlaywrightFixture(appFixture, page);
-        await app.goto("/side-effect-imports-test");
-        let locator = await page.locator("[data-testid='side-effect-imports']");
-        let padding = await locator.evaluate(
-          (element) => window.getComputedStyle(element).padding
-        );
-        expect(padding).toBe(TEST_PADDING_VALUE);
-      });
-
-      let sideEffectImportsWithinChildCompilationFixture = () => ({
-        "app/fixtures/side-effect-imports-within-child-compilation/styles.css.ts": js`
-      import "./nested-side-effect.css";
-    `,
-        "app/fixtures/side-effect-imports-within-child-compilation/nested-side-effect.css.ts": js`
-      import { globalStyle } from "@vanilla-extract/css";
-
-      globalStyle(".side-effect-imports-within-child-compilation", {
-        padding: ${JSON.stringify(TEST_PADDING_VALUE)}
-      });
-    `,
-        "app/routes/side-effect-imports-within-child-compilation-test.jsx": js`
-      import "../fixtures/side-effect-imports-within-child-compilation/styles.css";
-
-      export default function() {
-        return (
-          <div data-testid="side-effect-imports-within-child-compilation" className="side-effect-imports-within-child-compilation">
-            Side-effect imports within child compilation test
-          </div>
-        )
-      }
-    `,
-      });
-      test("side-effect imports within child compilation", async ({ page }) => {
-        let app = new PlaywrightFixture(appFixture, page);
-        await app.goto("/side-effect-imports-within-child-compilation-test");
-        let locator = await page.locator(
-          "[data-testid='side-effect-imports-within-child-compilation']"
-        );
-        let padding = await locator.evaluate(
-          (element) => window.getComputedStyle(element).padding
-        );
-        expect(padding).toBe(TEST_PADDING_VALUE);
-      });
-
-      let stableIdentifiersFixture = () => ({
-        "app/fixtures/stable-identifiers/styles_a.css.ts": js`
-      import { shared } from "./shared.css";
-
-      export const root = shared;
-    `,
-        "app/fixtures/stable-identifiers/styles_b.css.ts": js`
-      import { shared } from "./shared.css";
-
-      export const root = shared;
-    `,
-        "app/fixtures/stable-identifiers/shared.css.ts": js`
-      import { style } from "@vanilla-extract/css";
-
-      export const shared = style({
-        padding: ${JSON.stringify(TEST_PADDING_VALUE)},
-        background: 'peachpuff',
-      });
-    `,
-        "app/routes/stable-identifiers-test.jsx": js`
-      import * as styles_a from "../fixtures/stable-identifiers/styles_a.css";
-      import * as styles_b from "../fixtures/stable-identifiers/styles_b.css";
-
-      const styles = new Set([styles_a.root, styles_b.root]);
-
-      export default function() {
-        return (
-          <div data-testid="stable-identifiers" className={Array.from(styles).join(' ')}>
-            Stable identifiers test
-          </div>
-        )
-      }
-    `,
-      });
-      test("stable identifiers", async ({ page }) => {
-        // This test ensures that file scoping is working as expected and
-        // identifiers are stable across different .css.ts contexts. We test this by
-        // using the same shared style in two different .css.ts files and then
-        // asserting that it's the same class name.
-        let app = new PlaywrightFixture(appFixture, page);
-        await app.goto("/stable-identifiers-test");
-        let locator = await page.locator("[data-testid='stable-identifiers']");
-        let { padding, classList } = await locator.evaluate((element) => ({
-          padding: window.getComputedStyle(element).padding,
-          classList: Array.from(element.classList),
-        }));
-        expect(padding).toBe(TEST_PADDING_VALUE);
-        expect(classList.length).toBe(1);
-      });
-
-      let imageUrlsViaCssUrlFixture = () => ({
-        "app/fixtures/imageUrlsViaCssUrl/styles.css.ts": js`
-      import { style } from "@vanilla-extract/css";
-
-      export const root = style({
-        backgroundColor: 'peachpuff',
-        backgroundImage: 'url("./image.svg")',
-        padding: ${JSON.stringify(TEST_PADDING_VALUE)}
-      });
-    `,
-        "app/fixtures/imageUrlsViaCssUrl/image.svg": `
-      <svg viewBox="0 0 100 100" xmlns="http://www.w3.org/2000/svg">
-        <circle cx="50" cy="50" r="50" fill="coral" />
-      </svg>
-    `,
-        "app/routes/image-urls-via-css-url-test.jsx": js`
-      import * as styles from "../fixtures/imageUrlsViaCssUrl/styles.css";
-
-      export default function() {
-        return (
-          <div data-testid="image-urls-via-css-url" className={styles.root}>
-            Image URLs via CSS URL test
-          </div>
-        )
-      }
-    `,
-      });
-      test("image URLs via CSS URL", async ({ page }) => {
-        let app = new PlaywrightFixture(appFixture, page);
-        let imgStatus: number | null = null;
-        app.page.on("response", (res) => {
-          if (res.url().endsWith(".svg")) imgStatus = res.status();
-        });
-        await app.goto("/image-urls-via-css-url-test");
-        let locator = await page.locator(
-          "[data-testid='image-urls-via-css-url']"
-        );
-        let backgroundImage = await locator.evaluate(
-          (element) => window.getComputedStyle(element).backgroundImage
-        );
-        expect(backgroundImage).toContain(".svg");
-        expect(imgStatus).toBe(200);
-      });
-
-      let imageUrlsViaRootRelativeCssUrlFixture = () => ({
-        "app/fixtures/imageUrlsViaRootRelativeCssUrl/styles.css.ts": js`
-      import { style } from "@vanilla-extract/css";
-
-      export const root = style({
-        backgroundColor: 'peachpuff',
-        backgroundImage: 'url("~/fixtures/imageUrlsViaRootRelativeCssUrl/image.svg")',
-        padding: ${JSON.stringify(TEST_PADDING_VALUE)}
-      });
-    `,
-        "app/fixtures/imageUrlsViaRootRelativeCssUrl/image.svg": `
-      <svg viewBox="0 0 100 100" xmlns="http://www.w3.org/2000/svg">
-        <circle cx="50" cy="50" r="50" fill="coral" />
-      </svg>
-    `,
-        "app/routes/image-urls-via-root-relative-css-url-test.jsx": js`
-      import * as styles from "../fixtures/imageUrlsViaRootRelativeCssUrl/styles.css";
-
-      export default function() {
-        return (
-          <div data-testid="image-urls-via-root-relative-css-url" className={styles.root}>
-            Image URLs via CSS URL test
-          </div>
-        )
-      }
-    `,
-      });
-      test("image URLs via root-relative CSS URL", async ({ page }) => {
-        let app = new PlaywrightFixture(appFixture, page);
-        let imgStatus: number | null = null;
-        app.page.on("response", (res) => {
-          if (res.url().endsWith(".svg")) imgStatus = res.status();
-        });
-        await app.goto("/image-urls-via-root-relative-css-url-test");
-        let locator = await page.locator(
-          "[data-testid='image-urls-via-root-relative-css-url']"
-        );
-        let backgroundImage = await locator.evaluate(
-          (element) => window.getComputedStyle(element).backgroundImage
-        );
-        expect(backgroundImage).toContain(".svg");
-        expect(imgStatus).toBe(200);
-      });
-
-      let imageUrlsViaJsImportFixture = () => ({
-        "app/fixtures/imageUrlsViaJsImport/styles.css.ts": js`
-      import { style } from "@vanilla-extract/css";
-      import href from "./image.svg";
-
-      export const root = style({
-        backgroundColor: 'peachpuff',
-        backgroundImage: 'url(' + href + ')',
-        padding: ${JSON.stringify(TEST_PADDING_VALUE)}
-      });
-    `,
-        "app/fixtures/imageUrlsViaJsImport/image.svg": `
-      <svg viewBox="0 0 100 100" xmlns="http://www.w3.org/2000/svg">
-        <circle cx="50" cy="50" r="50" fill="coral" />
-      </svg>
-    `,
-        "app/routes/image-urls-via-js-import-test.jsx": js`
-      import * as styles from "../fixtures/imageUrlsViaJsImport/styles.css";
-
-      export default function() {
-        return (
-          <div data-testid="image-urls-via-js-import" className={styles.root}>
-            Image URLs via JS import test
-          </div>
-        )
-      }
-    `,
-      });
-      test("image URLs via JS import", async ({ page }) => {
-        let app = new PlaywrightFixture(appFixture, page);
-        let imgStatus: number | null = null;
-        app.page.on("response", (res) => {
-          if (res.url().endsWith(".svg")) imgStatus = res.status();
-        });
-        await app.goto("/image-urls-via-js-import-test");
-        let locator = await page.locator(
-          "[data-testid='image-urls-via-js-import']"
-        );
-        let backgroundImage = await locator.evaluate(
-          (element) => window.getComputedStyle(element).backgroundImage
-        );
-        expect(backgroundImage).toContain(".svg");
-        expect(imgStatus).toBe(200);
-      });
-
-      let imageUrlsViaRootRelativeJsImportFixture = () => ({
-        "app/fixtures/imageUrlsViaRootRelativeJsImport/styles.css.ts": js`
-      import { style } from "@vanilla-extract/css";
-      import href from "~/fixtures/imageUrlsViaRootRelativeJsImport/image.svg";
-
-      export const root = style({
-        backgroundColor: 'peachpuff',
-        backgroundImage: 'url(' + href + ')',
-        padding: ${JSON.stringify(TEST_PADDING_VALUE)}
-      });
-    `,
-        "app/fixtures/imageUrlsViaRootRelativeJsImport/image.svg": `
-      <svg viewBox="0 0 100 100" xmlns="http://www.w3.org/2000/svg">
-        <circle cx="50" cy="50" r="50" fill="coral" />
-      </svg>
-    `,
-        "app/routes/image-urls-via-root-relative-js-import-test.jsx": js`
-      import * as styles from "../fixtures/imageUrlsViaRootRelativeJsImport/styles.css";
-
-      export default function() {
-        return (
-          <div data-testid="image-urls-via-root-relative-js-import" className={styles.root}>
-            Image URLs via root-relative JS import test
-          </div>
-        )
-      }
-    `,
-      });
-      test("image URLs via root-relative JS import", async ({ page }) => {
-        let app = new PlaywrightFixture(appFixture, page);
-        let imgStatus: number | null = null;
-        app.page.on("response", (res) => {
-          if (res.url().endsWith(".svg")) imgStatus = res.status();
-        });
-        await app.goto("/image-urls-via-root-relative-js-import-test");
-        let locator = await page.locator(
-          "[data-testid='image-urls-via-root-relative-js-import']"
-        );
-        let backgroundImage = await locator.evaluate(
-          (element) => window.getComputedStyle(element).backgroundImage
-        );
-        expect(backgroundImage).toContain(".svg");
-        expect(imgStatus).toBe(200);
-      });
-
-      let imageUrlsViaClassCompositionFixture = () => ({
-        "app/fixtures/imageUrlsViaClassComposition/styles.css.ts": js`
-      import { style } from "@vanilla-extract/css";
-      import { backgroundImage } from "./nested/backgroundImage.css";
-
-      export const root = style([
-        backgroundImage,
-        {
-          backgroundColor: 'peachpuff',
-          padding: ${JSON.stringify(TEST_PADDING_VALUE)}
-        }
-      ]);
-    `,
-        "app/fixtures/imageUrlsViaClassComposition/nested/backgroundImage.css.ts": js`
-      import { style } from "@vanilla-extract/css";
-
-      export const backgroundImage = style({
-        backgroundImage: 'url(../image.svg)',
-      });
-    `,
-        "app/fixtures/imageUrlsViaClassComposition/image.svg": `
-      <svg viewBox="0 0 100 100" xmlns="http://www.w3.org/2000/svg">
-        <circle cx="50" cy="50" r="50" fill="coral" />
-      </svg>
-    `,
-        "app/routes/image-urls-via-class-composition-test.jsx": js`
-      import * as styles from "../fixtures/imageUrlsViaClassComposition/styles.css";
-
-      export default function() {
-        return (
-          <div data-testid="image-urls-via-class-composition" className={styles.root}>
-            Image URLs via class composition test
-          </div>
-        )
-      }
-    `,
-      });
-      test("image URLs via class composition", async ({ page }) => {
-        let app = new PlaywrightFixture(appFixture, page);
-        let imgStatus: number | null = null;
-        app.page.on("response", (res) => {
-          if (res.url().endsWith(".svg")) imgStatus = res.status();
-        });
-        await app.goto("/image-urls-via-class-composition-test");
-        let locator = await page.locator(
-          "[data-testid='image-urls-via-class-composition']"
-        );
-        let backgroundImage = await locator.evaluate(
-          (element) => window.getComputedStyle(element).backgroundImage
-        );
-        expect(backgroundImage).toContain(".svg");
-        expect(imgStatus).toBe(200);
-      });
-
-      let imageUrlsViaJsImportClassCompositionFixture = () => ({
-        "app/fixtures/imageUrlsViaJsImportClassComposition/styles.css.ts": js`
-      import { style } from "@vanilla-extract/css";
-      import { backgroundImage } from "./nested/backgroundImage.css";
-
-      export const root = style([
-        backgroundImage,
-        {
-          backgroundColor: 'peachpuff',
-          padding: ${JSON.stringify(TEST_PADDING_VALUE)}
-        }
-      ]);
-    `,
-        "app/fixtures/imageUrlsViaJsImportClassComposition/nested/backgroundImage.css.ts": js`
-      import { style } from "@vanilla-extract/css";
-      import href from "../image.svg";
-
-      export const backgroundImage = style({
-        backgroundImage: 'url(' + href + ')',
-      });
-    `,
-        "app/fixtures/imageUrlsViaJsImportClassComposition/image.svg": `
-      <svg viewBox="0 0 100 100" xmlns="http://www.w3.org/2000/svg">
-        <circle cx="50" cy="50" r="50" fill="coral" />
-      </svg>
-    `,
-        "app/routes/image-urls-via-js-import-class-composition-test.jsx": js`
-      import * as styles from "../fixtures/imageUrlsViaJsImportClassComposition/styles.css";
-
-      export default function() {
-        return (
-          <div data-testid="image-urls-via-js-import-class-composition" className={styles.root}>
-            Image URLs via class composition test
-          </div>
-        )
-      }
-    `,
-<<<<<<< HEAD
-      });
-      test("image URLs via JS import class composition", async ({ page }) => {
-        let app = new PlaywrightFixture(appFixture, page);
-        let imgStatus: number | null = null;
-        app.page.on("response", (res) => {
-          if (res.url().endsWith(".svg")) imgStatus = res.status();
-        });
-        await app.goto("/image-urls-via-js-import-class-composition-test");
-        let locator = await page.locator(
-          "[data-testid='image-urls-via-js-import-class-composition']"
-        );
-        let backgroundImage = await locator.evaluate(
-          (element) => window.getComputedStyle(element).backgroundImage
-        );
-        expect(backgroundImage).toContain(".svg");
-        expect(imgStatus).toBe(200);
-      });
-=======
-  });
-  test("image URLs via JS import class composition", async ({ page }) => {
-    let app = new PlaywrightFixture(appFixture, page);
-    let imgStatus: number | null = null;
-    app.page.on("response", (res) => {
-      if (res.url().endsWith(".svg")) imgStatus = res.status();
-    });
-    await app.goto("/image-urls-via-js-import-class-composition-test");
-    let locator = await page.locator(
-      "[data-testid='image-urls-via-js-import-class-composition']"
-    );
-    let backgroundImage = await locator.evaluate(
-      (element) => window.getComputedStyle(element).backgroundImage
-    );
-    expect(backgroundImage).toContain(".svg");
-    expect(imgStatus).toBe(200);
-  });
-
-  let standardImageUrlsViaJsImportFixture = () => ({
-    "app/fixtures/standardImageUrlsViaJsImport/styles.css.ts": js`
-      import { style } from "@vanilla-extract/css";
-
-      export { default as src } from "./image.svg";
-
-      export const root = style({
-        width: 200,
-        height: 200,
-      });
-    `,
-    "app/fixtures/standardImageUrlsViaJsImport/image.svg": `
-      <svg viewBox="0 0 100 100" xmlns="http://www.w3.org/2000/svg">
-        <circle cx="50" cy="50" r="50" fill="coral" />
-      </svg>
-    `,
-    "app/routes/standard-image-urls-via-js-import-test.jsx": js`
-      import { root, src } from "../fixtures/standardImageUrlsViaJsImport/styles.css";
-
-      export default function() {
-        return (
-          <img
-            data-testid="standard-image-urls-via-js-import"
-            src={src}
-            className={root}
-          />
-        )
-      }
-    `,
-  });
-  test("standard image URLs via JS import", async ({ page }) => {
-    // This ensures that image URLs are fully resolved within the CSS file
-    // rather than using some intermediary format that needs to be resolved
-    // later. This is important to ensure that image import semantics are the
-    // same throughout the app, regardless of whether it's in a JS file or a
-    // Vanilla Extract context, e.g. you might want to export the image URL
-    // from the CSS file and use it for preloading.
-    let app = new PlaywrightFixture(appFixture, page);
-    let imgStatus: number | null = null;
-    app.page.on("response", (res) => {
-      if (res.url().endsWith(".svg")) imgStatus = res.status();
-    });
-    await app.goto("/standard-image-urls-via-js-import-test");
-    let element = await app.getElement(
-      "[data-testid='standard-image-urls-via-js-import']"
-    );
-    expect(element.attr("src")).toContain(".svg");
-    expect(imgStatus).toBe(200);
-  });
-
-  let standardImageUrlsViaRootRelativeJsImportFixture = () => ({
-    "app/fixtures/standardImageUrlsViaRootRelativeJsImport/styles.css.ts": js`
-      import { style } from "@vanilla-extract/css";
-
-      export { default as src } from "~/fixtures/standardImageUrlsViaRootRelativeJsImport/image.svg";
-
-      export const root = style({
-        width: 200,
-        height: 200,
-      });
-    `,
-    "app/fixtures/standardImageUrlsViaRootRelativeJsImport/image.svg": `
-      <svg viewBox="0 0 100 100" xmlns="http://www.w3.org/2000/svg">
-        <circle cx="50" cy="50" r="50" fill="coral" />
-      </svg>
-    `,
-    "app/routes/standard-image-urls-via-root-relative-js-import-test.jsx": js`
-      import { root, src } from "../fixtures/standardImageUrlsViaRootRelativeJsImport/styles.css";
-
-      export default function() {
-        return (
-          <img
-            data-testid="standard-image-urls-via-root-relative-js-import"
-            src={src}
-            className={root}
-          />
-        )
-      }
-    `,
-  });
-  test("standard image URLs via root-relative JS import", async ({ page }) => {
-    let app = new PlaywrightFixture(appFixture, page);
-    let imgStatus: number | null = null;
-    app.page.on("response", (res) => {
-      if (res.url().endsWith(".svg")) imgStatus = res.status();
->>>>>>> 375ad786
     });
   });
 });