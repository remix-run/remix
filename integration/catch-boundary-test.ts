import { createAppFixture, createFixture, js } from "./helpers/create-fixture";
import type { Fixture, AppFixture } from "./helpers/create-fixture";

describe("CatchBoundary", () => {
  let fixture: Fixture;
  let app: AppFixture;

  let ROOT_BOUNDARY_TEXT = "ROOT_TEXT";
  let OWN_BOUNDARY_TEXT = "OWN_BOUNDARY_TEXT";

<<<<<<< HEAD
  const HAS_BOUNDARY_LOADER = "/yes/loader";
  const HAS_BOUNDARY_ACTION = "/yes/action";
  const HAS_BOUNDARY_NO_LOADER_OR_ACTION = "/yes/no-loader-or-action";
  const NO_BOUNDARY_ACTION = "/no/action";
  const NO_BOUNDARY_LOADER = "/no/loader";
  const NO_BOUNDARY_NO_LOADER_OR_ACTION = "/no/no-loader-or-action";
=======
  let HAS_BOUNDARY_LOADER = "/yes/loader";
  let HAS_BOUNDARY_ACTION = "/yes/action";
  let NO_BOUNDARY_ACTION = "/no/action";
  let NO_BOUNDARY_LOADER = "/no/loader";
>>>>>>> c8b2b85d

  let NOT_FOUND_HREF = "/not/found";

  beforeAll(async () => {
    fixture = await createFixture({
      files: {
        "app/root.jsx": js`
          import { Outlet, Scripts } from "remix";
          export default function Root() {
            return (
              <html>
                <head />
                <body>
                  <Outlet />
                  <Scripts />
                </body>
              </html>
            )
          }
          export function CatchBoundary() {
            return (
              <html>
                <head />
                <body>
                  <div>${ROOT_BOUNDARY_TEXT}</div>
                  <Scripts />
                </body>
              </html>
            )
          }
        `,

        "app/routes/index.jsx": js`
          import { Link, Form } from "remix";
          export default function() {
            return (
              <div>
                <Link to="${NOT_FOUND_HREF}">${NOT_FOUND_HREF}</Link>

                <Form method="post">
                  <button formAction="${HAS_BOUNDARY_ACTION}" type="submit" />
                  <button formAction="${NO_BOUNDARY_ACTION}" type="submit" />
                  <button formAction="${HAS_BOUNDARY_NO_LOADER_OR_ACTION}" type="submit" />
                  <button formAction="${NO_BOUNDARY_NO_LOADER_OR_ACTION}" type="submit" />
                </Form>

                <Link to="${HAS_BOUNDARY_LOADER}">
                  ${HAS_BOUNDARY_LOADER}
                </Link>
                <Link to="${NO_BOUNDARY_LOADER}">
                  ${NO_BOUNDARY_LOADER}
                </Link>
              </div>
            )
          }
        `,

        [`app/routes${HAS_BOUNDARY_ACTION}.jsx`]: js`
          import { Form } from "remix";
          export async function action() {
            throw new Response("", { status: 401 })
          }
          export function CatchBoundary() {
            return <p>${OWN_BOUNDARY_TEXT}</p>
          }
          export default function Index() {
            return (
              <Form method="post">
                <button type="submit" formAction="${HAS_BOUNDARY_ACTION}">
                  Go
                </button>
              </Form>
            );
          }
        `,

        [`app/routes${NO_BOUNDARY_ACTION}.jsx`]: js`
          import { Form } from "remix";
          export function action() {
            throw new Response("", { status: 401 })
          }
          export default function Index() {
            return (
              <Form method="post">
                <button type="submit" formAction="${NO_BOUNDARY_ACTION}">
                  Go
                </button>
              </Form>
            )
          }
        `,

        [`app/routes${HAS_BOUNDARY_NO_LOADER_OR_ACTION}.jsx`]: js`
          export function CatchBoundary() {
            return <div>${OWN_BOUNDARY_TEXT}</div>
          }
          export default function Index() {
            return <div/>
          }
        `,

        [`app/routes${NO_BOUNDARY_NO_LOADER_OR_ACTION}.jsx`]: js`
          export default function Index() {
            return <div/>
          }
        `,

        [`app/routes${HAS_BOUNDARY_LOADER}.jsx`]: js`
          export function loader() {
            throw new Response("", { status: 401 })
          }
          export function CatchBoundary() {
            return <div>${OWN_BOUNDARY_TEXT}</div>
          }
          export default function Index() {
            return <div/>
          }
        `,

        [`app/routes${NO_BOUNDARY_LOADER}.jsx`]: js`
          export function loader() {
            throw new Response("", { status: 401 })
          }
          export default function Index() {
            return <div/>
          }
        `,
      },
    });

    app = await createAppFixture(fixture);
  });

  afterAll(async () => {
    await app.close();
  });

  test("non-matching urls on document requests", async () => {
    let res = await fixture.requestDocument(NOT_FOUND_HREF);
    expect(res.status).toBe(404);
    expect(await res.text()).toMatch(ROOT_BOUNDARY_TEXT);
  });

  test("non-matching urls on client transitions", async () => {
    await app.goto("/");
    await app.clickLink(NOT_FOUND_HREF, { wait: false });
    expect(await app.getHtml()).toMatch(ROOT_BOUNDARY_TEXT);
  });

  test("invalid request methods", async () => {
    let res = await fixture.requestDocument("/", {
      method: "OPTIONS",
    });
    expect(res.status).toBe(405);
    expect(await res.text()).toMatch(ROOT_BOUNDARY_TEXT);
  });

  test("own boundary, action, document request", async () => {
    let params = new URLSearchParams();
    let res = await fixture.postDocument(HAS_BOUNDARY_ACTION, params);
    expect(res.status).toBe(401);
    expect(await res.text()).toMatch(OWN_BOUNDARY_TEXT);
  });

  test("own boundary, action, client transition from other route", async () => {
    await app.goto("/");
    await app.clickSubmitButton(HAS_BOUNDARY_ACTION);
    expect(await app.getHtml()).toMatch(OWN_BOUNDARY_TEXT);
  });

  test("own boundary, action, client transition from itself", async () => {
    await app.goto(HAS_BOUNDARY_ACTION);
    await app.clickSubmitButton(HAS_BOUNDARY_ACTION);
    expect(await app.getHtml()).toMatch(OWN_BOUNDARY_TEXT);
  });

  it("bubbles to parent in action document requests", async () => {
    let params = new URLSearchParams();
    let res = await fixture.postDocument(NO_BOUNDARY_ACTION, params);
    expect(res.status).toBe(401);
    expect(await res.text()).toMatch(ROOT_BOUNDARY_TEXT);
  });

  it("bubbles to parent in action script transitions from other routes", async () => {
    await app.goto("/");
    await app.clickSubmitButton(NO_BOUNDARY_ACTION);
    expect(await app.getHtml()).toMatch(ROOT_BOUNDARY_TEXT);
  });

  it("bubbles to parent in action script transitions from self", async () => {
    await app.goto(NO_BOUNDARY_ACTION);
    await app.clickSubmitButton(NO_BOUNDARY_ACTION);
    expect(await app.getHtml()).toMatch(ROOT_BOUNDARY_TEXT);
  });

  test("own boundary, loader, document request", async () => {
    let res = await fixture.requestDocument(HAS_BOUNDARY_LOADER);
    expect(res.status).toBe(401);
    expect(await res.text()).toMatch(OWN_BOUNDARY_TEXT);
  });

  test("own boundary, loader, client transition", async () => {
    await app.goto("/");
    await app.clickLink(HAS_BOUNDARY_LOADER);
    expect(await app.getHtml()).toMatch(OWN_BOUNDARY_TEXT);
  });

  it("bubbles to parent in loader document requests", async () => {
    let res = await fixture.requestDocument(NO_BOUNDARY_LOADER);
    expect(res.status).toBe(401);
    expect(await res.text()).toMatch(ROOT_BOUNDARY_TEXT);
  });

  it("bubbles to parent in action script transitions from other routes", async () => {
    await app.goto("/");
    await app.clickLink(NO_BOUNDARY_LOADER);
    expect(await app.getHtml()).toMatch(ROOT_BOUNDARY_TEXT);
  });

  it("renders root boundary in document POST without action requests", async () => {
    let res = await fixture.requestDocument(NO_BOUNDARY_NO_LOADER_OR_ACTION, {
      method: "post",
    });
    expect(res.status).toBe(405);
    expect(await res.text()).toMatch(ROOT_BOUNDARY_TEXT);
  });

  it("renders root boundary in action script transitions without action from other routes", async () => {
    await app.goto("/");
    await app.clickSubmitButton(NO_BOUNDARY_NO_LOADER_OR_ACTION);
    expect(await app.getHtml()).toMatch(ROOT_BOUNDARY_TEXT);
  });

  it("renders own boundary in document POST without action requests", async () => {
    let res = await fixture.requestDocument(HAS_BOUNDARY_NO_LOADER_OR_ACTION, {
      method: "post",
    });
    expect(res.status).toBe(405);
    expect(await res.text()).toMatch(OWN_BOUNDARY_TEXT);
  });

  it("renders own boundary in action script transitions without action from other routes", async () => {
    await app.goto("/");
    await app.clickSubmitButton(HAS_BOUNDARY_NO_LOADER_OR_ACTION);
    expect(await app.getHtml()).toMatch(OWN_BOUNDARY_TEXT);
  });
});<|MERGE_RESOLUTION|>--- conflicted
+++ resolved
@@ -8,19 +8,12 @@
   let ROOT_BOUNDARY_TEXT = "ROOT_TEXT";
   let OWN_BOUNDARY_TEXT = "OWN_BOUNDARY_TEXT";
 
-<<<<<<< HEAD
   const HAS_BOUNDARY_LOADER = "/yes/loader";
   const HAS_BOUNDARY_ACTION = "/yes/action";
   const HAS_BOUNDARY_NO_LOADER_OR_ACTION = "/yes/no-loader-or-action";
   const NO_BOUNDARY_ACTION = "/no/action";
   const NO_BOUNDARY_LOADER = "/no/loader";
   const NO_BOUNDARY_NO_LOADER_OR_ACTION = "/no/no-loader-or-action";
-=======
-  let HAS_BOUNDARY_LOADER = "/yes/loader";
-  let HAS_BOUNDARY_ACTION = "/yes/action";
-  let NO_BOUNDARY_ACTION = "/no/action";
-  let NO_BOUNDARY_LOADER = "/no/loader";
->>>>>>> c8b2b85d
 
   let NOT_FOUND_HREF = "/not/found";
 
