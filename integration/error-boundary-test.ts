--- conflicted
+++ resolved
@@ -40,15 +40,11 @@
   test.beforeAll(async () => {
     _consoleError = console.error;
     console.error = () => {};
-<<<<<<< HEAD
     fixture = await createFixture(
       {
-        future: {
-          v2_routeConvention: true,
-        },
         files: {
           "app/root.jsx": js`
-              import { Links, Meta, Outlet, Scripts } from "@remix-run/react";
+          import { Links, Meta, Outlet, Scripts } from "@remix-run/react";
 
               export default function Root() {
                 return (
@@ -81,12 +77,6 @@
                 )
               }
             `,
-=======
-    fixture = await createFixture({
-      files: {
-        "app/root.jsx": js`
-          import { Links, Meta, Outlet, Scripts } from "@remix-run/react";
->>>>>>> 6ed08798
 
           "app/routes/_index.jsx": js`
               import { Link, Form } from "@remix-run/react";
@@ -1015,22 +1005,12 @@
 
   test.describe("When the root route does not have a boundary", () => {
     test.beforeAll(async () => {
-<<<<<<< HEAD
       fixture = await createFixture(
         {
-          future: {
-            v2_routeConvention: true,
-            v2_errorBoundary: true,
-          },
           files: getFiles({ includeRootErrorBoundary: false }),
         },
         ServerMode.Development
       );
-=======
-      fixture = await createFixture({
-        files: getFiles({ includeRootErrorBoundary: false }),
-      });
->>>>>>> 6ed08798
       appFixture = await createAppFixture(fixture, ServerMode.Development);
     });
 
@@ -1096,21 +1076,12 @@
 
   test.describe("When the root route has a boundary", () => {
     test.beforeAll(async () => {
-<<<<<<< HEAD
       fixture = await createFixture(
         {
-          future: {
-            v2_routeConvention: true,
-          },
           files: getFiles({ includeRootErrorBoundary: true }),
         },
         ServerMode.Development
       );
-=======
-      fixture = await createFixture({
-        files: getFiles({ includeRootErrorBoundary: true }),
-      });
->>>>>>> 6ed08798
       appFixture = await createAppFixture(fixture, ServerMode.Development);
     });
 
