import { test, expect } from "@playwright/test";
import { PassThrough } from "stream";

import { createFixtureProject, js, json } from "./helpers/create-fixture";

let buildOutput: string;

test.beforeAll(async () => {
  let buildStdio = new PassThrough();

  await createFixtureProject({
    buildStdio,
    files: {
      "package.json": json`
      {
        "name": "remix-integration-9v4bpv66vd",
        "private": true,
        "sideEffects": false,
        "scripts": {
          "build": "remix build",
          "dev": "remix dev",
          "start": "remix-serve build"
        },
        "dependencies": {
          "@remix-run/node": "0.0.0-local-version",
          "@remix-run/react": "0.0.0-local-version",
          "@remix-run/serve": "0.0.0-local-version",
          "react": "0.0.0-local-version",
          "react-dom": "0.0.0-local-version",
          "esm-only-no-exports": "0.0.0-local-version",
          "esm-only-exports": "0.0.0-local-version",
          "esm-only-sub-exports": "0.0.0-local-version",
          "esm-cjs-exports": "0.0.0-local-version"
        },
        "devDependencies": {
          "@remix-run/dev": "0.0.0-local-version"
        }
      }
      `,
      "app/routes/index.jsx": js`
        import { json } from "@remix-run/node";
<<<<<<< HEAD
        import { Link, useLoaderData } from "@remix-run/react";
=======
        import { useLoaderData, Link } from "@remix-run/react";
>>>>>>> febf2bf3
        import a from "esm-only-no-exports";
        import b from "esm-only-exports";
        import c from "esm-only-sub-exports";
        import d from "esm-cjs-exports";

        export function loader() {
          return json({
            a: a(),
            b: b(),
            c: c(),
            d: d(),
          });
        }

        export default function Index() {
          let data = useLoaderData();
          return null;
        }
      `,
<<<<<<< HEAD
      "node_modules/esm-only-no-exports/package.json": json`
        {
          "name": "esm-only",
          "version": "1.0.0",
          "type": "module",
          "main": "index.js"
        }
      `,
      "node_modules/esm-only-no-exports/index.js": js`
        export default () => "esm-only-no-exports";
      `,
      "node_modules/esm-only-exports/package.json": json`
        {
          "name": "esm-only",
          "version": "1.0.0",
          "type": "module",
          "main": "index.js",
          "exports": {
            ".": "./index.js",
            "./package.json": "./package.json"
          }
        }
      `,
      "node_modules/esm-only-exports/index.js": js`
        export default () => "esm-only-no-exports";
      `,
      "node_modules/esm-only-sub-exports/package.json": json`
        {
          "name": "esm-only",
          "version": "1.0.0",
          "type": "module",
          "main": "index.js",
          "exports": {
            ".": "./index.js",
            "./sub": "./sub.js",
            "./package.json": "./package.json"
          }
        }
      `,
=======
      "node_modules/esm-only-no-exports/package.json": `{
  "name": "esm-only-no-exports",
  "version": "1.0.0",
  "type": "module",
  "main": "index.js"
}`,
      "node_modules/esm-only-no-exports/index.js": js`
        export default () => "esm-only-no-exports";
      `,
      "node_modules/esm-only-exports/package.json": `{
  "name": "esm-only-exports",
  "version": "1.0.0",
  "type": "module",
  "main": "index.js",
  "exports": {
    ".": "./index.js",
    "./package.json": "./package.json"
  }
}`,
      "node_modules/esm-only-exports/index.js": js`
        export default () => "esm-only-no-exports";
      `,
      "node_modules/esm-only-sub-exports/package.json": `{
  "name": "esm-only-sub-exports",
  "version": "1.0.0",
  "type": "module",
  "main": "index.js",
  "exports": {
    ".": "./index.js",
    "./sub": "./sub.js",
    "./package.json": "./package.json"
  }
}`,
>>>>>>> febf2bf3
      "node_modules/esm-only-sub-exports/index.js": js`
        export default () => "esm-only-no-exports";
      `,
      "node_modules/esm-only-sub-exports/sub.js": js`
        export default () => "esm-only-no-exports/sub";
      `,
<<<<<<< HEAD
      "node_modules/esm-cjs-exports/package.json": json`
        {
          "name": "esm-only",
          "version": "1.0.0",
          "type": "module",
          "main": "index.js",
          "exports": {
            ".": {
              "require": "./index.cjs",
              "default": "./index.js"
            },
            "./sub": {
              "require": "./sub.cjs",
              "default": "./sub.js"
            },
            "./package.json": "./package.json"
          }
        }
      `,
=======
      "node_modules/esm-cjs-exports/package.json": `{
  "name": "esm-cjs-exports",
  "version": "1.0.0",
  "type": "module",
  "main": "index.js",
  "exports": {
    ".": {
      "require": "./index.cjs",
      "default": "./index.js"
    },
    "./sub": {
      "require": "./sub.cjs",
      "default": "./sub.js"
    },
    "./package.json": "./package.json"
  }
}`,
>>>>>>> febf2bf3
      "node_modules/esm-cjs-exports/index.js": js`
        export default () => "esm-only-no-exports";
      `,
      "node_modules/esm-cjs-exports/index.cjs": js`
        module.exports = () => "esm-only-no-exports";
      `,
      "node_modules/esm-cjs-exports/sub.js": js`
        export default () => "esm-only-no-exports/sub";
      `,
      "node_modules/esm-cjs-exports/sub.cjs": js`
        module.exports = () => "esm-only-no-exports/sub";
      `,
    },
  });

  let chunks = [];
  buildOutput = await new Promise<string>((resolve, reject) => {
    buildStdio.on("data", (chunk) => chunks.push(Buffer.from(chunk)));
    buildStdio.on("error", (err) => reject(err));
    buildStdio.on("end", () => resolve(Buffer.concat(chunks).toString("utf8")));
  });
});

test.skip("logs warnings for ESM only packages", async () => {
  expect(buildOutput).toContain(
    "esm-only-no-exports is possibly an ESM only package"
  );
  expect(buildOutput).toContain(
    "esm-only-exports is possibly an ESM only package"
  );
  expect(buildOutput).toContain(
    "esm-only-sub-exports is possibly an ESM only package"
  );
  expect(buildOutput).not.toContain(
    "esm-cjs-exports is possibly an ESM only package"
  );
});<|MERGE_RESOLUTION|>--- conflicted
+++ resolved
@@ -12,38 +12,34 @@
     buildStdio,
     files: {
       "package.json": json`
-      {
-        "name": "remix-integration-9v4bpv66vd",
-        "private": true,
-        "sideEffects": false,
-        "scripts": {
-          "build": "remix build",
-          "dev": "remix dev",
-          "start": "remix-serve build"
-        },
-        "dependencies": {
-          "@remix-run/node": "0.0.0-local-version",
-          "@remix-run/react": "0.0.0-local-version",
-          "@remix-run/serve": "0.0.0-local-version",
-          "react": "0.0.0-local-version",
-          "react-dom": "0.0.0-local-version",
-          "esm-only-no-exports": "0.0.0-local-version",
-          "esm-only-exports": "0.0.0-local-version",
-          "esm-only-sub-exports": "0.0.0-local-version",
-          "esm-cjs-exports": "0.0.0-local-version"
-        },
-        "devDependencies": {
-          "@remix-run/dev": "0.0.0-local-version"
+        {
+          "name": "remix-integration-9v4bpv66vd",
+          "private": true,
+          "sideEffects": false,
+          "scripts": {
+            "build": "remix build",
+            "dev": "remix dev",
+            "start": "remix-serve build"
+          },
+          "dependencies": {
+            "@remix-run/node": "0.0.0-local-version",
+            "@remix-run/react": "0.0.0-local-version",
+            "@remix-run/serve": "0.0.0-local-version",
+            "react": "0.0.0-local-version",
+            "react-dom": "0.0.0-local-version",
+            "esm-only-no-exports": "0.0.0-local-version",
+            "esm-only-exports": "0.0.0-local-version",
+            "esm-only-sub-exports": "0.0.0-local-version",
+            "esm-cjs-exports": "0.0.0-local-version"
+          },
+          "devDependencies": {
+            "@remix-run/dev": "0.0.0-local-version"
+          }
         }
-      }
       `,
       "app/routes/index.jsx": js`
         import { json } from "@remix-run/node";
-<<<<<<< HEAD
         import { Link, useLoaderData } from "@remix-run/react";
-=======
-        import { useLoaderData, Link } from "@remix-run/react";
->>>>>>> febf2bf3
         import a from "esm-only-no-exports";
         import b from "esm-only-exports";
         import c from "esm-only-sub-exports";
@@ -63,10 +59,9 @@
           return null;
         }
       `,
-<<<<<<< HEAD
       "node_modules/esm-only-no-exports/package.json": json`
         {
-          "name": "esm-only",
+          "name": "esm-only-no-exports",
           "version": "1.0.0",
           "type": "module",
           "main": "index.js"
@@ -77,7 +72,7 @@
       `,
       "node_modules/esm-only-exports/package.json": json`
         {
-          "name": "esm-only",
+          "name": "esm-only-exports",
           "version": "1.0.0",
           "type": "module",
           "main": "index.js",
@@ -92,7 +87,7 @@
       `,
       "node_modules/esm-only-sub-exports/package.json": json`
         {
-          "name": "esm-only",
+          "name": "esm-only-sub-exports",
           "version": "1.0.0",
           "type": "module",
           "main": "index.js",
@@ -103,51 +98,15 @@
           }
         }
       `,
-=======
-      "node_modules/esm-only-no-exports/package.json": `{
-  "name": "esm-only-no-exports",
-  "version": "1.0.0",
-  "type": "module",
-  "main": "index.js"
-}`,
-      "node_modules/esm-only-no-exports/index.js": js`
-        export default () => "esm-only-no-exports";
-      `,
-      "node_modules/esm-only-exports/package.json": `{
-  "name": "esm-only-exports",
-  "version": "1.0.0",
-  "type": "module",
-  "main": "index.js",
-  "exports": {
-    ".": "./index.js",
-    "./package.json": "./package.json"
-  }
-}`,
-      "node_modules/esm-only-exports/index.js": js`
-        export default () => "esm-only-no-exports";
-      `,
-      "node_modules/esm-only-sub-exports/package.json": `{
-  "name": "esm-only-sub-exports",
-  "version": "1.0.0",
-  "type": "module",
-  "main": "index.js",
-  "exports": {
-    ".": "./index.js",
-    "./sub": "./sub.js",
-    "./package.json": "./package.json"
-  }
-}`,
->>>>>>> febf2bf3
       "node_modules/esm-only-sub-exports/index.js": js`
         export default () => "esm-only-no-exports";
       `,
       "node_modules/esm-only-sub-exports/sub.js": js`
         export default () => "esm-only-no-exports/sub";
       `,
-<<<<<<< HEAD
       "node_modules/esm-cjs-exports/package.json": json`
         {
-          "name": "esm-only",
+          "name": "esm-cjs-exports",
           "version": "1.0.0",
           "type": "module",
           "main": "index.js",
@@ -164,25 +123,6 @@
           }
         }
       `,
-=======
-      "node_modules/esm-cjs-exports/package.json": `{
-  "name": "esm-cjs-exports",
-  "version": "1.0.0",
-  "type": "module",
-  "main": "index.js",
-  "exports": {
-    ".": {
-      "require": "./index.cjs",
-      "default": "./index.js"
-    },
-    "./sub": {
-      "require": "./sub.cjs",
-      "default": "./sub.js"
-    },
-    "./package.json": "./package.json"
-  }
-}`,
->>>>>>> febf2bf3
       "node_modules/esm-cjs-exports/index.js": js`
         export default () => "esm-only-no-exports";
       `,
