--- conflicted
+++ resolved
@@ -10,11 +10,7 @@
 
   test.beforeAll(async () => {
     projectDir = await createFixtureProject({
-<<<<<<< HEAD
-      // template: "cloudflare-workers",
-=======
-      template: "cf-template",
->>>>>>> febf2bf3
+      // template: "cf-template",
       files: {
         "package.json": json`
           {
