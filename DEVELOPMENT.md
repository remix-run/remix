--- conflicted
+++ resolved
@@ -6,7 +6,6 @@
 
 ## Releases
 
-<<<<<<< HEAD
 v2 releases are managed from a `release-v2` branch created from the `v2` branch. Changesets will do most of the heavy lifting for our releases. When changes are made to the codebase, an accompanying changeset file should be included to document the change. Those files will dictate how Changesets will version our packages and what shows up in the changelogs.
 
 ### Starting a new pre-release
@@ -22,31 +21,9 @@
   - `git commit -am "Enter prerelease mode"`
   - `git push --set-upstream origin release-v2`
 - Wait for the changesets release workflow to finish - the Changesets action in the workflow will open a PR that will increment all versions and generate the changelogs
-- Merge the PR into the `release-v2` branch and the changesets action will publish the prerelease to `npm`
-=======
-New releases should be created from release branches originating from the `dev` branch. When you are ready to begin the release process:
-
-- Make sure you've pulled all the changes from GitHub for both `dev` and `main` branches
-- Check out the `dev` branch
-- If needed, bump the dependencies to the correct React Router release
-  - `./scripts/bump-router-versions.sh [pre|latest]`
-- Create a new release branch with the `release-` prefix
-  - `git checkout -b release-next`
-  - **IMPORTANT:** The `release-` prefix is important, as this is what triggers our GitHub CI workflow that will ultimately publish the release
-- Merge `main` into the release branch
-
-Changesets will do most of the heavy lifting for our releases. When changes are made to the codebase, an accompanying changeset file should be included to document the change. Those files will dictate how Changesets will version our packages and what shows up in the changelogs.
-
-### Starting a new pre-release
-
-- Ensure you are on the new `release-*` branch
-- Enter Changesets pre-release mode using the `pre` tag: `pnpm changeset pre enter pre`
-- Commit the change and push the `release-*` branch to GitHub
-- Wait for the release workflow to finish — the Changesets action in the workflow will open a PR that will increment all versions and generate the changelogs
-- Review the updated `CHANGELOG` files and make any adjustments necessary, then merge the PR into the `release-*` branch
+- Review the updated `CHANGELOG` files and make any adjustments necessary, then merge the PR into the `release-v2` branch
   - `find packages -name 'CHANGELOG.md' -mindepth 2 -maxdepth 2 -exec code {} \;`
 - Once the PR is merged, the release workflow will publish the updated packages to npm
->>>>>>> 750368da
 - At this point, you can begin crafting the release notes for the eventual stable release in the root `CHANGELOG.md` file in the repo
   - Copy the template for a new release and update the version numbers and links accordingly
   - Copy the relevant changelog entries from all packages into the release notes and adjust accordingly
@@ -60,14 +37,9 @@
 - Branch from `release-v2` and make whatever changes you need
 - Create a new changeset: `pnpm changeset`
   - **IMPORTANT:** This is required even if you ultimately don't want to include these changes in the logs
-<<<<<<< HEAD
   - Changelogs can be edited prior to publishing, but the Changeset version script needs to see new changesets in order to create a new prerelease version
 - Commit the changesets to your branch
 - PR and merge it to the `release-v2` branch
-=======
-  - Remember, changelogs can be edited before publishing, but the Changeset version script needs to see new changesets to create a new version
-- Commit the changesets and push the `release-*` branch to GitHub
->>>>>>> 750368da
 - Wait for the release workflow to finish and the Changesets action to open its PR that will increment all versions
 - Review the PR, make any adjustments necessary, and merge it into the `release-v2` branch
 - Once the PR is merged, the release workflow will publish the updated packages to npm
@@ -75,18 +47,12 @@
 
 ### Publishing the stable release
 
-<<<<<<< HEAD
 - Exit Changesets pre-release mode in the `release-v2` branch:
   - `pnpm changeset pre exit`
 - Commit the edited `pre.json` file along with any unpublished changesets, and push the `release-v2` branch to GitHub
   - `git commit -am "Exit prerelease mode"`
   - `git push origin release-v2`
 - Wait for the release workflow to finish - the Changesets action in the workflow will open a PR that will increment all versions and generate the changelogs for the stable release
-=======
-- Exit Changesets pre-release mode: `pnpm changeset pre exit`
-- Commit the edited `pre.json` file along with any unpublished changesets, and push the `release-*` branch to GitHub
-- Wait for the release workflow to finish — the Changesets action in the workflow will open a PR that will increment all versions and generate the changelogs for the stable release
->>>>>>> 750368da
 - Review the updated `CHANGELOG` files and make any adjustments necessary
   - `find packages -name 'CHANGELOG.md' -mindepth 2 -maxdepth 2 -exec code {} \;`
   - Our automated release process should have removed prerelease entries
@@ -112,9 +78,6 @@
 - Click the `Run workflow` dropdown
 - Leave the `Use workflow from` dropdown as `main`
 - Enter your feature branch in the `branch` input
-<<<<<<< HEAD
-- Click the `Run workflow` button
-=======
 - Click the `Run workflow` button
 
 ### Nightly releases
@@ -149,5 +112,4 @@
 LOCAL_BUILD_DIRECTORY=../my-remix-app pnpm watch
 ```
 
-Now - any time you make changes in the Remix repository, they will be written out to the appropriate locations in `../my-remix-app/node_modules` and you can restart the `npm run dev` command to pick them up 🎉.
->>>>>>> 750368da
+Now - any time you make changes in the Remix repository, they will be written out to the appropriate locations in `../my-remix-app/node_modules` and you can restart the `npm run dev` command to pick them up 🎉.