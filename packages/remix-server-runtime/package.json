--- conflicted
+++ resolved
@@ -19,12 +19,7 @@
     "tsc": "tsc"
   },
   "dependencies": {
-<<<<<<< HEAD
-    "@remix-run/router": "1.21.0-pre.0",
-=======
     "@remix-run/router": "1.21.0",
-    "@types/cookie": "^0.6.0",
->>>>>>> 99cf8578
     "@web3-storage/multipart-parser": "^1.0.0",
     "cookie": "^1.0.1",
     "set-cookie-parser": "^2.4.8",
