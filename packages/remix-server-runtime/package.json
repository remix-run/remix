{
  "name": "@remix-run/server-runtime",
  "version": "2.4.1",
  "description": "Server runtime for Remix",
  "bugs": {
    "url": "https://github.com/remix-run/remix/issues"
  },
  "repository": {
    "type": "git",
    "url": "https://github.com/remix-run/remix",
    "directory": "packages/remix-server-runtime"
  },
  "license": "MIT",
  "sideEffects": false,
  "main": "dist/index.js",
  "typings": "dist/index.d.ts",
  "module": "dist/esm/index.js",
  "dependencies": {
    "@remix-run/router": "1.14.1",
<<<<<<< HEAD
    "@types/cookie": "^0.5.3",
=======
    "@types/cookie": "^0.6.0",
>>>>>>> 8d14bf1a
    "@web3-storage/multipart-parser": "^1.0.0",
    "cookie": "^0.6.0",
    "set-cookie-parser": "^2.4.8",
    "source-map": "^0.7.3"
  },
  "devDependencies": {
    "@types/set-cookie-parser": "^2.4.1",
    "typescript": "^5.1.6"
  },
  "peerDependencies": {
    "typescript": "^5.1.0"
  },
  "peerDependenciesMeta": {
    "typescript": {
      "optional": true
    }
  },
  "engines": {
    "node": ">=18.0.0"
  },
  "files": [
    "dist/",
    "CHANGELOG.md",
    "LICENSE.md",
    "README.md"
  ]
}<|MERGE_RESOLUTION|>--- conflicted
+++ resolved
@@ -17,11 +17,7 @@
   "module": "dist/esm/index.js",
   "dependencies": {
     "@remix-run/router": "1.14.1",
-<<<<<<< HEAD
-    "@types/cookie": "^0.5.3",
-=======
     "@types/cookie": "^0.6.0",
->>>>>>> 8d14bf1a
     "@web3-storage/multipart-parser": "^1.0.0",
     "cookie": "^0.6.0",
     "set-cookie-parser": "^2.4.8",
