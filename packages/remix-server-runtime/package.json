{
  "name": "@remix-run/server-runtime",
  "version": "1.6.1",
  "description": "Server runtime for Remix",
  "bugs": {
    "url": "https://github.com/remix-run/remix/issues"
  },
  "repository": {
    "type": "git",
    "url": "https://github.com/remix-run/remix",
    "directory": "packages/remix-server-runtime"
  },
  "license": "MIT",
  "sideEffects": false,
<<<<<<< HEAD
  "main": "./dist/index.js",
  "module": "./dist/esm/index.js",
  "types": "./dist/index.d.ts",
=======
  "main": "dist/index.js",
  "typings": "dist/index.d.ts",
  "module": "dist/esm/index.js",
>>>>>>> dec8a6df
  "dependencies": {
    "@types/cookie": "^0.4.0",
    "@web3-storage/multipart-parser": "^1.0.0",
    "cookie": "^0.4.1",
    "jsesc": "^3.0.1",
    "react-router-dom": "^6.2.2",
    "set-cookie-parser": "^2.4.8",
    "source-map": "^0.7.3"
  },
  "devDependencies": {
    "@remix-run/web-file": "^3.0.2",
    "@types/jsesc": "^2.5.1",
    "@types/set-cookie-parser": "^2.4.1"
  },
  "peerDependencies": {
    "react": ">=16.8",
    "react-dom": ">=16.8"
  },
  "engines": {
    "node": ">=14"
  },
  "files": [
    "dist/",
    "CHANGELOG.md",
    "LICENSE.md",
    "README.md"
  ]
}<|MERGE_RESOLUTION|>--- conflicted
+++ resolved
@@ -12,15 +12,9 @@
   },
   "license": "MIT",
   "sideEffects": false,
-<<<<<<< HEAD
-  "main": "./dist/index.js",
-  "module": "./dist/esm/index.js",
-  "types": "./dist/index.d.ts",
-=======
   "main": "dist/index.js",
   "typings": "dist/index.d.ts",
   "module": "dist/esm/index.js",
->>>>>>> dec8a6df
   "dependencies": {
     "@types/cookie": "^0.4.0",
     "@web3-storage/multipart-parser": "^1.0.0",
