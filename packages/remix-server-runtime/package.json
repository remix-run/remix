{
  "name": "@remix-run/server-runtime",
  "version": "2.2.0",
  "description": "Server runtime for Remix",
  "bugs": {
    "url": "https://github.com/remix-run/remix/issues"
  },
  "repository": {
    "type": "git",
    "url": "https://github.com/remix-run/remix",
    "directory": "packages/remix-server-runtime"
  },
  "license": "MIT",
  "sideEffects": false,
  "main": "dist/index.js",
  "typings": "dist/index.d.ts",
  "module": "dist/esm/index.js",
  "dependencies": {
<<<<<<< HEAD
    "@remix-run/router": "0.0.0-experimental-7f486334",
    "@types/cookie": "^0.4.1",
=======
    "@remix-run/router": "1.11.0",
    "@types/cookie": "^0.5.3",
>>>>>>> 8eb96212
    "@web3-storage/multipart-parser": "^1.0.0",
    "cookie": "^0.5.0",
    "set-cookie-parser": "^2.4.8",
    "source-map": "^0.7.3"
  },
  "devDependencies": {
    "@types/set-cookie-parser": "^2.4.1",
    "typescript": "^5.1.6"
  },
  "peerDependencies": {
    "typescript": "^5.1.0"
  },
  "peerDependenciesMeta": {
    "typescript": {
      "optional": true
    }
  },
  "engines": {
    "node": ">=18.0.0"
  },
  "files": [
    "dist/",
    "CHANGELOG.md",
    "LICENSE.md",
    "README.md"
  ]
}<|MERGE_RESOLUTION|>--- conflicted
+++ resolved
@@ -16,13 +16,8 @@
   "typings": "dist/index.d.ts",
   "module": "dist/esm/index.js",
   "dependencies": {
-<<<<<<< HEAD
     "@remix-run/router": "0.0.0-experimental-7f486334",
-    "@types/cookie": "^0.4.1",
-=======
-    "@remix-run/router": "1.11.0",
     "@types/cookie": "^0.5.3",
->>>>>>> 8eb96212
     "@web3-storage/multipart-parser": "^1.0.0",
     "cookie": "^0.5.0",
     "set-cookie-parser": "^2.4.8",
