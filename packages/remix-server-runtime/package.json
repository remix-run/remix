{
  "name": "@remix-run/server-runtime",
  "version": "2.8.0",
  "description": "Server runtime for Remix",
  "bugs": {
    "url": "https://github.com/remix-run/remix/issues"
  },
  "repository": {
    "type": "git",
    "url": "https://github.com/remix-run/remix",
    "directory": "packages/remix-server-runtime"
  },
  "license": "MIT",
  "sideEffects": false,
  "main": "dist/index.js",
  "typings": "dist/index.d.ts",
  "module": "dist/esm/index.js",
  "dependencies": {
<<<<<<< HEAD
    "@remix-run/router": "0.0.0-experimental-0141b5ec",
=======
    "@remix-run/router": "1.15.2",
>>>>>>> df59cc6b
    "@types/cookie": "^0.6.0",
    "@web3-storage/multipart-parser": "^1.0.0",
    "cookie": "^0.6.0",
    "set-cookie-parser": "^2.4.8",
    "source-map": "^0.7.3",
    "turbo-stream": "^1.2.1"
  },
  "devDependencies": {
    "@types/set-cookie-parser": "^2.4.1",
    "typescript": "^5.1.6"
  },
  "peerDependencies": {
    "typescript": "^5.1.0"
  },
  "peerDependenciesMeta": {
    "typescript": {
      "optional": true
    }
  },
  "engines": {
    "node": ">=18.0.0"
  },
  "files": [
    "dist/",
    "CHANGELOG.md",
    "LICENSE.md",
    "README.md"
  ]
}<|MERGE_RESOLUTION|>--- conflicted
+++ resolved
@@ -16,11 +16,7 @@
   "typings": "dist/index.d.ts",
   "module": "dist/esm/index.js",
   "dependencies": {
-<<<<<<< HEAD
     "@remix-run/router": "0.0.0-experimental-0141b5ec",
-=======
-    "@remix-run/router": "1.15.2",
->>>>>>> df59cc6b
     "@types/cookie": "^0.6.0",
     "@web3-storage/multipart-parser": "^1.0.0",
     "cookie": "^0.6.0",
