--- conflicted
+++ resolved
@@ -13,19 +13,11 @@
 /**
  * A function that handles data mutations for a route.
  */
-<<<<<<< HEAD
-export interface ActionFunction<TRequest = Request, TResponse = Response> {
-  (args: { request: TRequest; context: AppLoadContext; params: Params }):
-    | Promise<TResponse | Response>
-    | TResponse
-    | Response;
-=======
 export interface ActionFunction {
   (args: { request: Request; context: AppLoadContext; params: Params }):
     | Promise<Response | string>
     | Response
     | string;
->>>>>>> 1e3191b7
 }
 
 /**
@@ -37,22 +29,10 @@
  * A function that returns HTTP headers to be used for a route. These headers
  * will be merged with (and take precedence over) headers from parent routes.
  */
-<<<<<<< HEAD
-export interface HeadersFunction<
-  THeaders = Headers,
-  THeadersInit = HeadersInit
-> {
-  (args: {
-    actionHeaders: THeaders;
-    loaderHeaders: THeaders;
-    parentHeaders: THeaders;
-  }): THeaders | THeadersInit;
-=======
 export interface HeadersFunction {
   (args: { loaderHeaders: Headers; parentHeaders: Headers }):
     | Headers
     | HeadersInit;
->>>>>>> 1e3191b7
 }
 
 /**
