<<<<<<< HEAD
import type { Location, Params, RouterState } from "@remix-run/router";
=======
import type { AgnosticRouteMatch, Location, Params } from "@remix-run/router";
>>>>>>> 2072f336
import type { ComponentType } from "react";

import type { AppLoadContext, AppData } from "./data";
import type { LinkDescriptor } from "./links";
<<<<<<< HEAD
import type { Route } from "./routes";
=======
import type { RouteData } from "./routeData";
>>>>>>> 2072f336
import type { SerializeFrom } from "./serialize";

type RouteData = RouterState["loaderData"];

export interface RouteModules<RouteModule> {
  [routeId: string]: RouteModule;
}

/**
 * The arguments passed to ActionFunction and LoaderFunction.
 *
 * @deprecated in favor of React Router `LoaderFunctionArgs` and `ActionFunctionArgs`
 */
export interface DataFunctionArgs {
  request: Request;
  context: AppLoadContext;
  params: Params;
}

/**
 * @deprecated in favor of React Router `LoaderFunctionArgs`
 */
export type LoaderArgs = DataFunctionArgs;

/**
 * @deprecated in favor of React Router `ActionFunctionArgs`
 */
export type ActionArgs = DataFunctionArgs;

/**
 * A function that handles data mutations for a route.
 *
 * @deprecated in favor of React Router `ActionFunction`
 */
export interface ActionFunction {
  (args: DataFunctionArgs):
    | Promise<Response>
    | Response
    | Promise<AppData>
    | AppData;
}

/**
 * A React component that is rendered when the server throws a Response.
 *
 * @deprecated Please enable the v2_errorBoundary flag
 */
export type CatchBoundaryComponent = ComponentType;

/**
 * A React component that is rendered when there is an error on a route.
 *
 * @deprecated Please enable the v2_errorBoundary flag
 */
export type ErrorBoundaryComponent = ComponentType<{ error: Error }>;

/**
 * V2 version of the ErrorBoundary that eliminates the distinction between
 * Error and Catch Boundaries and behaves like RR 6.4 errorElement and captures
 * errors with useRouteError()
 */
export type V2_ErrorBoundaryComponent = ComponentType;

/**
 * A function that returns HTTP headers to be used for a route. These headers
 * will be merged with (and take precedence over) headers from parent routes.
 */
export interface HeadersFunction {
  (args: {
    loaderHeaders: Headers;
    parentHeaders: Headers;
    actionHeaders: Headers;
  }): Headers | HeadersInit;
}

/**
 * A function that defines `<link>` tags to be inserted into the `<head>` of
 * the document on route transitions.
 */
export interface LinksFunction {
  (): LinkDescriptor[];
}

/**
 * A function that loads data for a route.
 *
 * @deprecated in favor of React Router `LoaderFunction`
 */
export interface LoaderFunction {
  (args: DataFunctionArgs):
    | Promise<Response>
    | Response
    | Promise<AppData>
    | AppData;
}

/**
 * A function that returns an object of name + content pairs to use for
 * `<meta>` tags for a route. These tags will be merged with (and take
 * precedence over) tags from parent routes.
 *
 * @param Loader - Loader for this meta function's route
 * @param ParentsLoaders - Mapping from a parent's route filepath to that route's loader
 *
 * Note that parent route filepaths are relative to the `app/` directory.
 *
 * For example, if this meta function is for `/sales/customers/$customerId`:
 *
 * ```ts
 * // app/root.tsx
 * const loader = () => {
 *  return json({ hello: "world" } as const)
 * }
 * export type Loader = typeof loader
 *
 * // app/routes/sales.tsx
 * const loader = () => {
 *  return json({ salesCount: 1074 })
 * }
 * export type Loader = typeof loader
 *
 * // app/routes/sales/customers.tsx
 * const loader = () => {
 *   return json({ customerCount: 74 })
 * }
 * export type Loader = typeof loader
 *
 * // app/routes/sales/customers/$customersId.tsx
 * import type { Loader as RootLoader } from "../../../root"
 * import type { Loader as SalesLoader } from "../../sales"
 * import type { Loader as CustomersLoader } from "../../sales/customers"
 *
 * const loader = () => {
 *   return json({ name: "Customer name" })
 * }
 *
 * const meta: MetaFunction<typeof loader, {
 *  "root": RootLoader,
 *  "routes/sales": SalesLoader,
 *  "routes/sales/customers": CustomersLoader,
 * }> = ({ data, parentsData }) => {
 *   const { name } = data
 *   //      ^? string
 *   const { customerCount } = parentsData["routes/sales/customers"]
 *   //      ^? number
 *   const { salesCount } = parentsData["routes/sales"]
 *   //      ^? number
 *   const { hello } = parentsData["root"]
 *   //      ^? "world"
 * }
 * ```
 */
export interface V1_MetaFunction<
  Loader extends LoaderFunction | unknown = unknown,
  ParentsLoaders extends Record<string, LoaderFunction> = {}
> {
  (args: {
    data: Loader extends LoaderFunction ? SerializeFrom<Loader> : AppData;
    parentsData: {
      [k in keyof ParentsLoaders]: SerializeFrom<ParentsLoaders[k]>;
    } & RouteData;
    params: Params;
    location: Location;
  }): HtmlMetaDescriptor;
}

// TODO: Replace in v2
export type MetaFunction<
  Loader extends LoaderFunction | unknown = unknown,
  ParentsLoaders extends Record<string, LoaderFunction> = {}
> = V1_MetaFunction<Loader, ParentsLoaders>;

interface V2_ServerRuntimeMetaMatch<
  RouteId extends string = string,
  Loader extends LoaderFunction | unknown = unknown
> {
  id: RouteId;
  pathname: AgnosticRouteMatch["pathname"];
  data: Loader extends LoaderFunction ? SerializeFrom<Loader> : unknown;
  handle?: unknown;
  params: AgnosticRouteMatch["params"];
  meta: V2_ServerRuntimeMetaDescriptor[];
}

type V2_ServerRuntimeMetaMatches<
  MatchLoaders extends Record<string, unknown> = Record<string, unknown>
> = Array<
  {
    [K in keyof MatchLoaders]: V2_ServerRuntimeMetaMatch<
      Exclude<K, number | symbol>,
      MatchLoaders[K]
    >;
  }[keyof MatchLoaders]
>;

export interface V2_ServerRuntimeMetaArgs<
  Loader extends LoaderFunction | unknown = unknown,
  MatchLoaders extends Record<string, unknown> = Record<string, unknown>
> {
  data: Loader extends LoaderFunction ? SerializeFrom<Loader> : AppData;
  params: Params;
  location: Location;
  matches: V2_ServerRuntimeMetaMatches<MatchLoaders>;
}

export interface V2_ServerRuntimeMetaFunction<
  Loader extends LoaderFunction | unknown = unknown,
  ParentsLoaders extends Record<string, LoaderFunction> = {}
> {
  (
    args: V2_ServerRuntimeMetaArgs<Loader, ParentsLoaders>
  ): V2_ServerRuntimeMetaDescriptor[];
}

/**
 * A name/content pair used to render `<meta>` tags in a meta function for a
 * route. The value can be either a string, which will render a single `<meta>`
 * tag, or an array of strings that will render multiple tags with the same
 * `name` attribute.
 */
export interface V1_HtmlMetaDescriptor {
  charset?: "utf-8";
  charSet?: "utf-8";
  title?: string;
  [name: string]:
    | null
    | string
    | undefined
    | Record<string, string>
    | Array<Record<string, string> | string>;
}

// TODO: Replace in v2
export type HtmlMetaDescriptor = V1_HtmlMetaDescriptor;

export type MetaDescriptor = HtmlMetaDescriptor;

export type V2_ServerRuntimeMetaDescriptor =
  | { charSet: "utf-8" }
  | { title: string }
  | { name: string; content: string }
  | { property: string; content: string }
  | { httpEquiv: string; content: string }
  | { "script:ld+json": LdJsonObject }
  | { tagName: "meta" | "link"; [name: string]: string }
  | { [name: string]: unknown };

type LdJsonObject = { [Key in string]: LdJsonValue } & {
  [Key in string]?: LdJsonValue | undefined;
};
type LdJsonArray = LdJsonValue[] | readonly LdJsonValue[];
type LdJsonPrimitive = string | number | boolean | null;
type LdJsonValue = LdJsonPrimitive | LdJsonObject | LdJsonArray;

/**
 * A React component that is rendered for a route.
 */
export type RouteComponent = ComponentType<{}>;

/**
 * An arbitrary object that is associated with a route.
 */
export type RouteHandle = any;

export interface EntryRouteModule {
  CatchBoundary?: CatchBoundaryComponent;
  ErrorBoundary?: ErrorBoundaryComponent | V2_ErrorBoundaryComponent;
  default: RouteComponent;
  handle?: RouteHandle;
  links?: LinksFunction;
  meta?: MetaFunction | HtmlMetaDescriptor;
}

export interface ServerRouteModule extends EntryRouteModule {
  action?: ActionFunction;
  headers?: HeadersFunction | { [name: string]: string };
  loader?: LoaderFunction;
}<|MERGE_RESOLUTION|>--- conflicted
+++ resolved
@@ -1,17 +1,13 @@
-<<<<<<< HEAD
-import type { Location, Params, RouterState } from "@remix-run/router";
-=======
-import type { AgnosticRouteMatch, Location, Params } from "@remix-run/router";
->>>>>>> 2072f336
+import type {
+  AgnosticRouteMatch,
+  Location,
+  Params,
+  RouterState,
+} from "@remix-run/router";
 import type { ComponentType } from "react";
 
 import type { AppLoadContext, AppData } from "./data";
 import type { LinkDescriptor } from "./links";
-<<<<<<< HEAD
-import type { Route } from "./routes";
-=======
-import type { RouteData } from "./routeData";
->>>>>>> 2072f336
 import type { SerializeFrom } from "./serialize";
 
 type RouteData = RouterState["loaderData"];
