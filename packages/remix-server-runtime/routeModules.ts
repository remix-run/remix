--- conflicted
+++ resolved
@@ -110,7 +110,9 @@
   Loader extends LoaderFunction | unknown = unknown,
   MatchLoaders extends Record<string, unknown> = Record<string, unknown>
 > {
-  data: Loader extends LoaderFunction ? SerializeFrom<Loader> : AppData;
+  data:
+    | (Loader extends LoaderFunction ? SerializeFrom<Loader> : AppData)
+    | undefined;
   params: Params;
   location: Location;
   matches: ServerRuntimeMetaMatches<MatchLoaders>;
@@ -177,33 +179,6 @@
 export interface ServerRuntimeMetaFunction<
   Loader extends LoaderFunction | unknown = unknown,
   MatchLoaders extends Record<string, unknown> = Record<string, unknown>
-<<<<<<< HEAD
-=======
-> = Array<
-  {
-    [K in keyof MatchLoaders]: V2_ServerRuntimeMetaMatch<
-      Exclude<K, number | symbol>,
-      MatchLoaders[K]
-    >;
-  }[keyof MatchLoaders]
->;
-
-export interface V2_ServerRuntimeMetaArgs<
-  Loader extends LoaderFunction | unknown = unknown,
-  MatchLoaders extends Record<string, unknown> = Record<string, unknown>
-> {
-  data:
-    | (Loader extends LoaderFunction ? SerializeFrom<Loader> : AppData)
-    | undefined;
-  params: Params;
-  location: Location;
-  matches: V2_ServerRuntimeMetaMatches<MatchLoaders>;
-}
-
-export interface V2_ServerRuntimeMetaFunction<
-  Loader extends LoaderFunction | unknown = unknown,
-  ParentsLoaders extends Record<string, LoaderFunction> = {}
->>>>>>> f93d18a9
 > {
   (args: ServerRuntimeMetaArgs<Loader, MatchLoaders>):
     | ServerRuntimeMetaDescriptor[]
