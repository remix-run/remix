import type {
  AgnosticRouteMatch,
  Location,
  Params,
  RouterState,
} from "@remix-run/router";
import type { ComponentType } from "react";

import type { AppLoadContext, AppData } from "./data";
import type { LinkDescriptor } from "./links";
import type { SerializeFrom } from "./serialize";

type RouteData = RouterState["loaderData"];

export interface RouteModules<RouteModule> {
  [routeId: string]: RouteModule;
}

/**
 * The arguments passed to ActionFunction and LoaderFunction.
 *
 * Note this is almost identical to React Router's version but over there the
 * context is optional since it's only there during static handler invocations.
 * Keeping Remix's own definition for now so it can differentiate between
 * client/server
 */
export interface DataFunctionArgs {
  request: Request;
  context: AppLoadContext;
  params: Params;
}

export type LoaderArgs = DataFunctionArgs;

export type ActionArgs = DataFunctionArgs;

/**
 * A function that handles data mutations for a route.
 */
export interface ActionFunction {
  (args: DataFunctionArgs):
    | Promise<Response>
    | Response
    | Promise<AppData>
    | AppData;
}

/**
 * A React component that is rendered when the server throws a Response.
 *
 * @deprecated Please enable the v2_errorBoundary flag
 */
export type CatchBoundaryComponent = ComponentType;

/**
 * A React component that is rendered when there is an error on a route.
 *
 * @deprecated Please enable the v2_errorBoundary flag
 */
export type ErrorBoundaryComponent = ComponentType<{ error: Error }>;

/**
 * V2 version of the ErrorBoundary that eliminates the distinction between
 * Error and Catch Boundaries and behaves like RR 6.4 errorElement and captures
 * errors with useRouteError()
 */
export type V2_ErrorBoundaryComponent = ComponentType;

/**
 * A function that returns HTTP headers to be used for a route. These headers
 * will be merged with (and take precedence over) headers from parent routes.
 */
export interface HeadersFunction {
  (args: {
    loaderHeaders: Headers;
    parentHeaders: Headers;
    actionHeaders: Headers;
  }): Headers | HeadersInit;
}

/**
 * A function that defines `<link>` tags to be inserted into the `<head>` of
 * the document on route transitions.
 */
export interface LinksFunction {
  (): LinkDescriptor[];
}

/**
 * A function that loads data for a route.
 */
export interface LoaderFunction {
  (args: DataFunctionArgs):
    | Promise<Response>
    | Response
    | Promise<AppData>
    | AppData;
}

/**
 * A function that returns an object of name + content pairs to use for
 * `<meta>` tags for a route. These tags will be merged with (and take
 * precedence over) tags from parent routes.
 *
 * @param Loader - Loader for this meta function's route
 * @param ParentsLoaders - Mapping from a parent's route filepath to that route's loader
 *
 * Note that parent route filepaths are relative to the `app/` directory.
 *
 * For example, if this meta function is for `/sales/customers/$customerId`:
 *
 * ```ts
 * // app/root.tsx
 * const loader = () => {
 *  return json({ hello: "world" } as const)
 * }
 * export type Loader = typeof loader
 *
 * // app/routes/sales.tsx
 * const loader = () => {
 *  return json({ salesCount: 1074 })
 * }
 * export type Loader = typeof loader
 *
 * // app/routes/sales/customers.tsx
 * const loader = () => {
 *   return json({ customerCount: 74 })
 * }
 * export type Loader = typeof loader
 *
 * // app/routes/sales/customers/$customersId.tsx
 * import type { Loader as RootLoader } from "../../../root"
 * import type { Loader as SalesLoader } from "../../sales"
 * import type { Loader as CustomersLoader } from "../../sales/customers"
 *
 * const loader = () => {
 *   return json({ name: "Customer name" })
 * }
 *
 * const meta: MetaFunction<typeof loader, {
 *  "root": RootLoader,
 *  "routes/sales": SalesLoader,
 *  "routes/sales/customers": CustomersLoader,
 * }> = ({ data, parentsData }) => {
 *   const { name } = data
 *   //      ^? string
 *   const { customerCount } = parentsData["routes/sales/customers"]
 *   //      ^? number
 *   const { salesCount } = parentsData["routes/sales"]
 *   //      ^? number
 *   const { hello } = parentsData["root"]
 *   //      ^? "world"
 * }
 * ```
 */
export interface V1_MetaFunction<
  Loader extends LoaderFunction | unknown = unknown,
  ParentsLoaders extends Record<string, LoaderFunction> = {}
> {
  (args: {
    data: Loader extends LoaderFunction ? SerializeFrom<Loader> : AppData;
    parentsData: {
      [k in keyof ParentsLoaders]: SerializeFrom<ParentsLoaders[k]>;
    } & RouteData;
    params: Params;
    location: Location;
  }): HtmlMetaDescriptor;
}

// TODO: Replace in v2
export type MetaFunction<
  Loader extends LoaderFunction | unknown = unknown,
  ParentsLoaders extends Record<string, LoaderFunction> = {}
> = V1_MetaFunction<Loader, ParentsLoaders>;

interface V2_ServerRuntimeMetaMatch<
  RouteId extends string = string,
  Loader extends LoaderFunction | unknown = unknown
> {
  id: RouteId;
  pathname: AgnosticRouteMatch["pathname"];
  data: Loader extends LoaderFunction ? SerializeFrom<Loader> : unknown;
  handle?: unknown;
  params: AgnosticRouteMatch["params"];
  meta: V2_ServerRuntimeMetaDescriptor[];
}

type V2_ServerRuntimeMetaMatches<
  MatchLoaders extends Record<string, unknown> = Record<string, unknown>
> = Array<
  {
    [K in keyof MatchLoaders]: V2_ServerRuntimeMetaMatch<
      Exclude<K, number | symbol>,
      MatchLoaders[K]
    >;
  }[keyof MatchLoaders]
>;

export interface V2_ServerRuntimeMetaArgs<
  Loader extends LoaderFunction | unknown = unknown,
  MatchLoaders extends Record<string, unknown> = Record<string, unknown>
> {
  data: Loader extends LoaderFunction ? SerializeFrom<Loader> : AppData;
  params: Params;
  location: Location;
  matches: V2_ServerRuntimeMetaMatches<MatchLoaders>;
}

export interface V2_ServerRuntimeMetaFunction<
  Loader extends LoaderFunction | unknown = unknown,
  ParentsLoaders extends Record<string, LoaderFunction> = {}
> {
<<<<<<< HEAD
  (args: {
    data: Loader extends LoaderFunction ? SerializeFrom<Loader> | undefined : AppData;
    parentsData: {
      [k in keyof ParentsLoaders]: SerializeFrom<ParentsLoaders[k]> | undefined;
    } & RouteData;
    params: Params;
    location: Location;
    matches: RouteMatchWithMeta<ClientRoute>[];
  }): V2_HtmlMetaDescriptor[];
=======
  (
    args: V2_ServerRuntimeMetaArgs<Loader, ParentsLoaders>
  ): V2_ServerRuntimeMetaDescriptor[];
>>>>>>> 6563a941
}

/**
 * A name/content pair used to render `<meta>` tags in a meta function for a
 * route. The value can be either a string, which will render a single `<meta>`
 * tag, or an array of strings that will render multiple tags with the same
 * `name` attribute.
 */
export interface V1_HtmlMetaDescriptor {
  charset?: "utf-8";
  charSet?: "utf-8";
  title?: string;
  [name: string]:
    | null
    | string
    | undefined
    | Record<string, string>
    | Array<Record<string, string> | string>;
}

// TODO: Replace in v2
export type HtmlMetaDescriptor = V1_HtmlMetaDescriptor;

export type MetaDescriptor = HtmlMetaDescriptor;

export type V2_ServerRuntimeMetaDescriptor =
  | { charSet: "utf-8" }
  | { title: string }
  | { name: string; content: string }
  | { property: string; content: string }
  | { httpEquiv: string; content: string }
  | { "script:ld+json": LdJsonObject }
  | { tagName: "meta" | "link"; [name: string]: string }
  | { [name: string]: unknown };

type LdJsonObject = { [Key in string]: LdJsonValue } & {
  [Key in string]?: LdJsonValue | undefined;
};
type LdJsonArray = LdJsonValue[] | readonly LdJsonValue[];
type LdJsonPrimitive = string | number | boolean | null;
type LdJsonValue = LdJsonPrimitive | LdJsonObject | LdJsonArray;

/**
 * A React component that is rendered for a route.
 */
export type RouteComponent = ComponentType<{}>;

/**
 * An arbitrary object that is associated with a route.
 */
export type RouteHandle = any;

export interface EntryRouteModule {
  CatchBoundary?: CatchBoundaryComponent;
  ErrorBoundary?: ErrorBoundaryComponent | V2_ErrorBoundaryComponent;
  default: RouteComponent;
  handle?: RouteHandle;
  links?: LinksFunction;
  meta?: MetaFunction | HtmlMetaDescriptor;
}

export interface ServerRouteModule extends EntryRouteModule {
  action?: ActionFunction;
  headers?: HeadersFunction | { [name: string]: string };
  loader?: LoaderFunction;
}<|MERGE_RESOLUTION|>--- conflicted
+++ resolved
@@ -179,7 +179,7 @@
 > {
   id: RouteId;
   pathname: AgnosticRouteMatch["pathname"];
-  data: Loader extends LoaderFunction ? SerializeFrom<Loader> : unknown;
+  data: Loader extends LoaderFunction ? SerializeFrom<Loader> | undefined : unknown;
   handle?: unknown;
   params: AgnosticRouteMatch["params"];
   meta: V2_ServerRuntimeMetaDescriptor[];
@@ -200,7 +200,7 @@
   Loader extends LoaderFunction | unknown = unknown,
   MatchLoaders extends Record<string, unknown> = Record<string, unknown>
 > {
-  data: Loader extends LoaderFunction ? SerializeFrom<Loader> : AppData;
+  data: Loader extends LoaderFunction ? SerializeFrom<Loader> | undefined : AppData;
   params: Params;
   location: Location;
   matches: V2_ServerRuntimeMetaMatches<MatchLoaders>;
@@ -210,21 +210,9 @@
   Loader extends LoaderFunction | unknown = unknown,
   ParentsLoaders extends Record<string, LoaderFunction> = {}
 > {
-<<<<<<< HEAD
-  (args: {
-    data: Loader extends LoaderFunction ? SerializeFrom<Loader> | undefined : AppData;
-    parentsData: {
-      [k in keyof ParentsLoaders]: SerializeFrom<ParentsLoaders[k]> | undefined;
-    } & RouteData;
-    params: Params;
-    location: Location;
-    matches: RouteMatchWithMeta<ClientRoute>[];
-  }): V2_HtmlMetaDescriptor[];
-=======
   (
     args: V2_ServerRuntimeMetaArgs<Loader, ParentsLoaders>
   ): V2_ServerRuntimeMetaDescriptor[];
->>>>>>> 6563a941
 }
 
 /**
