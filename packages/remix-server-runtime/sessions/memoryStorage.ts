import type {
  SessionData,
  SessionStorage,
  SessionIdStorageStrategy,
  CreateSessionStorageFunction,
  FlashSessionData,
} from "../sessions";

interface MemorySessionStorageOptions {
  /**
   * The Cookie used to store the session id on the client, or options used
   * to automatically create one.
   */
  cookie?: SessionIdStorageStrategy["cookie"];
}

export type CreateMemorySessionStorageFunction = <
  Data = SessionData,
  FlashData = Data
>(
  options?: MemorySessionStorageOptions
) => SessionStorage<Data, FlashData>;

/**
 * Creates and returns a simple in-memory SessionStorage object, mostly useful
 * for testing and as a reference implementation.
 *
 * Note: This storage does not scale beyond a single process, so it is not
 * suitable for most production scenarios.
 *
 * @see https://remix.run/utils/sessions#creatememorysessionstorage
 */
export const createMemorySessionStorageFactory =
  (
    createSessionStorage: CreateSessionStorageFunction
  ): CreateMemorySessionStorageFunction =>
  <Data = SessionData, FlashData = Data>({
    cookie,
  }: MemorySessionStorageOptions = {}): SessionStorage<Data, FlashData> => {
    let map = new Map<
      string,
      { data: FlashSessionData<Data, FlashData>; expires?: Date }
    >();

    return createSessionStorage({
      cookie,
<<<<<<< HEAD
      createData(data, expires) {
        let id = (++uniqueId).toString();
=======
      async createData(data, expires) {
        let id = Math.random().toString(36).substring(2, 10);
>>>>>>> fccadba0
        map.set(id, { data, expires });
        return id;
      },
      readData(id) {
        if (map.has(id)) {
          let { data, expires } = map.get(id)!;

          if (!expires || expires > new Date()) {
            return data;
          }

          // Remove expired session data.
          if (expires) map.delete(id);
        }

        return null;
      },
      updateData(id, data, expires) {
        map.set(id, { data, expires });
      },
      deleteData(id) {
        map.delete(id);
      },
    });
  };<|MERGE_RESOLUTION|>--- conflicted
+++ resolved
@@ -44,17 +44,12 @@
 
     return createSessionStorage({
       cookie,
-<<<<<<< HEAD
-      createData(data, expires) {
-        let id = (++uniqueId).toString();
-=======
       async createData(data, expires) {
         let id = Math.random().toString(36).substring(2, 10);
->>>>>>> fccadba0
         map.set(id, { data, expires });
         return id;
       },
-      readData(id) {
+      async readData(id) {
         if (map.has(id)) {
           let { data, expires } = map.get(id)!;
 
@@ -68,10 +63,10 @@
 
         return null;
       },
-      updateData(id, data, expires) {
+      async updateData(id, data, expires) {
         map.set(id, { data, expires });
       },
-      deleteData(id) {
+      async deleteData(id) {
         map.delete(id);
       },
     });
