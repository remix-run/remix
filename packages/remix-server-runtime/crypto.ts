--- conflicted
+++ resolved
@@ -5,7 +5,6 @@
   secret: string
 ) => Promise<string | false>;
 
-<<<<<<< HEAD
 export type EncryptFunction = (value: string, key: string) => Promise<string>;
 
 export type DecryptFunction = (
@@ -13,14 +12,10 @@
   key: string
 ) => Promise<string | false>;
 
-// TODO: Once node v16 is available on AWS we should use the globally provided
-// webcrypto "crypto" variable and re-enable this code-path in "./cookies.ts"
-// instead of referencing the sign and unsign globals.
-=======
+
 // TODO: Once Node v19 is supported we should use the globally provided
 // Web Crypto API's and re-enable this code-path in "./cookies.ts"
 // instead of referencing the `sign` and `unsign` globals.
->>>>>>> 33c64cbf
 
 // const encoder = new TextEncoder();
 
