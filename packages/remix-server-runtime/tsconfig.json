--- conflicted
+++ resolved
@@ -1,8 +1,4 @@
 {
-<<<<<<< HEAD
-  "include": ["**/*"],
-=======
->>>>>>> dec8a6df
   "exclude": ["dist", "__tests__"],
   "compilerOptions": {
     "lib": ["ES2019", "DOM", "DOM.Iterable"],
@@ -13,11 +9,6 @@
     "strict": true,
     "declaration": true,
     "emitDeclarationOnly": true,
-<<<<<<< HEAD
-
-    "outDir": "./dist",
-=======
->>>>>>> dec8a6df
     "rootDir": ".",
     "outDir": "../../build/node_modules/@remix-run/server-runtime/dist",
 
