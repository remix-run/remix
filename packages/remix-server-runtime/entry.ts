import type { StaticHandlerContext } from "@remix-run/router";

import type { RouteManifest, ServerRouteManifest, EntryRoute } from "./routes";
import type { RouteModules, EntryRouteModule } from "./routeModules";

export interface EntryContext {
  manifest: AssetsManifest;
  routeModules: RouteModules<EntryRouteModule>;
  serverHandoffString?: string;
  staticHandlerContext: StaticHandlerContext;
  future: FutureConfig;
}

type Dev = {
  port?: number;
  appServerPort?: number;
  remixRequestHandlerPath?: string;
  rebuildPollIntervalMs?: number;
};

type VanillaExtractOptions = {
  cache?: boolean;
};

export interface FutureConfig {
  unstable_cssSideEffectImports: boolean;
  unstable_dev: boolean | Dev;
  unstable_postcss: boolean;
  unstable_tailwind: boolean;
  unstable_vanillaExtract: boolean | VanillaExtractOptions;
<<<<<<< HEAD
  v2_meta: boolean;
=======
  v2_errorBoundary: boolean;
>>>>>>> 114efc21
  v2_routeConvention: boolean;
}

export interface AssetsManifest {
  entry: {
    imports: string[];
    module: string;
  };
  routes: RouteManifest<EntryRoute>;
  url: string;
  version: string;
  hmrRuntime?: string;
}

export function createEntryRouteModules(
  manifest: ServerRouteManifest
): RouteModules<EntryRouteModule> {
  return Object.keys(manifest).reduce((memo, routeId) => {
    memo[routeId] = manifest[routeId].module;
    return memo;
  }, {} as RouteModules<EntryRouteModule>);
}<|MERGE_RESOLUTION|>--- conflicted
+++ resolved
@@ -28,11 +28,6 @@
   unstable_postcss: boolean;
   unstable_tailwind: boolean;
   unstable_vanillaExtract: boolean | VanillaExtractOptions;
-<<<<<<< HEAD
-  v2_meta: boolean;
-=======
-  v2_errorBoundary: boolean;
->>>>>>> 114efc21
   v2_routeConvention: boolean;
 }
 
