import type {
  UNSAFE_DeferredData as DeferredData,
  ErrorResponse,
  StaticHandler,
} from "@remix-run/router";
import {
  stripBasename,
  UNSAFE_DEFERRED_SYMBOL as DEFERRED_SYMBOL,
  getStaticContextFromError,
  isRouteErrorResponse,
  createStaticHandler,
  json as routerJson,
} from "@remix-run/router";

import type { AppLoadContext } from "./data";
import type { HandleErrorFunction, ServerBuild } from "./build";
import type { EntryContext } from "./entry";
import { createEntryRouteModules } from "./entry";
import { sanitizeErrors, serializeError, serializeErrors } from "./errors";
import { getDocumentHeadersRR } from "./headers";
import invariant from "./invariant";
import { ServerMode, isServerMode } from "./mode";
import { matchServerRoutes } from "./routeMatching";
import type { ServerRoute } from "./routes";
import { createStaticHandlerDataRoutes, createRoutes } from "./routes";
import {
  createDeferredReadableStream,
  isRedirectResponse,
  isResponse,
} from "./responses";
import { createServerHandoffString } from "./serverHandoff";
import { getDevServerHooks } from "./dev";

export type RequestHandler = (
  request: Request,
  loadContext?: AppLoadContext
) => Promise<Response>;

export type CreateRequestHandlerFunction = (
  build: ServerBuild | (() => Promise<ServerBuild>),
  mode?: string
) => RequestHandler;

function derive(build: ServerBuild, mode?: string) {
  let routes = createRoutes(build.routes);
  let dataRoutes = createStaticHandlerDataRoutes(build.routes, build.future);
  let serverMode = isServerMode(mode) ? mode : ServerMode.Production;
  let staticHandler = createStaticHandler(dataRoutes, {
<<<<<<< HEAD
    basename: build.basename,
=======
    future: {
      v7_relativeSplatPath: build.future?.v3_relativeSplatPath,
    },
>>>>>>> 48cde3ba
  });

  let errorHandler =
    build.entry.module.handleError ||
    ((error, { request }) => {
      if (serverMode !== ServerMode.Test && !request.signal.aborted) {
        console.error(
          // @ts-expect-error This is "private" from users but intended for internal use
          isRouteErrorResponse(error) && error.error ? error.error : error
        );
      }
    });
  return {
    routes,
    dataRoutes,
    serverMode,
    staticHandler,
    errorHandler,
  };
}

export const createRequestHandler: CreateRequestHandlerFunction = (
  build,
  mode
) => {
  let _build: ServerBuild;
  let routes: ServerRoute[];
  let serverMode: ServerMode;
  let staticHandler: StaticHandler;
  let errorHandler: HandleErrorFunction;

  return async function requestHandler(request, loadContext = {}) {
    _build = typeof build === "function" ? await build() : build;
    if (typeof build === "function") {
      let derived = derive(_build, mode);
      routes = derived.routes;
      serverMode = derived.serverMode;
      staticHandler = derived.staticHandler;
      errorHandler = derived.errorHandler;
    } else if (!routes || !serverMode || !staticHandler || !errorHandler) {
      let derived = derive(_build, mode);
      routes = derived.routes;
      serverMode = derived.serverMode;
      staticHandler = derived.staticHandler;
      errorHandler = derived.errorHandler;
    }

    let url = new URL(request.url);
    let basename = _build.basename ?? "/";

    let matches = matchServerRoutes(routes, url.pathname, basename);
    let handleError = (error: unknown) => {
      if (mode === ServerMode.Development) {
        getDevServerHooks()?.processRequestError?.(error);
      }

      errorHandler(error, {
        context: loadContext,
        params: matches && matches.length > 0 ? matches[0].params : {},
        request,
      });
    };

    let response: Response;
    if (url.searchParams.has("_data")) {
      let routeId = url.searchParams.get("_data")!;

      response = await handleDataRequestRR(
        serverMode,
        staticHandler,
        routeId,
        request,
        loadContext,
        handleError,
        basename
      );

      if (_build.entry.module.handleDataRequest) {
        response = await _build.entry.module.handleDataRequest(response, {
          context: loadContext,
          params: matches?.find((m) => m.route.id == routeId)?.params || {},
          request,
        });
      }
    } else if (
      matches &&
      matches[matches.length - 1].route.module.default == null &&
      matches[matches.length - 1].route.module.ErrorBoundary == null
    ) {
      response = await handleResourceRequestRR(
        serverMode,
        staticHandler,
        matches.slice(-1)[0].route.id,
        request,
        loadContext,
        handleError
      );
    } else {
      let criticalCss =
        mode === ServerMode.Development
          ? await getDevServerHooks()?.getCriticalCss?.(_build, url.pathname)
          : undefined;

      response = await handleDocumentRequestRR(
        serverMode,
        _build,
        staticHandler,
        request,
        loadContext,
        handleError,
        criticalCss
      );
    }

    if (request.method === "HEAD") {
      return new Response(null, {
        headers: response.headers,
        status: response.status,
        statusText: response.statusText,
      });
    }

    return response;
  };
};

async function handleDataRequestRR(
  serverMode: ServerMode,
  staticHandler: StaticHandler,
  routeId: string,
  request: Request,
  loadContext: AppLoadContext,
  handleError: (err: unknown) => void,
  basename: string
) {
  try {
    let response = await staticHandler.queryRoute(request, {
      routeId,
      requestContext: loadContext,
    });

    if (isRedirectResponse(response)) {
      // We don't have any way to prevent a fetch request from following
      // redirects. So we use the `X-Remix-Redirect` header to indicate the
      // next URL, and then "follow" the redirect manually on the client.
      let headers = new Headers(response.headers);
      // strip basename on server side since client react-router adds back same basename
      let redirectUrl = headers.get("Location")!;
      headers.set(
        "X-Remix-Redirect",
        stripBasename(redirectUrl, basename) || redirectUrl
      );
      headers.set("X-Remix-Status", response.status);
      headers.delete("Location");
      if (response.headers.get("Set-Cookie") !== null) {
        headers.set("X-Remix-Revalidate", "yes");
      }

      return new Response(null, {
        status: 204,
        headers,
      });
    }

    if (DEFERRED_SYMBOL in response) {
      let deferredData = response[DEFERRED_SYMBOL] as DeferredData;
      let body = createDeferredReadableStream(
        deferredData,
        request.signal,
        serverMode
      );
      let init = deferredData.init || {};
      let headers = new Headers(init.headers);
      headers.set("Content-Type", "text/remix-deferred");
      // Mark successful responses with a header so we can identify in-flight
      // network errors that are missing this header
      headers.set("X-Remix-Response", "yes");
      init.headers = headers;
      return new Response(body, init);
    }

    // Mark all successful responses with a header so we can identify in-flight
    // network errors that are missing this header
    response.headers.set("X-Remix-Response", "yes");
    return response;
  } catch (error: unknown) {
    if (isResponse(error)) {
      error.headers.set("X-Remix-Catch", "yes");
      return error;
    }

    if (isRouteErrorResponse(error)) {
      if (error) {
        handleError(error);
      }
      return errorResponseToJson(error, serverMode);
    }

    let errorInstance =
      error instanceof Error ? error : new Error("Unexpected Server Error");
    handleError(errorInstance);
    return routerJson(serializeError(errorInstance, serverMode), {
      status: 500,
      headers: {
        "X-Remix-Error": "yes",
      },
    });
  }
}

async function handleDocumentRequestRR(
  serverMode: ServerMode,
  build: ServerBuild,
  staticHandler: StaticHandler,
  request: Request,
  loadContext: AppLoadContext,
  handleError: (err: unknown) => void,
  criticalCss?: string
) {
  let context;
  try {
    context = await staticHandler.query(request, {
      requestContext: loadContext,
    });
  } catch (error: unknown) {
    handleError(error);
    return new Response(null, { status: 500 });
  }

  if (isResponse(context)) {
    return context;
  }

  // Sanitize errors outside of development environments
  if (context.errors) {
    Object.values(context.errors).forEach((err) => {
      // @ts-expect-error This is "private" from users but intended for internal use
      if (!isRouteErrorResponse(err) || err.error) {
        handleError(err);
      }
    });
    context.errors = sanitizeErrors(context.errors, serverMode);
  }

  let headers = getDocumentHeadersRR(build, context);

  let entryContext: EntryContext = {
    manifest: build.assets,
    routeModules: createEntryRouteModules(build.routes),
    staticHandlerContext: context,
    criticalCss,
    serverHandoffString: createServerHandoffString({
      url: context.location.pathname,
      basename: context.basename,
      criticalCss,
      state: {
        loaderData: context.loaderData,
        actionData: context.actionData,
        errors: serializeErrors(context.errors, serverMode),
      },
      future: build.future,
    }),
    future: build.future,
    serializeError: (err) => serializeError(err, serverMode),
  };

  let handleDocumentRequestFunction = build.entry.module.default;
  try {
    return await handleDocumentRequestFunction(
      request,
      context.statusCode,
      headers,
      entryContext,
      loadContext
    );
  } catch (error: unknown) {
    handleError(error);

    // Get a new StaticHandlerContext that contains the error at the right boundary
    context = getStaticContextFromError(
      staticHandler.dataRoutes,
      context,
      error
    );

    // Sanitize errors outside of development environments
    if (context.errors) {
      context.errors = sanitizeErrors(context.errors, serverMode);
    }

    // Update entryContext for the second render pass
    entryContext = {
      ...entryContext,
      staticHandlerContext: context,
      serverHandoffString: createServerHandoffString({
        url: context.location.pathname,
        state: {
          loaderData: context.loaderData,
          actionData: context.actionData,
          errors: serializeErrors(context.errors, serverMode),
        },
        future: build.future,
      }),
    };

    try {
      return await handleDocumentRequestFunction(
        request,
        context.statusCode,
        headers,
        entryContext,
        loadContext
      );
    } catch (error: any) {
      handleError(error);
      return returnLastResortErrorResponse(error, serverMode);
    }
  }
}

async function handleResourceRequestRR(
  serverMode: ServerMode,
  staticHandler: StaticHandler,
  routeId: string,
  request: Request,
  loadContext: AppLoadContext,
  handleError: (err: unknown) => void
) {
  try {
    // Note we keep the routeId here to align with the Remix handling of
    // resource routes which doesn't take ?index into account and just takes
    // the leaf match
    let response = await staticHandler.queryRoute(request, {
      routeId,
      requestContext: loadContext,
    });
    // callRouteLoader/callRouteAction always return responses
    invariant(
      isResponse(response),
      "Expected a Response to be returned from queryRoute"
    );
    return response;
  } catch (error: unknown) {
    if (isResponse(error)) {
      // Note: Not functionally required but ensures that our response headers
      // match identically to what Remix returns
      error.headers.set("X-Remix-Catch", "yes");
      return error;
    }

    if (isRouteErrorResponse(error)) {
      if (error) {
        handleError(error);
      }
      return errorResponseToJson(error, serverMode);
    }

    handleError(error);
    return returnLastResortErrorResponse(error, serverMode);
  }
}

function errorResponseToJson(
  errorResponse: ErrorResponse,
  serverMode: ServerMode
): Response {
  return routerJson(
    serializeError(
      // @ts-expect-error This is "private" from users but intended for internal use
      errorResponse.error || new Error("Unexpected Server Error"),
      serverMode
    ),
    {
      status: errorResponse.status,
      statusText: errorResponse.statusText,
      headers: {
        "X-Remix-Error": "yes",
      },
    }
  );
}

function returnLastResortErrorResponse(error: any, serverMode?: ServerMode) {
  let message = "Unexpected Server Error";

  if (serverMode !== ServerMode.Production) {
    message += `\n\n${String(error)}`;
  }

  // Good grief folks, get your act together 😂!
  return new Response(message, {
    status: 500,
    headers: {
      "Content-Type": "text/plain",
    },
  });
}<|MERGE_RESOLUTION|>--- conflicted
+++ resolved
@@ -46,13 +46,10 @@
   let dataRoutes = createStaticHandlerDataRoutes(build.routes, build.future);
   let serverMode = isServerMode(mode) ? mode : ServerMode.Production;
   let staticHandler = createStaticHandler(dataRoutes, {
-<<<<<<< HEAD
     basename: build.basename,
-=======
     future: {
       v7_relativeSplatPath: build.future?.v3_relativeSplatPath,
     },
->>>>>>> 48cde3ba
   });
 
   let errorHandler =
