--- conflicted
+++ resolved
@@ -35,6 +35,7 @@
 import { getDevServerHooks } from "./dev";
 import type { SingleFetchResult, SingleFetchResults } from "./single-fetch";
 import {
+  convertResponseStubToErrorResponse,
   encodeViaTurboStream,
   getResponseStubs,
   getSingleFetchDataStrategy,
@@ -46,11 +47,7 @@
   singleFetchLoaders,
   SingleFetchRedirectSymbol,
   ResponseStubOperationsSymbol,
-<<<<<<< HEAD
   SINGLE_FETCH_REDIRECT_STATUS,
-=======
-  convertResponseStubToErrorResponse,
->>>>>>> 1802738a
 } from "./single-fetch";
 import { resourceRouteJsonWarning } from "./deprecations";
 
