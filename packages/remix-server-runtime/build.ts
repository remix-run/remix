--- conflicted
+++ resolved
@@ -15,11 +15,7 @@
   publicPath: string;
   assetsBuildDirectory: string;
   future: FutureConfig;
-<<<<<<< HEAD
-  dev?: { websocketPort: number } | undefined;
-=======
-  dev?: { port: number };
->>>>>>> 76218ed0
+  dev?: { port: number } | undefined;
 }
 
 export interface HandleDocumentRequestFunction {
