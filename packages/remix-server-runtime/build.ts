--- conflicted
+++ resolved
@@ -15,11 +15,7 @@
   publicPath: string;
   assetsBuildDirectory: string;
   future: FutureConfig;
-<<<<<<< HEAD
-  dev?: { liveReloadPort: number } | undefined;
-=======
-  dev?: { websocketPort: number };
->>>>>>> 2e9c413c
+  dev?: { websocketPort: number } | undefined;
 }
 
 export interface HandleDocumentRequestFunction {
