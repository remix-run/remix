--- conflicted
+++ resolved
@@ -21,17 +21,13 @@
   "type": "module",
   "exports": {
     ".": "./src/index.ts",
-<<<<<<< HEAD
     "./file-handler": "./src/file-handler.ts",
+    "./form-data-middleware": "./src/form-data-middleware.ts",
     "./fs-file-resolver": "./src/fs-file-resolver.ts",
-    "./logger-middleware": "./src/logger-middleware.ts",
-    "./static-middleware": "./src/static-middleware.ts",
-=======
-    "./form-data-middleware": "./src/form-data-middleware.ts",
     "./logger-middleware": "./src/logger-middleware.ts",
     "./method-override-middleware": "./src/method-override-middleware.ts",
     "./response-helpers": "./src/response-helpers.ts",
->>>>>>> f7d4b876
+    "./static-middleware": "./src/static-middleware.ts",
     "./package.json": "./package.json"
   },
   "publishConfig": {
@@ -40,29 +36,22 @@
         "types": "./dist/index.d.ts",
         "default": "./dist/index.js"
       },
-<<<<<<< HEAD
       "./file-handler": {
         "types": "./dist/file-handler.d.ts",
         "default": "./dist/file-handler.js"
       },
+      "./form-data-middleware": {
+        "types": "./dist/form-data-middleware.d.ts",
+        "default": "./dist/form-data-middleware.js"
+      },
       "./fs-file-resolver": {
         "types": "./dist/fs-file-resolver.d.ts",
         "default": "./dist/fs-file-resolver.js"
-=======
-      "./form-data-middleware": {
-        "types": "./dist/form-data-middleware.d.ts",
-        "default": "./dist/form-data-middleware.js"
->>>>>>> f7d4b876
       },
       "./logger-middleware": {
         "types": "./dist/logger-middleware.d.ts",
         "default": "./dist/logger-middleware.js"
       },
-<<<<<<< HEAD
-      "./static-middleware": {
-        "types": "./dist/static-middleware.d.ts",
-        "default": "./dist/static-middleware.js"
-=======
       "./method-override-middleware": {
         "types": "./dist/method-override-middleware.d.ts",
         "default": "./dist/method-override-middleware.js"
@@ -70,7 +59,10 @@
       "./response-helpers": {
         "types": "./dist/response-helpers.d.ts",
         "default": "./dist/response-helpers.js"
->>>>>>> f7d4b876
+      },
+      "./static-middleware": {
+        "types": "./dist/static-middleware.d.ts",
+        "default": "./dist/static-middleware.js"
       },
       "./package.json": "./package.json"
     }
@@ -82,31 +74,21 @@
   },
   "peerDependencies": {
     "@remix-run/form-data-parser": "workspace:*",
-<<<<<<< HEAD
-    "@remix-run/route-pattern": "workspace:*",
-    "@remix-run/headers": "workspace:*",
-    "@remix-run/lazy-file": "workspace:*"
-  },
-  "scripts": {
-    "build": "pnpm run clean && pnpm run build:types && pnpm run build:index && pnpm run build:file-handler && pnpm run build:fs-file-resolver && pnpm run build:logger-middleware && pnpm run build:static-middleware",
-    "build:index": "esbuild src/index.ts --bundle --outfile=dist/index.js --format=esm --platform=neutral --sourcemap",
-    "build:file-handler": "esbuild src/file-handler.ts --bundle --outfile=dist/file-handler.js --format=esm --platform=neutral --sourcemap",
-    "build:fs-file-resolver": "esbuild src/fs-file-resolver.ts --bundle --outfile=dist/fs-file-resolver.js --format=esm --platform=node --sourcemap",
-    "build:logger-middleware": "esbuild src/logger-middleware.ts --bundle --outfile=dist/logger-middleware.js --format=esm --platform=neutral --sourcemap",
-    "build:static-middleware": "esbuild src/static-middleware.ts --bundle --outfile=dist/static-middleware.js --format=esm --platform=node --sourcemap",
-=======
     "@remix-run/headers": "workspace:*",
     "@remix-run/html-template": "workspace:*",
+    "@remix-run/lazy-file": "workspace:*",
     "@remix-run/route-pattern": "workspace:*"
   },
   "scripts": {
-    "build": "pnpm run clean && pnpm run build:types && pnpm run build:index && pnpm run build:form-data-middleware && pnpm run build:logger-middleware && pnpm run build:method-override-middleware && pnpm run build:response-helpers",
+    "build": "pnpm run clean && pnpm run build:types && pnpm run build:index && pnpm run build:file-handler && pnpm run build:form-data-middleware && pnpm run build:fs-file-resolver && pnpm run build:logger-middleware && pnpm run build:method-override-middleware && pnpm run build:response-helpers && pnpm run build:static-middleware",
     "build:index": "esbuild src/index.ts --bundle --external:@remix-run/form-data-parser --external:@remix-run/headers --external:@remix-run/route-pattern --outfile=dist/index.js --format=esm --platform=neutral --sourcemap",
+    "build:file-handler": "esbuild src/file-handler.ts --bundle --outfile=dist/file-handler.js --format=esm --platform=neutral --sourcemap",
     "build:form-data-middleware": "esbuild src/form-data-middleware.ts --bundle --outfile=dist/form-data-middleware.js --format=esm --platform=neutral --sourcemap",
+    "build:fs-file-resolver": "esbuild src/fs-file-resolver.ts --bundle --outfile=dist/fs-file-resolver.js --format=esm --platform=node --sourcemap",
     "build:logger-middleware": "esbuild src/logger-middleware.ts --bundle --outfile=dist/logger-middleware.js --format=esm --platform=neutral --sourcemap",
     "build:method-override-middleware": "esbuild src/method-override-middleware.ts --bundle --outfile=dist/method-override-middleware.js --format=esm --platform=neutral --sourcemap",
     "build:response-helpers": "esbuild src/response-helpers.ts --bundle --outfile=dist/response-helpers.js --format=esm --platform=neutral --sourcemap",
->>>>>>> f7d4b876
+    "build:static-middleware": "esbuild src/static-middleware.ts --bundle --outfile=dist/static-middleware.js --format=esm --platform=node --sourcemap",
     "build:types": "tsc --project tsconfig.build.json",
     "clean": "rm -rf dist",
     "prepublishOnly": "pnpm run build",
