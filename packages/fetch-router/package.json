--- conflicted
+++ resolved
@@ -21,14 +21,7 @@
   "type": "module",
   "exports": {
     ".": "./src/index.ts",
-<<<<<<< HEAD
-    "./async-context-middleware": "./src/async-context-middleware.ts",
     "./compression-middleware": "./src/compression-middleware.ts",
-    "./form-data-middleware": "./src/form-data-middleware.ts",
-    "./logger-middleware": "./src/logger-middleware.ts",
-    "./method-override-middleware": "./src/method-override-middleware.ts",
-=======
->>>>>>> 4980a73e
     "./response-helpers": "./src/response-helpers.ts",
     "./package.json": "./package.json"
   },
@@ -38,29 +31,10 @@
         "types": "./dist/index.d.ts",
         "default": "./dist/index.js"
       },
-<<<<<<< HEAD
-      "./async-context-middleware": {
-        "types": "./dist/async-context-middleware.d.ts",
-        "default": "./dist/async-context-middleware.js"
-      },
       "./compression-middleware": {
         "types": "./dist/compression-middleware.d.ts",
         "default": "./dist/compression-middleware.js"
       },
-      "./form-data-middleware": {
-        "types": "./dist/form-data-middleware.d.ts",
-        "default": "./dist/form-data-middleware.js"
-      },
-      "./logger-middleware": {
-        "types": "./dist/logger-middleware.d.ts",
-        "default": "./dist/logger-middleware.js"
-      },
-      "./method-override-middleware": {
-        "types": "./dist/method-override-middleware.d.ts",
-        "default": "./dist/method-override-middleware.js"
-      },
-=======
->>>>>>> 4980a73e
       "./response-helpers": {
         "types": "./dist/response-helpers.d.ts",
         "default": "./dist/response-helpers.js"
