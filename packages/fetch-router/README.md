# fetch-router

A minimal, composable router built on the [web Fetch API](https://developer.mozilla.org/en-US/docs/Web/API/Fetch_API) and [`route-pattern`](../route-pattern). Ideal for building APIs, web services, and server-rendered applications across any JavaScript runtime.

## Features

- **Fetch API**: Built on standard web APIs that work everywhere - Node.js, Bun, Deno, Cloudflare Workers, and browsers
- **Type-Safe Routing**: Leverage TypeScript for compile-time route validation and parameter inference
- **Composable Architecture**: Nest routers, combine middleware, and organize routes hierarchically
- **Declarative Route Maps**: Define your entire route structure upfront with type-safe route names and request methods
- **Flexible Middleware**: Apply middleware globally, per-route, or to entire route hierarchies
- **Easy Testing**: Use standard `fetch()` to test your routes - no special test harness required

## Goals

- **Simplicity**: A router should be simple to understand and use. The entire API surface fits in your head.
- **Composability**: Small routers combine to build large applications. Middleware and nested routers make organization natural.
- **Standards-Based**: Built on web standards that work across runtimes. No proprietary APIs or Node.js-specific code.

## Installation

```sh
npm install @remix-run/fetch-router
```

## Usage

The main purpose of the router is to map incoming requests to route handler functions. The router uses the `fetch()` API to accept a [`Request`](https://developer.mozilla.org/en-US/docs/Web/API/Request) and return a [`Response`](https://developer.mozilla.org/en-US/docs/Web/API/Response).

The example below is a small site with a home page, an "about" page, and a blog.

```ts
import { createRouter, route } from '@remix-run/fetch-router'
import { logger } from '@remix-run/fetch-router/logger-middleware'

// `route()` creates a "route map" that organizes routes by name. The keys
// of the map may be any name, and may be nested to group related routes.
let routes = route({
  home: '/',
  about: '/about',
  blog: {
    index: '/blog',
    show: '/blog/:slug',
  },
})

let router = createRouter({
  // Middleware may be used to run code before and/or after route handlers run.
  // In this case, the `logger()` middleware logs the request to the console.
  middleware: [logger()],
})

// Map the routes to "handlers" for each route. The structure of the route
// handlers object mirrors the structure of the route map, with full type safety.
router.map(routes, {
  home() {
    return new Response('Home')
  },
  about() {
    return new Response('About')
  },
  blog: {
    index() {
      return new Response('Blog')
    },
    show({ params }) {
      // params is a type-safe object with the parameters from the route pattern
      return new Response(`Post ${params.slug}`)
    },
  },
})

let response = await router.fetch('https://remix.run/blog/hello-remix')
console.log(await response.text()) // "Post hello-remix"
```

The route map is an object of the same shape as the object pass into `route()`, including nested objects. The leaves of the map are `Route` objects, which you can see if you inspect the type of the `routes` variable in your IDE.

```ts
type Routes = typeof routes
// {
//   home: Route<'ANY', '/'>
//   about: Route<'ANY', '/about'>
//   blog: {
//     index: Route<'ANY', '/blog'>
//     show: Route<'ANY', '/blog/:slug'>
//   },
// }
```

The `routes.home` route is a `Route<'ANY', '/'>`, which means it serves any request method (`GET`, `POST`, `PUT`, `DELETE`, etc.) when the URL path is `/`. We'll discuss [routing based on request method](#routing-based-on-request-method) in detail later. But first, let's talk about navigation.

### Links and Form Actions

In addition to describing the structure of your routes, route maps also make it easy to generate type-safe links and form actions using the `href()` function on a route. The example below is a small site with a home page and a "Contact Us" page.

Note: We're using the [`html` response helper](#response-helpers) below to create `Response`s with `Content-Type: text/html`. We're also using the `html` template tag to create safe HTML strings to use in the response body.

```ts
import { createRouter, route } from '@remix-run/fetch-router'
import { html } from '@remix-run/html-template'
import * as res from '@remix-run/fetch-router/response-helpers'

let routes = route({
  home: '/',
  contact: '/contact',
})

let router = createRouter()

// Register a handler for `GET /`
router.get(routes.home, () => {
  return res.html(`
    <html>
      <body>
        <h1>Home</h1>
        <p>
          <a href="${routes.contact.href()}">Contact Us</a>
        </p>
      </body>
    </html>
  `)
})

// Register a handler for `GET /contact`
router.get(routes.contact, () => {
  return res.html(`
    <html>
      <body>
        <h1>Contact Us</h1>
        <form method="POST" action="${routes.contact.href()}">
          <div>
            <label for="message">Message</label>
            <input type="text" name="message" />
          </div>
          <button type="submit">Send</button>
        </form>
        <footer>
          <p>
            <a href="${routes.home.href()}">Home</a>
          </p>
        </footer>
      </body>
    </html>
  `)
})

// Register a handler for `POST /contact`
router.post(routes.contact, ({ formData }) => {
  // POST handlers receive a `context` object with a `formData` property that
  // contains the `FormData` from the form submission. It is automatically
  // parsed from the request body and available in all POST handlers.
  let message = formData.get('message') as string
  let body = html`
    <html>
      <body>
        <h1>Thanks!</h1>
        <div>
          <p>You said: ${message}</p>
        </div>
        <footer>
          <p>
            <a href="${routes.home.href()}">Home</a>
          </p>
        </footer>
      </body>
    </html>
  `

  return res.html(body)
})
```

### Routing Based on Request Method

In the example above, both the `home` and `contact` routes are able to be registered for any incoming [`request.method`](https://developer.mozilla.org/en-US/docs/Web/API/Request/method). If you inspect their types, you'll see:

```tsx
type HomeRoute = typeof routes.home // Route<'ANY', '/'>
type ContactRoute = typeof routes.contact // Route<'ANY', '/contact'>
```

We used `router.get()` and `router.post()` to register handlers on each route specifically for the `GET` and `POST` request methods.

However, we can also encode the request method into the route definition itself using the `method` property on the route. When you include the `method` in the route definition, `router.map()` will register the handler only for that specific request method. This can be more convenient than using `router.get()` and `router.post()` to register handlers one at a time.

```ts
import * as assert from 'node:assert/strict'
import { createRouter, route } from '@remix-run/fetch-router'

let routes = route({
  home: { method: 'GET', pattern: '/' },
  contact: {
    index: { method: 'GET', pattern: '/contact' },
    action: { method: 'POST', pattern: '/contact' },
  },
})

type Routes = typeof routes
// Each route is now typed with a specific request method.
// {
//   home: Route<'GET', '/'>,
//   contact: {
//     index: Route<'GET', '/contact'>,
//     action: Route<'POST', '/contact'>,
//   },
// }

let router = createRouter()

router.map(routes, {
  home({ method }) {
    assert.equal(method, 'GET')
    return new Response('Home')
  },
  contact: {
    index({ method }) {
      assert.equal(method, 'GET')
      return new Response('Contact')
    },
    action({ method }) {
      assert.equal(method, 'POST')
      return new Response('Contact Action')
    },
  },
})
```

### Declaring Routes

In additon to the `{ method, pattern }` syntax shown above, the router provides a few shorthand methods that help to eliminate some of the boilerplate when building complex route maps:

- [`formAction`](#declaring-form-routes) - creates a route map with an `index` (`GET`) and `action` (`POST`) route. This is well-suited to showing a standard HTML `<form>` and handling its submit action at the same URL.
- [`resources` (and `resource`)](#resource-based-routes) - creates a route map with a set of resource-based routes, useful when defining RESTful API routes or [Rails-style resource-based routes](https://guides.rubyonrails.org/routing.html#resource-routing-the-rails-default).

#### Declaring Form Routes

Continuing with [the example of the contact page](#routing-based-on-request-method), let's use the `formAction` shorthand to make the route map a little less verbose.

A `formAction()` route map contains two routes: `index` and `action`. The `index` route is a `GET` route that shows the form, and the `action` route is a `POST` route that handles the form submission.

```tsx
import { createRouter, route, formAction } from '@remix-run/fetch-router'
import { html } from '@remix-run/html-template'
import * as res from '@remix-run/fetch-router/response-helpers'

let routes = route({
  home: '/',
  contact: formAction('contact'),
})

type Routes = typeof routes
// {
//   home: Route<'ANY', '/'>
//   contact: {
//     index: Route<'GET', '/contact'> - Shows the form
//     action: Route<'POST', '/contact'> - Handles the form submission
//   },
// }

let router = createRouter()

router.map(routes, {
  home() {
    return res.html(`
      <html>
        <body>
          <h1>Home</h1>
          <footer>
            <p>
              <a href="${routes.contact.index.href()}">Contact Us</a>
            </p>
          </footer>
        </body>
      </html>
    `)
  },
  contact: {
    // GET /contact - shows the form
    index() {
      return res.html(`
        <html>
          <body>
            <h1>Contact Us</h1>
            <form method="POST" action="${routes.contact.action.href()}">
              <label for="message">Message</label>
              <input type="text" name="message" />
              <button type="submit">Send</button>
            </form>
          </body>
        </html>
      `)
    },
    // POST /contact - handles the form submission
    action({ formData }) {
      let message = formData.get('message') as string
      let body = html`
        <html>
          <body>
            <h1>Thanks!</h1>
            <p>You said: ${message}</p>

            <p>
              Got more to say? <a href="${routes.contact.index.href()}">Send another message</a>
            </p>
          </body>
        </html>
      `

      return res.html(body)
    },
  },
})
```

#### Resource-based Routes

The router provides a `resources()` helper that creates a route map with a set of resource-based routes, useful when defining RESTful API routes or modeling resources in a web application ([similar to Rails' `resources` helper](https://guides.rubyonrails.org/routing.html#resource-routing-the-rails-default)). You can think of "resources" as a way to define routes for a collection of related resources, like products, books, users, etc.

```ts
import { createRouter, route, resources } from '@remix-run/fetch-router'

let routes = route({
  brands: {
    ...resources('brands', { only: ['index', 'show'] }),
    products: resources('brands/:brandId/products', {
      only: ['index', 'show'],
    }),
  },
})

type Routes = typeof routes
// {
//   brands: {
//     index: Route<'GET', '/brands'>
//     show: Route<'GET', '/brands/:id'>
//     products: {
//       index: Route<'GET', '/brands/:brandId/products'>
//       show: Route<'GET', '/brands/:brandId/products/:id'>
//     },
//   },
// }

let router = createRouter()

router.map(routes.brands, {
  // GET /brands
  index() {
    return new Response('Brands Index')
  },
  // GET /brands/:id
  show({ params }) {
    return new Response(`Brand ${params.id}`)
  },
  products: {
    // GET /brands/:brandId/products
    index() {
      return new Response('Products Index')
    },
    // GET /brands/:brandId/products/:id
    show({ params }) {
      return new Response(`Brand ${params.brandId}, Product ${params.id}`)
    },
  },
})
```

The `resource()` helper creates a route map for a single resource (i.e. not something that is part of a collection). This is useful when defining operations on a singleton resource, like a user profile.

```tsx
import { createRouter, route, resources, resource } from '@remix-run/fetch-router'

let routes = route({
  user: {
    ...resources('users', { only: ['index', 'show'] }),
    profile: resource('users/:userId/profile', { only: ['show', 'edit', 'update'] }),
  },
})

type Routes = typeof routes
// {
//   user: {
//     index: Route<'GET', '/users'>
//     show: Route<'GET', '/users/:id'>
//     profile: {
//       show: Route<'GET', '/users/:userId/profile'>
//       edit: Route<'GET', '/users/:userId/profile/edit'>
//       update: Route<'PUT', '/users/:userId/profile'>
//     },
//   },
// }
```

In both of the examples above we used the `only` option to limit the routes generated by `resources()`/`resource()` to only the routes we needed. Without the `only` option, a `resources('users')` route map contains 7 routes: `index`, `new`, `show`, `create`, `edit`, `update`, and `destroy`.

```tsx
let routes = resources('users')
type Routes = typeof routes
// {
//   index: Route<'GET', '/users'> - Lists all users
//   new: Route<'GET', '/users/new'> - Shows a form to create a new user
//   show: Route<'GET', '/users/:id'> - Shows a single user
//   create: Route<'POST', '/users'> - Creates a new user
//   edit: Route<'GET', '/users/:id/edit'> - Shows a form to edit a user
//   update: Route<'PUT', '/users/:id'> - Updates a user
//   destroy: Route<'DELETE', '/users/:id'> - Deletes a user
// }
```

Similarly, a `resource('profile')` route map contains 6 routes: `new`, `show`, `create`, `edit`, `update`, and `destroy`. There is no `index` route because a `resource()` represents a singleton resource, not a collection, so there is no collection view.

```tsx
let routes = resource('profile')
type Routes = typeof routes
// {
//   new: Route<'GET', '/profile/new'> - Shows a form to create the profile
//   show: Route<'GET', '/profile'> - Shows the profile
//   create: Route<'POST', '/profile'> - Creates the profile
//   edit: Route<'GET', '/profile/edit'> - Shows a form to edit the profile
//   update: Route<'PUT', '/profile'> - Updates the profile
//   destroy: Route<'DELETE', '/profile'> - Deletes the profile
// }
```

Resource route names may be customized using the `names` option when you'd prefer not to use the default `index`/`new`/`show`/`create`/`edit`/`update`/`destroy` route names.

```tsx
import { createRouter, route, resources } from '@remix-run/fetch-router'

let routes = route({
  users: resources('users', {
    only: ['index', 'show'],
    names: { index: 'list', show: 'view' },
  }),
})
type Routes = typeof routes.users
// {
//   list: Route<'GET', '/users'> - Lists all users
//   view: Route<'GET', '/users/:id'> - Shows a single user
// }
```

If you want to use a param name other than `id`, you can use the `param` option.

```tsx
import { createRouter, route, resources } from '@remix-run/fetch-router'

let routes = route({
  users: resources('users', {
    only: ['index', 'show', 'edit', 'update'],
    param: 'userId',
  }),
})
type Routes = typeof routes.users
// {
//   index: Route<'GET', '/users'> - Lists all users
//   show: Route<'GET', '/users/:userId'> - Shows a single user
//   edit: Route<'GET', '/users/:userId/edit'> - Shows a form to edit a user
//   update: Route<'PUT', '/users/:userId'> - Updates a user
// }
```

### Middleware and Route Handlers

A middleware is a function used to run code before and/or after route handlers run. It is a powerful way to add functionality to your app.

A basic logging middleware might look like this:

```ts
import type { Middleware } from '@remix-run/fetch-router'

// You can use the `Middleware` type to type middleware functions.
function logger(): Middleware {
  return async (context, next) => {
    let start = new Date()

    // Call the next() function to invoke the next middleware or handler in the chain.
    let response = await next()

    let end = new Date()
    let duration = end.getTime() - start.getTime()

    console.log(`${context.request.method} ${context.request.url} ${response.status} ${duration}ms`)

    return response
  }
}

// Use it like this:
let router = createRouter({
  middleware: [logger()],
})
```

Middleware is typically built as a function that returns a middleware function. This allows you to pass options to the middleware function if needed. For example, the `auth()` middleware below allows you to pass a `token` option that is used to authenticate the request.

```tsx
interface AuthOptions {
  token: string
}

function auth(options?: AuthOptions): Middleware {
  let token = options?.token ?? 'secret'

  return (context, next) => {
    if (context.headers.get('Authorization') !== `Bearer ${token}`) {
      return new Response('Unauthorized', { status: 401 })
    }
    return next()
  }
}
```

Middleware may be used in two different contexts: globally (at the router level) or locally (inline, at the route level).

Global middleware is added to the router when it is created using the `createRouter({ middleware })` option. This middleware runs before any routes are matched and is useful for doing things like logging, serving static files, profiling, and a variety of other things. Global middleware runs on every request, so it's important to keep them lightweight and fast.

Local middleware is added to the router when handlers are registered using either `router.map()` or one of the method-specific helpers like `router.get()`, `router.post()`, `router.put()`, `router.delete()`, etc. Local middleware runs after global middleware but before the route handler, and is useful for doing things like authentication, authorization, and data validation.

```tsx
let routes = route({
  home: '/',
  admin: {
    dashboard: '/admin/dashboard',
  },
})

let router = createRouter({
  // This middleware runs on all requests.
  middleware: [staticFiles('./public')],
})

router.map(routes.home, () => new Response('Home'))

router.map(routes.admin.dashboard, {
  // This middleware runs only on the `/admin/dashboard` route.
  middleware: [auth({ token: 'secret' })],
  handler() {
    return new Response('Dashboard')
  },
})
```

### Request Context

Every middleware and request handler receives a `context` object with useful properties:

```ts
router.get('/posts/:id', ({ request, url, params, storage }) => {
  // request: The original Request object
  console.log(request.method) // "GET"
  console.log(request.headers.get('Accept'))

  // url: Parsed URL object
  console.log(url.pathname) // "/posts/123"
  console.log(url.searchParams.get('sort'))

  // params: Route parameters (fully typed!)
  console.log(params.id) // "123"

  // storage: AppStorage for type-safe access to request-scoped data
  storage.set('user', currentUser)

  return new Response(`Post ${params.id}`)
})
```

### Additional Topics

#### Scaling Your Application

- how to use a TrieMatcher
- how to spread route handlers across multiple files

#### Error Handling and Aborted Requests

- wrap `router.fetch()` in a try/catch to handle errors
- `AbortError` is thrown when a request is aborted

#### Content Negotiation

- use `headers.accept.accepts()` to serve different responses based on the client's `Accept` header
  - maybe put this on `context.accepts()` for convenience?

#### Sessions

- use a custom `sessionStorage` implementation to store session data
- use `session.get()` and `session.set()` to get and set session data
- use `session.flash()` to set a flash message
- use `session.destroy()` to destroy the session

#### Form Data and File Uploads

- use the `formData()` middleware to parse the `FormData` object from the request body
- use the `formData` property of the context object to access the form data
- use the `files` property of the context object to access the uploaded files
- use the `uploadHandler` option of the `formData()` middleware to handle file uploads

#### Request Method Override

- use the `methodOverride()` middleware to override the request method
- use a hidden `<input name="_method" value="...">` to override the request method

### Response Helpers

The router provides a few response helpers that make it easy to return responses with common formats. They are available in the `@remix-run/fetch-router/response-helpers` export.

<<<<<<< HEAD
- `compress(response, request, options?)` - compresses a `Response` based on `Accept-Encoding` header
=======
- `file(file, request, init?)` - returns a `Response` for a file with full HTTP semantics (ETags, Range requests, etc.) — see [Working with Files](#working-with-files)
>>>>>>> bddd9542
- `html(body, init?)` - returns a `Response` with `Content-Type: text/html`
- `json(data, init?)` - returns a `Response` with `Content-Type: application/json`
- `redirect(location, init?)` - returns a `Response` with `Location` header

These helpers are provided for consistency between different JavaScript runtime environments and also help fill in the gaps when working with standard web APIs like `Response.redirect()`.

```tsx
import * as res from '@remix-run/fetch-router/response-helpers'

let response = res.html('<h1>Hello</h1>')
let response = res.json({ message: 'Hello' })
let response = res.redirect('/')
```

### Working with HTML

For working with HTML strings and safe HTML interpolation, see the [`@remix-run/html-template`](https://github.com/remix-run/remix/tree/main/packages/html-template) package. It provides a `html` template tag with automatic escaping to prevent XSS vulnerabilities.

```ts
import { html } from '@remix-run/html-template'
import * as res from '@remix-run/fetch-router/response-helpers'

// Use the template tag to escape unsafe variables in HTML.
let unsafe = '<script>alert(1)</script>'
let response = res.html(html`<h1>${unsafe}</h1>`, { status: 400 })
```

The `html.raw` template tag can be used to interpolate values without escaping them. This has the same semantics as `String.raw` but for HTML snippets that have already been escaped or are from trusted sources:

```ts
// Use html.raw as a template tag to skip escaping interpolations
let safeHtml = '<b>Bold</b>'
let content = html.raw`<div class="content">${safeHtml}</div>`
let response = res.html(content)

// This is particularly useful when building HTML from multiple safe fragments
let header = '<header>Title</header>'
let body = '<main>Content</main>'
let footer = '<footer>Footer</footer>'
let page = html.raw`
  <!DOCTYPE html>
  <html>
    <body>
      ${header}
      ${body}
      ${footer}
    </body>
  </html>
`

// You can nest html.raw inside html to preserve SafeHtml fragments
let icon = html.raw`<svg>...</svg>`
let button = html`<button>${icon} Click me</button>` // icon is not escaped
```

**Warning**: Only use `html.raw` with trusted content. Unlike the regular `html` template tag, `html.raw` does not escape its interpolations, which can lead to XSS vulnerabilities if used with untrusted user input.

See the [`@remix-run/html-template` documentation](https://github.com/remix-run/remix/tree/main/packages/html-template#readme) for more details.

<<<<<<< HEAD
### Compressing Responses

The router provides a couple of tools for serving files:

- **`compress()` response helper** - The primitive for compressing `Response` objects based on the client's `Accept-Encoding` header
- **`compression()` middleware** - Convenience middleware for automatically compressing responses across multiple routes

#### The `compress()` Response Helper

The `compress()` helper compresses a `Response` based on the client's `Accept-Encoding` header:

```ts
import * as res from '@remix-run/fetch-router/response-helpers'

router.get('/api/data', async (context) => {
  let data = await getLargeDataset()
  let response = res.json(data)
  return res.compress(response, context.request)
})
```

The `compress()` helper accepts several options to customize the compression behavior.

```ts
res.compress(response, context.request, {
  // Minimum size in bytes to compress if Content-Length response header is present.
  // Default: 1024
  threshold: 2048,

  // Which encodings the server supports.
  // Default: ['br', 'gzip', 'deflate']
  encodings: ['br', 'gzip', 'deflate'],

  zlib: {
    // node:zlib options for gzip/deflate compression
    // See: https://nodejs.org/api/zlib.html#class-options
  },

  brotli: {
    // node:zlib options for Brotli compression
    // See: https://nodejs.org/api/zlib.html#class-brotlioptions
  },
})
```

#### The `compression()` Middleware

For automatic compression across multiple routes, use the `compression()` middleware:

```ts
import { compression } from '@remix-run/fetch-router/compression-middleware'

let router = createRouter({
  middleware: [compression()],
})
```

The middleware is a thin wrapper around the `compress()` response helper that accepts the same options.

The middleware applies an additional **Content-Type filter** to only apply compression to appropriate media types (MIME types). By default, this uses the `isCompressibleMediaType(mediaType)` helper to check if the media type is compressible. You can customize this behavior with the `filterMediaType` option, re-using the built-in filter if needed.

#### `isCompressibleMediaType(mediaType)`

The `isCompressibleMediaType` helper determines whether a media type should be compressed. It returns `true` for:

- **Known compressible types** from the [mime-db](https://www.npmjs.com/package/mime-db) database (e.g., `application/json`, `text/html`, `text/css`), except those starting with `x-` (experimental) or `vnd.` (vendor-specific).
- **All `text/*` types** (e.g., `text/plain`, `text/markdown`)
- **Types with structured data suffixes**: `+json`, `+text`, or `+xml` (e.g., `application/vnd.api+json`, `image/svg+xml`)

This helper is primarily intended for use in custom `filterMediaType` functions for the `compression()` middleware:

```ts
import {
  compression,
  isCompressibleMediaType,
} from '@remix-run/fetch-router/compression-middleware'

let router = createRouter({
  middleware: [
    compression({
      filterMediaType(mediaType) {
        return isCompressibleMediaType(mediaType) || mediaType === 'application/vnd.example+data'
      },
    }),
  ],
})
```

=======
### Working with Files

The router provides a couple of tools for serving files:

- **`file()` response helper** - The primitive for returning file responses with full HTTP semantics
- **`staticFiles()` middleware** - Convenience middleware for serving files from a directory

#### The `file()` Response Helper

The `file()` response helper returns a `Response` for a file with full HTTP semantics, including:

- **Content-Type** and **Content-Length** headers
- **ETag** generation (weak or strong)
- **Last-Modified** headers
- **Cache-Control** headers
- **Conditional requests** (`If-None-Match`, `If-Modified-Since`, `If-Match`, `If-Unmodified-Since`)
- **Range requests** for partial content (`206 Partial Content`)
- **HEAD** request support

```ts
import * as res from '@remix-run/fetch-router/response-helpers'
import { openFile } from '@remix-run/lazy-file/fs'

router.get('/assets/:filename', async (context) => {
  let file = await openFile(`./assets/${context.params.filename}`)

  return res.file(file, context.request)
})
```

##### Options

The `file()` helper accepts an optional third argument with configuration options:

```ts
return res.file(file, request, {
  // Cache-Control header value.
  // Defaults to `undefined` (no Cache-Control header).
  cacheControl: 'public, max-age=3600',

  // ETag generation strategy:
  // - 'weak': Generates weak ETags based on file size and mtime
  // - 'strong': Generates strong ETags by hashing file content
  // - false: Disables ETag generation
  // Defaults to 'weak'.
  etag: 'weak',

  // Whether to generate Last-Modified headers.
  // Defaults to `true`.
  lastModified: true,

  // Whether to support HTTP Range requests for partial content.
  // Defaults to `true`.
  acceptRanges: true,
})
```

##### Strong ETags and Content Hashing

For assets that require strong validation (e.g., to support [`If-Match`](https://developer.mozilla.org/en-US/docs/Web/HTTP/Headers/If-Match) preconditions or [`If-Range`](https://developer.mozilla.org/en-US/docs/Web/HTTP/Headers/If-Range) with [`Range` requests](https://developer.mozilla.org/en-US/docs/Web/HTTP/Headers/Range)), configure strong ETag generation:

```ts
return res.file(file, request, {
  etag: 'strong',
})
```

By default, strong ETags are generated using Node's [`crypto.createHash()`](https://nodejs.org/api/crypto.html#cryptocreatehashalgorithm-options) with the `'sha256'` algorithm. You can customize this:

```ts
return res.file(file, request, {
  etag: 'strong',

  // Specify a different hash algorithm (availability depends on platform)
  digest: 'sha512',
})
```

Or provide a custom digest function:

```ts
return res.file(file, request, {
  etag: 'strong',

  // Custom digest function
  async digest(file) {
    return await customHash(file)
  },
})
```

#### Using `findFile()` with `file()`

When you need to map a route pattern to a directory of files on disk, you can use the `findFile()` function from `@remix-run/lazy-file/fs` to resolve files before sending them with the `file()` response helper:

```ts
import * as res from '@remix-run/fetch-router/response-helpers'
import { findFile } from '@remix-run/lazy-file/fs'

router.get('/assets/*path', async ({ request, params }) => {
  let file = await findFile('./public/assets', params.path)

  if (!file) {
    return new Response('Not Found', { status: 404 })
  }

  return res.file(file, request, {
    cacheControl: 'public, max-age=3600',
  })
})
```

#### The `staticFiles()` Middleware

For convenience, the `staticFiles()` middleware combines `findFile()` and `file()` into a single middleware, resolving files based on the request pathname:

```ts
import { createRouter } from '@remix-run/fetch-router'
import { staticFiles } from '@remix-run/fetch-router/static-middleware'

let router = createRouter({
  middleware: [staticFiles('./public')],
})
```

The middleware accepts the same options as the `file()` response helper:

```ts
let router = createRouter({
  middleware: [
    staticFiles('./public', {
      cacheControl: 'public, max-age=3600',
      etag: 'strong',
    }),
  ],
})
```

You can provide a `filter` function to determine which files to serve:

```ts
staticFiles('./images', {
  filter: (path) => /\.(png|jpg|gif|svg)$/i.test(path),
})
```

>>>>>>> bddd9542
### Testing

Testing is straightforward because `fetch-router` uses the standard `fetch()` API:

```ts
import * as assert from 'node:assert/strict'
import { describe, it } from 'node:test'

describe('blog routes', () => {
  it('creates a new post', async () => {
    let response = await router.fetch('https://api.remix.run/posts', {
      method: 'POST',
      headers: { 'Content-Type': 'application/json' },
      body: JSON.stringify({ title: 'Hello', content: 'World' }),
    })

    assert.equal(response.status, 201)
    let post = await response.json()
    assert.equal(post.title, 'Hello')
  })

  it('returns 404 for missing posts', async () => {
    let response = await router.fetch('https://api.remix.run/posts/not-found')
    assert.equal(response.status, 404)
  })
})
```

No special test harness or mocking required! Just use `fetch()` like you would in production.

## Related Work

- [@remix-run/headers](../headers) - A library for working with HTTP headers
- [@remix-run/form-data-parser](../form-data-parser) - A library for parsing multipart/form-data requests
- [@remix-run/route-pattern](../route-pattern) - The pattern matching library that powers `fetch-router`
- [Express](https://expressjs.com/) - The classic Node.js web framework

## License

See [LICENSE](https://github.com/remix-run/remix/blob/main/LICENSE)<|MERGE_RESOLUTION|>--- conflicted
+++ resolved
@@ -605,11 +605,8 @@
 
 The router provides a few response helpers that make it easy to return responses with common formats. They are available in the `@remix-run/fetch-router/response-helpers` export.
 
-<<<<<<< HEAD
 - `compress(response, request, options?)` - compresses a `Response` based on `Accept-Encoding` header
-=======
 - `file(file, request, init?)` - returns a `Response` for a file with full HTTP semantics (ETags, Range requests, etc.) — see [Working with Files](#working-with-files)
->>>>>>> bddd9542
 - `html(body, init?)` - returns a `Response` with `Content-Type: text/html`
 - `json(data, init?)` - returns a `Response` with `Content-Type: application/json`
 - `redirect(location, init?)` - returns a `Response` with `Location` header
@@ -669,7 +666,152 @@
 
 See the [`@remix-run/html-template` documentation](https://github.com/remix-run/remix/tree/main/packages/html-template#readme) for more details.
 
-<<<<<<< HEAD
+### Working with Files
+
+The router provides a couple of tools for serving files:
+
+- **`file()` response helper** - The primitive for returning file responses with full HTTP semantics
+- **`staticFiles()` middleware** - Convenience middleware for serving files from a directory
+
+#### The `file()` Response Helper
+
+The `file()` response helper returns a `Response` for a file with full HTTP semantics, including:
+
+- **Content-Type** and **Content-Length** headers
+- **ETag** generation (weak or strong)
+- **Last-Modified** headers
+- **Cache-Control** headers
+- **Conditional requests** (`If-None-Match`, `If-Modified-Since`, `If-Match`, `If-Unmodified-Since`)
+- **Range requests** for partial content (`206 Partial Content`)
+- **HEAD** request support
+
+```ts
+import * as res from '@remix-run/fetch-router/response-helpers'
+import { openFile } from '@remix-run/lazy-file/fs'
+
+router.get('/assets/:filename', async (context) => {
+  let file = await openFile(`./assets/${context.params.filename}`)
+
+  return res.file(file, context.request)
+})
+```
+
+##### Options
+
+The `file()` helper accepts an optional third argument with configuration options:
+
+```ts
+return res.file(file, request, {
+  // Cache-Control header value.
+  // Defaults to `undefined` (no Cache-Control header).
+  cacheControl: 'public, max-age=3600',
+
+  // ETag generation strategy:
+  // - 'weak': Generates weak ETags based on file size and mtime
+  // - 'strong': Generates strong ETags by hashing file content
+  // - false: Disables ETag generation
+  // Defaults to 'weak'.
+  etag: 'weak',
+
+  // Whether to generate Last-Modified headers.
+  // Defaults to `true`.
+  lastModified: true,
+
+  // Whether to support HTTP Range requests for partial content.
+  // Defaults to `true`.
+  acceptRanges: true,
+})
+```
+
+##### Strong ETags and Content Hashing
+
+For assets that require strong validation (e.g., to support [`If-Match`](https://developer.mozilla.org/en-US/docs/Web/HTTP/Headers/If-Match) preconditions or [`If-Range`](https://developer.mozilla.org/en-US/docs/Web/HTTP/Headers/If-Range) with [`Range` requests](https://developer.mozilla.org/en-US/docs/Web/HTTP/Headers/Range)), configure strong ETag generation:
+
+```ts
+return res.file(file, request, {
+  etag: 'strong',
+})
+```
+
+By default, strong ETags are generated using Node's [`crypto.createHash()`](https://nodejs.org/api/crypto.html#cryptocreatehashalgorithm-options) with the `'sha256'` algorithm. You can customize this:
+
+```ts
+return res.file(file, request, {
+  etag: 'strong',
+
+  // Specify a different hash algorithm (availability depends on platform)
+  digest: 'sha512',
+})
+```
+
+Or provide a custom digest function:
+
+```ts
+return res.file(file, request, {
+  etag: 'strong',
+
+  // Custom digest function
+  async digest(file) {
+    return await customHash(file)
+  },
+})
+```
+
+#### Using `findFile()` with `file()`
+
+When you need to map a route pattern to a directory of files on disk, you can use the `findFile()` function from `@remix-run/lazy-file/fs` to resolve files before sending them with the `file()` response helper:
+
+```ts
+import * as res from '@remix-run/fetch-router/response-helpers'
+import { findFile } from '@remix-run/lazy-file/fs'
+
+router.get('/assets/*path', async ({ request, params }) => {
+  let file = await findFile('./public/assets', params.path)
+
+  if (!file) {
+    return new Response('Not Found', { status: 404 })
+  }
+
+  return res.file(file, request, {
+    cacheControl: 'public, max-age=3600',
+  })
+})
+```
+
+#### The `staticFiles()` Middleware
+
+For convenience, the `staticFiles()` middleware combines `findFile()` and `file()` into a single middleware, resolving files based on the request pathname:
+
+```ts
+import { createRouter } from '@remix-run/fetch-router'
+import { staticFiles } from '@remix-run/fetch-router/static-middleware'
+
+let router = createRouter({
+  middleware: [staticFiles('./public')],
+})
+```
+
+The middleware accepts the same options as the `file()` response helper:
+
+```ts
+let router = createRouter({
+  middleware: [
+    staticFiles('./public', {
+      cacheControl: 'public, max-age=3600',
+      etag: 'strong',
+    }),
+  ],
+})
+```
+
+You can provide a `filter` function to determine which files to serve:
+
+```ts
+staticFiles('./images', {
+  filter: (path) => /\.(png|jpg|gif|svg)$/i.test(path),
+})
+```
+
 ### Compressing Responses
 
 The router provides a couple of tools for serving files:
@@ -758,154 +900,6 @@
 })
 ```
 
-=======
-### Working with Files
-
-The router provides a couple of tools for serving files:
-
-- **`file()` response helper** - The primitive for returning file responses with full HTTP semantics
-- **`staticFiles()` middleware** - Convenience middleware for serving files from a directory
-
-#### The `file()` Response Helper
-
-The `file()` response helper returns a `Response` for a file with full HTTP semantics, including:
-
-- **Content-Type** and **Content-Length** headers
-- **ETag** generation (weak or strong)
-- **Last-Modified** headers
-- **Cache-Control** headers
-- **Conditional requests** (`If-None-Match`, `If-Modified-Since`, `If-Match`, `If-Unmodified-Since`)
-- **Range requests** for partial content (`206 Partial Content`)
-- **HEAD** request support
-
-```ts
-import * as res from '@remix-run/fetch-router/response-helpers'
-import { openFile } from '@remix-run/lazy-file/fs'
-
-router.get('/assets/:filename', async (context) => {
-  let file = await openFile(`./assets/${context.params.filename}`)
-
-  return res.file(file, context.request)
-})
-```
-
-##### Options
-
-The `file()` helper accepts an optional third argument with configuration options:
-
-```ts
-return res.file(file, request, {
-  // Cache-Control header value.
-  // Defaults to `undefined` (no Cache-Control header).
-  cacheControl: 'public, max-age=3600',
-
-  // ETag generation strategy:
-  // - 'weak': Generates weak ETags based on file size and mtime
-  // - 'strong': Generates strong ETags by hashing file content
-  // - false: Disables ETag generation
-  // Defaults to 'weak'.
-  etag: 'weak',
-
-  // Whether to generate Last-Modified headers.
-  // Defaults to `true`.
-  lastModified: true,
-
-  // Whether to support HTTP Range requests for partial content.
-  // Defaults to `true`.
-  acceptRanges: true,
-})
-```
-
-##### Strong ETags and Content Hashing
-
-For assets that require strong validation (e.g., to support [`If-Match`](https://developer.mozilla.org/en-US/docs/Web/HTTP/Headers/If-Match) preconditions or [`If-Range`](https://developer.mozilla.org/en-US/docs/Web/HTTP/Headers/If-Range) with [`Range` requests](https://developer.mozilla.org/en-US/docs/Web/HTTP/Headers/Range)), configure strong ETag generation:
-
-```ts
-return res.file(file, request, {
-  etag: 'strong',
-})
-```
-
-By default, strong ETags are generated using Node's [`crypto.createHash()`](https://nodejs.org/api/crypto.html#cryptocreatehashalgorithm-options) with the `'sha256'` algorithm. You can customize this:
-
-```ts
-return res.file(file, request, {
-  etag: 'strong',
-
-  // Specify a different hash algorithm (availability depends on platform)
-  digest: 'sha512',
-})
-```
-
-Or provide a custom digest function:
-
-```ts
-return res.file(file, request, {
-  etag: 'strong',
-
-  // Custom digest function
-  async digest(file) {
-    return await customHash(file)
-  },
-})
-```
-
-#### Using `findFile()` with `file()`
-
-When you need to map a route pattern to a directory of files on disk, you can use the `findFile()` function from `@remix-run/lazy-file/fs` to resolve files before sending them with the `file()` response helper:
-
-```ts
-import * as res from '@remix-run/fetch-router/response-helpers'
-import { findFile } from '@remix-run/lazy-file/fs'
-
-router.get('/assets/*path', async ({ request, params }) => {
-  let file = await findFile('./public/assets', params.path)
-
-  if (!file) {
-    return new Response('Not Found', { status: 404 })
-  }
-
-  return res.file(file, request, {
-    cacheControl: 'public, max-age=3600',
-  })
-})
-```
-
-#### The `staticFiles()` Middleware
-
-For convenience, the `staticFiles()` middleware combines `findFile()` and `file()` into a single middleware, resolving files based on the request pathname:
-
-```ts
-import { createRouter } from '@remix-run/fetch-router'
-import { staticFiles } from '@remix-run/fetch-router/static-middleware'
-
-let router = createRouter({
-  middleware: [staticFiles('./public')],
-})
-```
-
-The middleware accepts the same options as the `file()` response helper:
-
-```ts
-let router = createRouter({
-  middleware: [
-    staticFiles('./public', {
-      cacheControl: 'public, max-age=3600',
-      etag: 'strong',
-    }),
-  ],
-})
-```
-
-You can provide a `filter` function to determine which files to serve:
-
-```ts
-staticFiles('./images', {
-  filter: (path) => /\.(png|jpg|gif|svg)$/i.test(path),
-})
-```
-
->>>>>>> bddd9542
 ### Testing
 
 Testing is straightforward because `fetch-router` uses the standard `fetch()` API:
