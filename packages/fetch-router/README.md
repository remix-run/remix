--- conflicted
+++ resolved
@@ -668,13 +668,6 @@
 
 ### Working with Files
 
-The router provides a couple of tools for serving files:
-
-- **`file()` response helper** - The primitive for returning file responses with full HTTP semantics
-- **`staticFiles()` middleware** - Convenience middleware for serving files from a directory
-
-#### The `file()` Response Helper
-
 The `file()` response helper returns a `Response` for a file with full HTTP semantics, including:
 
 - **Content-Type** and **Content-Length** headers
@@ -758,7 +751,6 @@
 })
 ```
 
-<<<<<<< HEAD
 ##### Range Requests and Compression
 
 By default, the `file()` helper enables Range requests only for non-compressible MIME types (like video, audio, and images). This allows text-based assets (HTML, CSS, JavaScript, etc.) to be compressed by the compression middleware while still supporting resumable downloads for media files.
@@ -774,108 +766,7 @@
 
 **Note:** Range requests and compression are mutually exclusive. When `Accept-Ranges: bytes` is present in the response headers, the compression middleware will not compress the response. This is why the default behavior enables ranges only for non-compressible types.
 
-#### Using `findFile()` with `file()`
-
-When you need to map a route pattern to a directory of files on disk, you can use the `findFile()` function from `@remix-run/lazy-file/fs` to resolve files before sending them with the `file()` response helper:
-
-```ts
-import * as res from '@remix-run/fetch-router/response-helpers'
-import { findFile } from '@remix-run/lazy-file/fs'
-
-router.get('/assets/*path', async ({ request, params }) => {
-  let file = await findFile('./public/assets', params.path)
-
-  if (!file) {
-    return new Response('Not Found', { status: 404 })
-  }
-
-  return res.file(file, request, {
-    cacheControl: 'public, max-age=3600',
-  })
-})
-```
-
-=======
->>>>>>> f04d066f
-#### The `staticFiles()` Middleware
-
-For convenience, the `staticFiles()` middleware resolves files based on the request pathname and sends them with full HTTP semantics:
-
-```ts
-import { createRouter } from '@remix-run/fetch-router'
-import { staticFiles } from '@remix-run/fetch-router/static-middleware'
-
-let router = createRouter({
-  middleware: [staticFiles('./public')],
-})
-```
-
-The middleware accepts the same options as the `file()` response helper:
-
-```ts
-let router = createRouter({
-  middleware: [
-    staticFiles('./public', {
-      cacheControl: 'public, max-age=3600',
-      etag: 'strong',
-    }),
-  ],
-})
-```
-
-You can provide a `filter` function to determine which files to serve:
-
-```ts
-staticFiles('./images', {
-  filter: (path) => /\.(png|jpg|gif|svg)$/i.test(path),
-})
-```
-
-Since the `staticFiles()` middleware handles multiple files generically, the `acceptRanges` option can also accept a function that receives the file:
-
-```ts
-import { staticFiles } from '@remix-run/fetch-router/static-middleware'
-import { isCompressibleMimeType } from '@remix-run/mime'
-
-// Enable ranges only for large files
-let router = createRouter({
-  middleware: [
-    staticFiles('./public', {
-      acceptRanges: (file) => file.size > 10 * 1024 * 1024,
-    }),
-  ],
-})
-
-// Or enable ranges only for videos
-let router = createRouter({
-  middleware: [
-    staticFiles('./public', {
-      acceptRanges: (file) => file.type.startsWith('video/'),
-    }),
-  ],
-})
-
-// Or use custom logic combining file size and MIME type
-let router = createRouter({
-  middleware: [
-    staticFiles('./public', {
-      acceptRanges: (file) => {
-        let mediaType = file.type.split(';')[0].trim()
-        return !isCompressibleMimeType(mediaType) || file.size > 10 * 1024 * 1024
-      },
-    }),
-  ],
-})
-```
-
 ### Compressing Responses
-
-The router provides a couple of tools for serving files:
-
-- **`compress()` response helper** - The primitive for compressing `Response` objects based on the client's `Accept-Encoding` header
-- **`compression()` middleware** - Convenience middleware for automatically compressing responses across multiple routes
-
-#### The `compress()` Response Helper
 
 The `compress()` helper compresses a `Response` based on the client's `Accept-Encoding` header:
 
@@ -915,63 +806,6 @@
   },
 })
 ```
-
-#### The `compression()` Middleware
-
-For automatic compression across multiple routes, use the `compression()` middleware:
-
-```ts
-import { compression } from '@remix-run/fetch-router/compression-middleware'
-
-let router = createRouter({
-  middleware: [compression()],
-})
-```
-
-The middleware is a thin wrapper around the `compress()` response helper that accepts the same options.
-
-Since this middleware is designed to handle multiple response types at once, the `encodings`, `zlib` and `brotli` options can also be functions that have access to the response before providing a value. For example, to use different encodings for different media types:
-
-```ts
-import { compression } from '@remix-run/fetch-router/compression-middleware'
-
-let router = createRouter({
-  middleware: [
-    compression({
-      encodings: (response) => {
-        return response.headers.get('Content-Type')?.split(';')[0].trim() === 'text/event-stream'
-          ? ['gzip', 'deflate']
-          : ['br', 'gzip', 'deflate']
-      },
-    }),
-  ],
-})
-```
-
-The middleware also applies an additional **Content-Type filter** to only apply compression to appropriate media types (MIME types). By default, this uses the `isCompressibleMimeType(mimeType)` helper to check if the MIME type is compressible. You can customize this behavior with the `filterMediaType` option, re-using the built-in filter if needed.
-
-```ts
-import { compression } from '@remix-run/fetch-router/compression-middleware'
-import { isCompressibleMimeType } from '@remix-run/mime'
-
-let router = createRouter({
-  middleware: [
-    compression({
-      filterMediaType(mediaType) {
-        return isCompressibleMimeType(mediaType) || mediaType === 'application/vnd.example+data'
-      },
-    }),
-  ],
-})
-```
-
-The `isCompressibleMimeType` helper determines whether a MIME type should be compressed. It returns `true` for:
-
-- Known compressible types from the [mime-db](https://www.npmjs.com/package/mime-db) database (e.g., `application/json`, `text/html`, `text/css`), except those starting with `x-` (experimental) or `vnd.` (vendor-specific).
-- All `text/*` types (e.g., `text/plain`, `text/markdown`)
-- Types with structured data suffixes: `+json`, `+text`, or `+xml` (e.g., `application/vnd.api+json`, `image/svg+xml`)
-
-This helper is primarily intended for use in custom `filterMediaType` functions for the `compression()` middleware.
 
 ### Testing
 
