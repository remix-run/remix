# `static-middleware` CHANGELOG

This is the changelog for [`static-middleware`](https://github.com/remix-run/remix/tree/main/packages/static-middleware). It follows [semantic versioning](https://semver.org/).

## Unreleased

<<<<<<< HEAD
- Add support for `acceptRanges` function to conditionally enable HTTP Range requests based on the file being served:

  ```ts
  // Enable ranges only for large files
  staticFiles('./public', {
    acceptRanges: (file) => file.size > 10 * 1024 * 1024,
  })

  // Enable ranges only for videos
  staticFiles('./public', {
    acceptRanges: (file) => file.type.startsWith('video/'),
  })
=======
- Add `listFiles` option to generate a directory listing when a directory is requested.

  ```ts
  staticFiles('./public', { listFiles: true })
>>>>>>> b05ae0bd
  ```

## v0.2.0 (2025-11-20)

- Read the request method from `context.method` instead of `context.request.method`, so it's compatible with the [`method-override` middleware](https://github.com/remix-run/remix/tree/main/packages/method-override-middleware)
- Add `@remix-run/fs` as a peer dependency. This package now imports from `@remix-run/fs` instead of `@remix-run/lazy-file/fs`.
- Add `index` option to configure which files to serve when a directory is requested. When a request targets a directory, the middleware will try each index file in order until one is found. Defaults to `['index.html', 'index.htm']`. Supports boolean shortcuts: `true` for defaults, `false` to disable.

  ```ts
  // Serve index.html from directories by default
  staticFiles('./public')

  // Custom index files
  staticFiles('./public', {
    index: ['default.html', 'home.html'],
  })

  // Disable index file serving
  staticFiles('./public', { index: false })
  staticFiles('./public', { index: [] })
  ```

## v0.1.0 (2025-11-19)

Initial release extracted from `@remix-run/fetch-router` v0.9.0.

See the [README](https://github.com/remix-run/remix/blob/main/packages/static-middleware/README.md) for more details.<|MERGE_RESOLUTION|>--- conflicted
+++ resolved
@@ -4,7 +4,6 @@
 
 ## Unreleased
 
-<<<<<<< HEAD
 - Add support for `acceptRanges` function to conditionally enable HTTP Range requests based on the file being served:
 
   ```ts
@@ -17,12 +16,12 @@
   staticFiles('./public', {
     acceptRanges: (file) => file.type.startsWith('video/'),
   })
-=======
+  ```
+
 - Add `listFiles` option to generate a directory listing when a directory is requested.
 
   ```ts
   staticFiles('./public', { listFiles: true })
->>>>>>> b05ae0bd
   ```
 
 ## v0.2.0 (2025-11-20)
