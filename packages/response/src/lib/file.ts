<<<<<<< HEAD
import {
  type ContentRangeInit,
  ContentRange,
  parseIfMatch,
  parseIfNoneMatch,
  parseIfRange,
  parseRange,
} from '@remix-run/headers'
import { isCompressibleMimeType } from '@remix-run/mime'
=======
import SuperHeaders from '@remix-run/headers'
import { isCompressibleMimeType, mimeTypeToContentType } from '@remix-run/mime'
>>>>>>> e03b8a25

/**
 * Custom function for computing file digests.
 *
 * @param file The file to hash
 * @returns The computed digest as a string
 *
 * @example
 * async (file) => {
 *   let buffer = await file.arrayBuffer()
 *   return customHash(buffer)
 * }
 */
export type FileDigestFunction = (file: File) => Promise<string>

/**
 * Options for creating a file response.
 */
export interface FileResponseOptions {
  /**
   * Cache-Control header value. If not provided, no Cache-Control header will be set.
   *
   * @example 'public, max-age=31536000, immutable' // for hashed assets
   * @example 'public, max-age=3600' // 1 hour
   * @example 'no-cache' // always revalidate
   */
  cacheControl?: string
  /**
   * ETag generation strategy.
   *
   * - `'weak'`: Generates weak ETags based on file size and last modified time (`W/"<size>-<mtime>"`)
   * - `'strong'`: Generates strong ETags by hashing file content (requires digest computation)
   * - `false`: Disables ETag generation
   *
   * @default 'weak'
   */
  etag?: false | 'weak' | 'strong'
  /**
   * Hash algorithm or custom digest function for strong ETags.
   *
   * - String: Web Crypto API algorithm name ('SHA-256', 'SHA-384', 'SHA-512', 'SHA-1').
   *   Note: Using strong ETags will buffer the entire file into memory before hashing.
   *   Consider using weak ETags (default) or a custom digest function for large files.
   * - Function: Custom digest computation that receives a File and returns the digest string
   *
   * Only used when `etag: 'strong'`. Ignored for weak ETags.
   *
   * @default 'SHA-256'
   * @example async (file) => await customHash(file)
   */
  digest?: AlgorithmIdentifier | FileDigestFunction
  /**
   * Whether to include `Last-Modified` headers.
   *
   * @default true
   */
  lastModified?: boolean
  /**
   * Whether to support HTTP `Range` requests for partial content.
   *
   * When enabled, includes `Accept-Ranges` header and handles `Range` requests
   * with 206 Partial Content responses.
   *
   * Defaults to enabling ranges only for non-compressible MIME types,
   * as defined by `isCompressibleMimeType()` from `@remix-run/mime`.
   *
   * Note: Range requests and compression are mutually exclusive. When
   * `Accept-Ranges: bytes` is present in the response headers, the compression
   * middleware will not compress the response. This is why the default behavior
   * enables ranges only for non-compressible types.
   */
  acceptRanges?: boolean
}

/**
 * Creates a file [`Response`](https://developer.mozilla.org/en-US/docs/Web/API/Response)
 * with full HTTP semantics including ETags, Last-Modified, conditional requests, and Range support.
 *
 * @param file The file to send
 * @param request The request object
 * @param options Configuration options
 * @returns A `Response` object containing the file
 *
 * @example
 * import { createFileResponse } from '@remix-run/response/file'
 * let file = openFile('./public/image.jpg')
 * return createFileResponse(file, request, {
 *   cacheControl: 'public, max-age=3600'
 * })
 */
export async function createFileResponse(
  file: File,
  request: Request,
  options: FileResponseOptions = {},
): Promise<Response> {
  let {
    cacheControl,
    etag: etagStrategy = 'weak',
    digest: digestOption = 'SHA-256',
    lastModified: lastModifiedEnabled = true,
    acceptRanges: acceptRangesOption,
  } = options

  let headers = request.headers

  let contentType = mimeTypeToContentType(file.type)
  let contentLength = file.size

  let etag: string | undefined
  if (etagStrategy === 'weak') {
    etag = generateWeakETag(file)
  } else if (etagStrategy === 'strong') {
    let digest = await computeDigest(file, digestOption)
    etag = `"${digest}"`
  }

  let lastModified: number | undefined
  if (lastModifiedEnabled) {
    lastModified = file.lastModified
  }

  // Determine if we should accept ranges
  // Default: enable ranges only for non-compressible MIME types
  let acceptRangesEnabled =
    acceptRangesOption !== undefined ? acceptRangesOption : !isCompressibleMimeType(contentType)

  let acceptRanges: 'bytes' | undefined
  if (acceptRangesEnabled) {
    acceptRanges = 'bytes'
  }

  let hasIfMatch = headers.has('If-Match')

  // If-Match support: https://httpwg.org/specs/rfc9110.html#field.if-match
  if (etag && hasIfMatch) {
    let ifMatch = parseIfMatch(headers.get('if-match'))
    if (!ifMatch.matches(etag)) {
      return new Response('Precondition Failed', {
        status: 412,
        headers: buildResponseHeaders({
          etag,
          lastModified,
          acceptRanges,
        }),
      })
    }
  }

  // If-Unmodified-Since support: https://httpwg.org/specs/rfc9110.html#field.if-unmodified-since
  if (lastModified && !hasIfMatch) {
    let ifUnmodifiedSinceHeader = headers.get('if-unmodified-since')
    if (ifUnmodifiedSinceHeader != null) {
      let ifUnmodifiedSince = new Date(ifUnmodifiedSinceHeader)
      if (removeMilliseconds(lastModified) > removeMilliseconds(ifUnmodifiedSince)) {
        return new Response('Precondition Failed', {
          status: 412,
          headers: buildResponseHeaders({
            etag,
            lastModified,
            acceptRanges,
          }),
        })
      }
    }
  }

  // If-None-Match support: https://httpwg.org/specs/rfc9110.html#field.if-none-match
  // If-Modified-Since support: https://httpwg.org/specs/rfc9110.html#field.if-modified-since
  if (etag || lastModified) {
    let shouldReturnNotModified = false
    let ifNoneMatch = parseIfNoneMatch(headers.get('if-none-match'))

    if (etag && ifNoneMatch.matches(etag)) {
      shouldReturnNotModified = true
    } else if (lastModified && ifNoneMatch.tags.length === 0) {
      let ifModifiedSinceHeader = headers.get('if-modified-since')
      if (ifModifiedSinceHeader != null) {
        let ifModifiedSince = new Date(ifModifiedSinceHeader)
        if (removeMilliseconds(lastModified) <= removeMilliseconds(ifModifiedSince)) {
          shouldReturnNotModified = true
        }
      }
    }

    if (shouldReturnNotModified) {
      return new Response(null, {
        status: 304,
        headers: buildResponseHeaders({
          etag,
          lastModified,
          acceptRanges,
        }),
      })
    }
  }

  // Range support: https://httpwg.org/specs/rfc9110.html#field.range
  // If-Range support: https://httpwg.org/specs/rfc9110.html#field.if-range
  if (acceptRanges && request.method === 'GET' && headers.has('Range')) {
    let range = parseRange(headers.get('range'))

    // Check if the Range header was sent but parsing resulted in no valid ranges (malformed)
    if (range.ranges.length === 0) {
      return new Response('Bad Request', {
        status: 400,
      })
    }

    // If-Range support: https://httpwg.org/specs/rfc9110.html#field.if-range
    let ifRange = parseIfRange(headers.get('if-range'))
    if (
      ifRange.matches({
        etag,
        lastModified,
      })
    ) {
      if (!range.canSatisfy(file.size)) {
        return new Response('Range Not Satisfiable', {
          status: 416,
          headers: buildResponseHeaders({
            contentRange: new ContentRange({ unit: 'bytes', size: file.size }),
          }),
        })
      }

      let normalizedRanges = range.normalize(file.size)

      // We only support single ranges (not multipart)
      if (normalizedRanges.length > 1) {
        return new Response('Range Not Satisfiable', {
          status: 416,
          headers: buildResponseHeaders({
            contentRange: new ContentRange({ unit: 'bytes', size: file.size }),
          }),
        })
      }

      let { start, end } = normalizedRanges[0]
      let { size } = file

      return new Response(file.slice(start, end + 1), {
        status: 206,
        headers: buildResponseHeaders({
          contentType,
          contentLength: end - start + 1,
          contentRange: { unit: 'bytes', start, end, size },
          etag,
          lastModified,
          cacheControl,
          acceptRanges,
        }),
      })
    }
  }

  return new Response(request.method === 'HEAD' ? null : file, {
    status: 200,
    headers: buildResponseHeaders({
      contentType,
      contentLength,
      etag,
      lastModified,
      cacheControl,
      acceptRanges,
    }),
  })
}

function generateWeakETag(file: File): string {
  return `W/"${file.size}-${file.lastModified}"`
}

interface ResponseHeaderValues {
  contentType?: string
  contentLength?: number
  contentRange?: ContentRangeInit
  etag?: string
  lastModified?: number
  cacheControl?: string
  acceptRanges?: 'bytes'
}

function buildResponseHeaders(values: ResponseHeaderValues): Headers {
  let headers = new Headers()

  if (values.contentType) {
    headers.set('Content-Type', values.contentType)
  }
  if (values.contentLength != null) {
    headers.set('Content-Length', String(values.contentLength))
  }
  if (values.contentRange) {
    let str = new ContentRange(values.contentRange).toString()
    if (str) headers.set('Content-Range', str)
  }
  if (values.etag) {
    headers.set('ETag', values.etag)
  }
  if (values.lastModified != null) {
    headers.set('Last-Modified', new Date(values.lastModified).toUTCString())
  }
  if (values.cacheControl) {
    headers.set('Cache-Control', values.cacheControl)
  }
  if (values.acceptRanges) {
    headers.set('Accept-Ranges', values.acceptRanges)
  }

  return headers
}

/**
 * Computes a digest (hash) for a file.
 *
 * @param file The file to hash
 * @param digestOption Web Crypto algorithm name or custom digest function
 * @returns The computed digest as a hex string
 */
async function computeDigest(
  file: File,
  digestOption: AlgorithmIdentifier | FileDigestFunction,
): Promise<string> {
  return typeof digestOption === 'function'
    ? await digestOption(file)
    : await hashFile(file, digestOption)
}

/**
 * Hashes a file using Web Crypto API.
 *
 * Note: This loads the entire file into memory before hashing. For large files,
 * consider using weak ETags (default) or providing a custom digest function.
 *
 * @param file The file to hash
 * @param algorithm Web Crypto API algorithm name (default: 'SHA-256')
 * @returns The hash as a hex string
 */
async function hashFile(file: File, algorithm: AlgorithmIdentifier = 'SHA-256'): Promise<string> {
  let buffer = await file.arrayBuffer()
  let hashBuffer = await crypto.subtle.digest(algorithm, buffer)
  return Array.from(new Uint8Array(hashBuffer))
    .map((b) => b.toString(16).padStart(2, '0'))
    .join('')
}

/**
 * Removes milliseconds from a timestamp, returning seconds.
 * HTTP dates only have second precision, so this is useful for date comparisons.
 *
 * @param time The timestamp or Date to convert
 * @returns The timestamp in seconds (without milliseconds)
 */
function removeMilliseconds(time: number | Date): number {
  let timestamp = time instanceof Date ? time.getTime() : time
  return Math.floor(timestamp / 1000)
}<|MERGE_RESOLUTION|>--- conflicted
+++ resolved
@@ -1,4 +1,3 @@
-<<<<<<< HEAD
 import {
   type ContentRangeInit,
   ContentRange,
@@ -7,11 +6,7 @@
   parseIfRange,
   parseRange,
 } from '@remix-run/headers'
-import { isCompressibleMimeType } from '@remix-run/mime'
-=======
-import SuperHeaders from '@remix-run/headers'
 import { isCompressibleMimeType, mimeTypeToContentType } from '@remix-run/mime'
->>>>>>> e03b8a25
 
 /**
  * Custom function for computing file digests.
