--- conflicted
+++ resolved
@@ -1,9 +1,5 @@
 import React, { useContext } from "react";
-<<<<<<< HEAD
-import type { ErrorResponse } from "@remix-run/router";
-=======
-import type { Location } from "react-router-dom";
->>>>>>> 82864717
+import type { ErrorResponse, Location } from "react-router-dom";
 
 import type {
   CatchBoundaryComponent,
