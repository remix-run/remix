# `@remix-run/react`

## 1.11.1

## 1.11.0

### Minor Changes

- Added support for [Vanilla Extract](https://vanilla-extract.style) via the `unstable_vanillaExtract` future flag. **IMPORTANT:** Features marked with `unstable` are … unstable. While we're confident in the use cases they solve, the API and implementation may change without a major version bump. ([#5040](https://github.com/remix-run/remix/pull/5040))
- Add support for CSS side-effect imports via the `unstable_cssSideEffectImports` future flag. **IMPORTANT:** Features marked with `unstable` are … unstable. While we're confident in the use cases they solve, the API and implementation may change without a major version bump. ([#4919](https://github.com/remix-run/remix/pull/4919))
- Add support for CSS Modules via the `unstable_cssModules` future flag. **IMPORTANT:** Features marked with `unstable` are … unstable. While we're confident in the use cases they solve, the API and implementation may change without a major version bump. ([#4852](https://github.com/remix-run/remix/pull/4852))

### Patch Changes

- Fix v2 `meta` to ensure meta is rendered from the next route in the tree if no `meta` export is included in a leaf route ([#5041](https://github.com/remix-run/remix/pull/5041))

- Ensure `useFetcher` is stable across re-renders in backwards-compatibility layer ([#5118](https://github.com/remix-run/remix/pull/5118))

- Added the `v2_errorBoundary` future flag to opt into the next version of Remix's `ErrorBoundary` behavior. This removes the separate `CatchBoundary` and `ErrorBoundary` and consolidates them into a single `ErrorBoundary`, following the logic used by `errorElement` in React Router. You can then use `isRouteErrorResponse` to differentiate between thrown `Response`/`Error` instances. ([#4918](https://github.com/remix-run/remix/pull/4918))

  ```jsx
  /* eslint-disable import/no-extraneous-dependencies */

  // Current (Remix v1 default)
  import { useCatch } from "@remix-run/react";

  export function CatchBoundary() {
    let caught = useCatch();
    return (
      <p>
        {caught.status} {caught.data}
      </p>
    );
  }

  export function ErrorBoundary({ error }) {
    return <p>{error.message}</p>;
  }
  ```
<<<<<<< HEAD

  ```jsx
  /* eslint-disable import/no-extraneous-dependencies */
=======
>>>>>>> 986269be

  ```jsx
  // Using future.v2_errorBoundary
  import { isRouteErrorResponse, useRouteError } from "@remix-run/react";

  export function ErrorBoundary() {
    let error = useRouteError();

    return isRouteErrorResponse(error) ? (
      <p>
        {error.status} {error.data}
      </p>
    ) : (
      <p>{error.message}</p>
    );
  }
  ```

- Introduces the `defer()` API from `@remix-run/router` with support for server-rendering and HTTP streaming. This utility allows you to defer values returned from `loader` functions by returning promises instead of resolved values. This has been refered to as _"sending a promise over the wire"_. ([#4920](https://github.com/remix-run/remix/pull/4920))

  Informational Resources:

  - <https://gist.github.com/jacob-ebey/9bde9546c1aafaa6bc8c242054b1be26>
  - <https://github.com/remix-run/remix/blob/main/decisions/0004-streaming-apis.md>

  Documentation Resources (better docs specific to Remix are in the works):

  - <https://reactrouter.com/en/main/utils/defer>
  - <https://reactrouter.com/en/main/components/await>
  - <https://reactrouter.com/en/main/hooks/use-async-value>
  - <https://reactrouter.com/en/main/hooks/use-async-error>

## 1.10.1

### Patch Changes

- Fetchers should persist data through reload/resubmit ([#5065](https://github.com/remix-run/remix/pull/5065))
- Update babel config to transpile down to node 14 ([#5047](https://github.com/remix-run/remix/pull/5047))

## 1.10.0

### Minor Changes

- Update Remix to use new data APIs introduced in React Router v6.4 ([#4900](https://github.com/remix-run/remix/pull/4900))
- Added new hooks from React Router
  - [`useNavigation`](https://reactrouter.com/en/main/hooks/use-navigation)
  - [`useNavigationType`](https://reactrouter.com/en/main/hooks/use-navigation-type)
  - [`useRevalidator`](https://reactrouter.com/en/main/hooks/use-revalidator)
  - [`useRouteLoaderData`](https://reactrouter.com/en/main/hooks/use-route-loader-data)

## 1.9.0

### Patch Changes

- Update `@remix-run/react` to use `Router` from `react-router-dom@6.5.0` ([#4731](https://github.com/remix-run/remix/pull/4731))
- Allow pass-through props to be passed to the script rendered by `ScrollRestoration` ([#2879](https://github.com/remix-run/remix/pull/2879))
- Fixed a problem with `<LiveReload>` and Firefox infinitely reloading the page. ([#4725](https://github.com/remix-run/remix/pull/4725))

## 1.8.2

No significant changes to this package were made in this release. [See the releases page on GitHub](https://github.com/remix-run/remix/releases/tag/remix%401.8.2) for an overview of all changes in v1.8.2.

## 1.8.1

No significant changes to this package were made in this release. [See the releases page on GitHub](https://github.com/remix-run/remix/releases/tag/remix%401.8.1) for an overview of all changes in v1.8.1.

## 1.8.0

### Minor Changes

- Importing functions and types from the `remix` package is deprecated, and all ([#3284](https://github.com/remix-run/remix/pull/3284))
  exported modules will be removed in the next major release. For more details,
  [see the release notes for 1.4.0](https://github.com/remix-run/remix/releases/tag/v1.4.0)
  where these changes were first announced.
- Added support for a new route `meta` API to handle arrays of tags instead of an object. For details, check out the [RFC](https://github.com/remix-run/remix/discussions/4462). ([#4610](https://github.com/remix-run/remix/pull/4610))

### Patch Changes

- Ensure route modules are loaded even in failure cases. This addresses a long standing issue where you would end up in your root catch boundary if a form transition to another route threw. This no longer occurs, and you end up in the contextual boundary you'd expect. ([#4611](https://github.com/remix-run/remix/pull/4611))

## 1.7.6

### Patch Changes

- Fixed a regression in the browser build for browsers that don't support the nullish coalescing operator ([#4561](https://github.com/remix-run/remix/pull/4561))

## 1.7.5

### Patch Changes

- Make sure namespaced Open Graph and `fb:app_id` meta data renders the correct attributes on `<meta>` tags ([#4445](https://github.com/remix-run/remix/pull/4445))

## 1.7.4

### Patch Changes

- Ignore pathless layout routes in action matches ([#4376](https://github.com/remix-run/remix/pull/4376))
- You can now infer the type of the `.data` property of `useFetcher` from the return type of your `loader` and `action` functions ([#4392](https://github.com/remix-run/remix/pull/4392))
- Fixed a bug in `<Form>` that prevented the correct method from being called with non-`POST` submissions ([`b52507861`](https://github.com/remix-run/remix/commit/b5250786164c2632bb239553f33896805103809a))

## 1.7.3

### Patch Changes

- Ensure that `<Form />` respects the `formMethod` attribute set on the submitter element ([#4053](https://github.com/remix-run/remix/pull/4053))

## 1.7.2

### Patch Changes

- Remove unused `type-fest` dependency ([#4246](https://github.com/remix-run/remix/pull/4246))
- Preserve `?index` for fetcher get submissions to index routes ([#4238](https://github.com/remix-run/remix/pull/4238))

## 1.7.1

### Patch Changes

- Properly locked the dependency on `react-router-dom` to version 6.3.0 ([#4203](https://github.com/remix-run/remix/pull/4203))
- Fixed a bug with `GET` form submissions to ensure they replace the current search params, which tracks with the browser's behavior ([#4046](https://github.com/remix-run/remix/pull/4046))

## 1.7.0

### Minor Changes

- We've added a new type: `SerializeFrom`. This is used to infer the ([#4013](https://github.com/remix-run/remix/pull/4013))
  JSON-serialized return type of loaders and actions.

### Patch Changes

- Unblock hydration via async module scripts. ([#3918](https://github.com/remix-run/remix/pull/3918))

## 1.6.8

### Patch Changes

- Previously, if an `action` was omitted from `<Form>` or `useFormAction`, the action value would default to `"."`. This is incorrect, as `"."` should resolve based on the current _path_, but an empty action resolves relative to the current _URL_ (including the search and hash values). We've fixed this to differentiate between the two, meaning that the resolved action will preserve the full URL. ([#3697](https://github.com/remix-run/remix/pull/3697))
- Enhanced some types to work more seamlessly with React 18 ([#3917](https://github.com/remix-run/remix/pull/3917))
- Added a subscribe method to the transition manager, which allows subscribing and unsubscribing for React 18 strict mode compliance ([#3964](https://github.com/remix-run/remix/pull/3964))

## 1.6.7

### Patch Changes

- Fix inferred types for `useLoaderData` and `useActionData` to preserve `null` value types ([#3879](https://github.com/remix-run/remix/pull/3879))

## 1.6.6

### Patch Changes

- Allow the `ReadonlyArray` type in `SerializeType` for action and loader data ([#3774](https://github.com/remix-run/remix/pull/3774))
- Support undefined unions as optional keys in types returned from `useLoaderData` and `useActionData` ([#3766](https://github.com/remix-run/remix/pull/3766))

## 1.6.5

### Patch Changes

- We enhanced the type signatures of `loader`/`action` and
  `useLoaderData`/`useActionData` to make it possible to infer the data type
  from return type of its related server function.

  To enable this feature, you will need to use the `LoaderArgs` type from your
  Remix runtime package instead of typing the function directly:

  ```diff
  - import type { LoaderFunction } from "@remix-run/[runtime]";
  + import type { LoaderArgs } from "@remix-run/[runtime]";

  - export const loader: LoaderFunction = async (args) => {
  -   return json<LoaderData>(data);
  - }
  + export async function loader(args: LoaderArgs) {
  +   return json(data);
  + }
  ```

  Then you can infer the loader data by using `typeof loader` as the type
  variable in `useLoaderData`:

  ```diff
  - let data = useLoaderData() as LoaderData;
  + let data = useLoaderData<typeof loader>();
  ```

  The API above is exactly the same for your route `action` and `useActionData`
  via the `ActionArgs` type.

  With this change you no longer need to manually define a `LoaderData` type
  (huge time and typo saver!), and we serialize all values so that
  `useLoaderData` can't return types that are impossible over the network, such
  as `Date` objects or functions.

  See the discussions in [#1254](https://github.com/remix-run/remix/pull/1254)
  and [#3276](https://github.com/remix-run/remix/pull/3276) for more context.

- Add `WebSocket` reconnect to `LiveReload`<|MERGE_RESOLUTION|>--- conflicted
+++ resolved
@@ -37,12 +37,6 @@
     return <p>{error.message}</p>;
   }
   ```
-<<<<<<< HEAD
-
-  ```jsx
-  /* eslint-disable import/no-extraneous-dependencies */
-=======
->>>>>>> 986269be
 
   ```jsx
   // Using future.v2_errorBoundary
