<<<<<<< HEAD
// TODO: We eventually might not want to import anything directly from `history`
// and leverage `react-router` here instead
import type { Action, Location } from "@remix-run/router";
=======
import { NavigationType as Action } from "react-router-dom";
import type { Location } from "react-router-dom";

import type { RouteData } from "./routeData";
import type { RouteMatch } from "./routeMatching";
import type { ClientRoute } from "./routes";
import { matchClientRoutes } from "./routeMatching";
import invariant from "./invariant";

////////////////////////////////////////////////////////////////////////////////
//#region Types and Utils
////////////////////////////////////////////////////////////////////////////////
>>>>>>> 82864717

export interface CatchData<T = any> {
  status: number;
  statusText: string;
  data: T;
}

export interface Submission {
  action: string;
  method: string;
  formData: FormData;
  encType: string;
  key: string;
}

export interface ActionSubmission extends Submission {
  method: "POST" | "PUT" | "PATCH" | "DELETE";
}

export interface LoaderSubmission extends Submission {
  method: "GET";
}

export type TransitionStates = {
  Idle: {
    state: "idle";
    type: "idle";
    submission: undefined;
    location: undefined;
  };
  SubmittingAction: {
    state: "submitting";
    type: "actionSubmission";
    submission: ActionSubmission;
    location: Location;
  };
  SubmittingLoader: {
    state: "submitting";
    type: "loaderSubmission";
    submission: LoaderSubmission;
    location: Location;
  };
  LoadingLoaderSubmissionRedirect: {
    state: "loading";
    type: "loaderSubmissionRedirect";
    submission: LoaderSubmission;
    location: Location;
  };
  LoadingAction: {
    state: "loading";
    type: "actionReload";
    submission: ActionSubmission;
    location: Location;
  };
  LoadingActionRedirect: {
    state: "loading";
    type: "actionRedirect";
    submission: ActionSubmission;
    location: Location;
  };
  LoadingFetchActionRedirect: {
    state: "loading";
    type: "fetchActionRedirect";
    submission: undefined;
    location: Location;
  };
  LoadingRedirect: {
    state: "loading";
    type: "normalRedirect";
    submission: undefined;
    location: Location;
  };
  Loading: {
    state: "loading";
    type: "normalLoad";
    location: Location;
    submission: undefined;
  };
};

export type Transition = TransitionStates[keyof TransitionStates];

export type Redirects = {
  Loader: {
    isRedirect: true;
    type: "loader";
    setCookie: boolean;
  };
  Action: {
    isRedirect: true;
    type: "action";
    setCookie: boolean;
  };
  LoaderSubmission: {
    isRedirect: true;
    type: "loaderSubmission";
    setCookie: boolean;
  };
  FetchAction: {
    isRedirect: true;
    type: "fetchAction";
    setCookie: boolean;
  };
};

// TODO: keep data around on resubmission?
export type FetcherStates<TData = any> = {
  Idle: {
    state: "idle";
    type: "init";
    submission: undefined;
    data: undefined;
  };
  SubmittingAction: {
    state: "submitting";
    type: "actionSubmission";
    submission: ActionSubmission;
    data: undefined;
  };
  SubmittingLoader: {
    state: "submitting";
    type: "loaderSubmission";
    submission: LoaderSubmission;
    data: TData | undefined;
  };
  ReloadingAction: {
    state: "loading";
    type: "actionReload";
    submission: ActionSubmission;
    data: TData;
  };
  LoadingActionRedirect: {
    state: "loading";
    type: "actionRedirect";
    submission: ActionSubmission;
    data: undefined;
  };
  Loading: {
    state: "loading";
    type: "normalLoad";
    submission: undefined;
    data: TData | undefined;
  };
  Done: {
    state: "idle";
    type: "done";
    submission: undefined;
    data: TData;
  };
};

export type Fetcher<TData = any> =
  FetcherStates<TData>[keyof FetcherStates<TData>];

export class CatchValue {
  constructor(
    public status: number,
    public statusText: string,
    public data: any
  ) {}
}

export type NavigationEvent = {
  type: "navigation";
  action: Action;
  location: Location;
  submission?: Submission;
};

export type FetcherEvent = {
  type: "fetcher";
  key: string;
  submission?: Submission;
  href: string;
};

export type DataEvent = NavigationEvent | FetcherEvent;

export const IDLE_TRANSITION: TransitionStates["Idle"] = {
  state: "idle",
  submission: undefined,
  location: undefined,
  type: "idle",
};

export const IDLE_FETCHER: FetcherStates["Idle"] = {
  state: "idle",
  type: "init",
  data: undefined,
  submission: undefined,
};<|MERGE_RESOLUTION|>--- conflicted
+++ resolved
@@ -1,21 +1,4 @@
-<<<<<<< HEAD
-// TODO: We eventually might not want to import anything directly from `history`
-// and leverage `react-router` here instead
-import type { Action, Location } from "@remix-run/router";
-=======
-import { NavigationType as Action } from "react-router-dom";
-import type { Location } from "react-router-dom";
-
-import type { RouteData } from "./routeData";
-import type { RouteMatch } from "./routeMatching";
-import type { ClientRoute } from "./routes";
-import { matchClientRoutes } from "./routeMatching";
-import invariant from "./invariant";
-
-////////////////////////////////////////////////////////////////////////////////
-//#region Types and Utils
-////////////////////////////////////////////////////////////////////////////////
->>>>>>> 82864717
+import type { Location, NavigationType as Action } from "react-router-dom";
 
 export interface CatchData<T = any> {
   status: number;
