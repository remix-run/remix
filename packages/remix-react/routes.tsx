--- conflicted
+++ resolved
@@ -151,19 +151,13 @@
       // handle gets added in via useMatches since we aren't guaranteed to
       // have the route module available here
       handle: undefined,
-<<<<<<< HEAD
       loader: createLoaderFunction(route, routeModulesCache),
       action: createActionFunction(route, routeModulesCache),
-      shouldRevalidate: createShouldRevalidate(route, routeModulesCache),
-=======
-      loader: createDataFunction(route, routeModulesCache, false),
-      action: createDataFunction(route, routeModulesCache, true),
       shouldRevalidate: createShouldRevalidate(
         route,
         routeModulesCache,
         needsRevalidation
       ),
->>>>>>> 08ab24ef
     };
     let children = createClientRoutes(
       manifest,
@@ -201,6 +195,7 @@
       handledRevalidation = true;
       return needsRevalidation;
     }
+
     return arg.defaultShouldRevalidate;
   };
 }
