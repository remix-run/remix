--- conflicted
+++ resolved
@@ -21,15 +21,9 @@
   "dependencies": {
     "@remix-run/router": "0.0.0-experimental-dc307bdd5",
     "@remix-run/server-runtime": "workspace:*",
-<<<<<<< HEAD
     "react-router": "0.0.0-experimental-dc307bdd5",
     "react-router-dom": "0.0.0-experimental-dc307bdd5",
-    "turbo-stream": "2.2.0"
-=======
-    "react-router": "6.26.0",
-    "react-router-dom": "6.26.0",
     "turbo-stream": "2.3.0"
->>>>>>> 60454524
   },
   "devDependencies": {
     "@remix-run/node": "workspace:*",
