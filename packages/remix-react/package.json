{
  "name": "@remix-run/react",
  "version": "2.16.5",
  "description": "React DOM bindings for Remix",
  "bugs": {
    "url": "https://github.com/remix-run/remix/issues"
  },
  "repository": {
    "type": "git",
    "url": "https://github.com/remix-run/remix",
    "directory": "packages/remix-react"
  },
  "license": "MIT",
  "sideEffects": false,
  "main": "dist/index.js",
  "typings": "dist/index.d.ts",
  "module": "dist/esm/index.js",
  "scripts": {
    "tsc": "tsc"
  },
  "dependencies": {
    "@remix-run/router": "1.23.0",
    "@remix-run/server-runtime": "workspace:*",
<<<<<<< HEAD
    "react-router": "6.26.2",
    "react-router-dom": "6.26.2",
    "turbo-stream": "2.4.1"
=======
    "react-router": "6.30.0",
    "react-router-dom": "6.30.0",
    "turbo-stream": "2.4.0"
>>>>>>> deb502a6
  },
  "devDependencies": {
    "@remix-run/node": "workspace:*",
    "@remix-run/react": "workspace:*",
    "@testing-library/jest-dom": "^5.17.0",
    "@testing-library/react": "^13.3.0",
    "@types/react": "^18.2.20",
    "jest-environment-jsdom": "^29.6.4",
    "react": "^18.2.0",
    "react-dom": "^18.2.0",
    "typescript": "^5.1.6"
  },
  "peerDependencies": {
    "react": "^18.0.0",
    "react-dom": "^18.0.0",
    "typescript": "^5.1.0"
  },
  "peerDependenciesMeta": {
    "typescript": {
      "optional": true
    }
  },
  "engines": {
    "node": ">=18.0.0"
  },
  "files": [
    "dist/",
    "future/",
    "CHANGELOG.md",
    "LICENSE.md",
    "README.md"
  ]
}<|MERGE_RESOLUTION|>--- conflicted
+++ resolved
@@ -21,15 +21,9 @@
   "dependencies": {
     "@remix-run/router": "1.23.0",
     "@remix-run/server-runtime": "workspace:*",
-<<<<<<< HEAD
-    "react-router": "6.26.2",
-    "react-router-dom": "6.26.2",
-    "turbo-stream": "2.4.1"
-=======
     "react-router": "6.30.0",
     "react-router-dom": "6.30.0",
-    "turbo-stream": "2.4.0"
->>>>>>> deb502a6
+    "turbo-stream": "2.4.1"
   },
   "devDependencies": {
     "@remix-run/node": "workspace:*",
