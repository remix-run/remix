{
  "name": "@remix-run/react",
  "version": "2.11.2",
  "description": "React DOM bindings for Remix",
  "bugs": {
    "url": "https://github.com/remix-run/remix/issues"
  },
  "repository": {
    "type": "git",
    "url": "https://github.com/remix-run/remix",
    "directory": "packages/remix-react"
  },
  "license": "MIT",
  "sideEffects": false,
  "main": "dist/index.js",
  "typings": "dist/index.d.ts",
  "module": "dist/esm/index.js",
  "scripts": {
    "tsc": "tsc"
  },
  "dependencies": {
<<<<<<< HEAD
    "@remix-run/router": "1.19.2-pre.0",
    "@remix-run/server-runtime": "workspace:*",
    "react-router": "6.26.2-pre.0",
    "react-router-dom": "6.26.2-pre.0",
    "turbo-stream": "2.3.0"
=======
    "@remix-run/router": "0.0.0-experimental-7d87ffb8c",
    "@remix-run/server-runtime": "workspace:*",
    "react-router": "0.0.0-experimental-7d87ffb8c",
    "react-router-dom": "0.0.0-experimental-7d87ffb8c",
    "turbo-stream": "2.4.0"
>>>>>>> dc3c3e92
  },
  "devDependencies": {
    "@remix-run/node": "workspace:*",
    "@remix-run/react": "workspace:*",
    "@testing-library/jest-dom": "^5.17.0",
    "@testing-library/react": "^13.3.0",
    "@types/react": "^18.2.20",
    "jest-environment-jsdom": "^29.6.4",
    "react": "^18.2.0",
    "react-dom": "^18.2.0",
    "typescript": "^5.1.6"
  },
  "peerDependencies": {
    "react": "^18.0.0",
    "react-dom": "^18.0.0",
    "typescript": "^5.1.0"
  },
  "peerDependenciesMeta": {
    "typescript": {
      "optional": true
    }
  },
  "engines": {
    "node": ">=18.0.0"
  },
  "files": [
    "dist/",
    "future/",
    "CHANGELOG.md",
    "LICENSE.md",
    "README.md"
  ]
}<|MERGE_RESOLUTION|>--- conflicted
+++ resolved
@@ -19,19 +19,11 @@
     "tsc": "tsc"
   },
   "dependencies": {
-<<<<<<< HEAD
     "@remix-run/router": "1.19.2-pre.0",
     "@remix-run/server-runtime": "workspace:*",
     "react-router": "6.26.2-pre.0",
     "react-router-dom": "6.26.2-pre.0",
-    "turbo-stream": "2.3.0"
-=======
-    "@remix-run/router": "0.0.0-experimental-7d87ffb8c",
-    "@remix-run/server-runtime": "workspace:*",
-    "react-router": "0.0.0-experimental-7d87ffb8c",
-    "react-router-dom": "0.0.0-experimental-7d87ffb8c",
     "turbo-stream": "2.4.0"
->>>>>>> dc3c3e92
   },
   "devDependencies": {
     "@remix-run/node": "workspace:*",
