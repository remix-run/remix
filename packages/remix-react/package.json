{
  "name": "@remix-run/react",
  "version": "2.0.0-pre.7",
  "description": "React DOM bindings for Remix",
  "bugs": {
    "url": "https://github.com/remix-run/remix/issues"
  },
  "repository": {
    "type": "git",
    "url": "https://github.com/remix-run/remix",
    "directory": "packages/remix-react"
  },
  "license": "MIT",
  "sideEffects": false,
  "main": "dist/index.js",
  "typings": "dist/index.d.ts",
  "module": "dist/esm/index.js",
  "dependencies": {
<<<<<<< HEAD
    "@remix-run/router": "1.9.0-pre.1",
    "@remix-run/server-runtime": "2.0.0-pre.4",
    "react-router-dom": "6.16.0-pre.1"
=======
    "@remix-run/router": "1.9.0-pre.0",
    "@remix-run/server-runtime": "2.0.0-pre.7",
    "react-router-dom": "6.16.0-pre.0"
>>>>>>> 27bea3fd
  },
  "devDependencies": {
    "@testing-library/jest-dom": "^5.17.0",
    "@testing-library/react": "^13.3.0",
    "@types/react": "^18.2.20",
    "react": "^18.2.0",
    "react-dom": "^18.2.0",
    "typescript": "^5.1.6"
  },
  "peerDependencies": {
    "react": "^18.0.0",
    "react-dom": "^18.0.0",
    "typescript": "^5.1.0"
  },
  "peerDependenciesMeta": {
    "typescript": {
      "optional": true
    }
  },
  "engines": {
    "node": ">=18.0.0"
  },
  "files": [
    "dist/",
    "CHANGELOG.md",
    "LICENSE.md",
    "README.md"
  ]
}<|MERGE_RESOLUTION|>--- conflicted
+++ resolved
@@ -16,15 +16,9 @@
   "typings": "dist/index.d.ts",
   "module": "dist/esm/index.js",
   "dependencies": {
-<<<<<<< HEAD
     "@remix-run/router": "1.9.0-pre.1",
-    "@remix-run/server-runtime": "2.0.0-pre.4",
+    "@remix-run/server-runtime": "2.0.0-pre.7",
     "react-router-dom": "6.16.0-pre.1"
-=======
-    "@remix-run/router": "1.9.0-pre.0",
-    "@remix-run/server-runtime": "2.0.0-pre.7",
-    "react-router-dom": "6.16.0-pre.0"
->>>>>>> 27bea3fd
   },
   "devDependencies": {
     "@testing-library/jest-dom": "^5.17.0",
