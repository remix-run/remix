{
  "name": "@remix-run/react",
  "version": "2.9.2",
  "description": "React DOM bindings for Remix",
  "bugs": {
    "url": "https://github.com/remix-run/remix/issues"
  },
  "repository": {
    "type": "git",
    "url": "https://github.com/remix-run/remix",
    "directory": "packages/remix-react"
  },
  "license": "MIT",
  "sideEffects": false,
  "main": "dist/index.js",
  "typings": "dist/index.d.ts",
  "module": "dist/esm/index.js",
  "scripts": {
    "tsc": "tsc"
  },
  "dependencies": {
    "@remix-run/router": "0.0.0-experimental-c5cae38f3",
    "@remix-run/server-runtime": "workspace:*",
<<<<<<< HEAD
    "react-router": "0.0.0-experimental-c5cae38f3",
    "react-router-dom": "0.0.0-experimental-c5cae38f3",
    "turbo-stream": "^2.0.0"
=======
    "react-router": "6.23.1",
    "react-router-dom": "6.23.1",
    "turbo-stream": "2.2.0"
>>>>>>> 7a5339b1
  },
  "devDependencies": {
    "@remix-run/node": "workspace:*",
    "@remix-run/react": "workspace:*",
    "@testing-library/jest-dom": "^5.17.0",
    "@testing-library/react": "^13.3.0",
    "@types/react": "^18.2.20",
    "jest-environment-jsdom": "^29.6.4",
    "react": "^18.2.0",
    "react-dom": "^18.2.0",
    "typescript": "^5.1.6"
  },
  "peerDependencies": {
    "react": "^18.0.0",
    "react-dom": "^18.0.0",
    "typescript": "^5.1.0"
  },
  "peerDependenciesMeta": {
    "typescript": {
      "optional": true
    }
  },
  "engines": {
    "node": ">=18.0.0"
  },
  "files": [
    "dist/",
    "future/",
    "CHANGELOG.md",
    "LICENSE.md",
    "README.md"
  ]
}<|MERGE_RESOLUTION|>--- conflicted
+++ resolved
@@ -21,15 +21,9 @@
   "dependencies": {
     "@remix-run/router": "0.0.0-experimental-c5cae38f3",
     "@remix-run/server-runtime": "workspace:*",
-<<<<<<< HEAD
     "react-router": "0.0.0-experimental-c5cae38f3",
     "react-router-dom": "0.0.0-experimental-c5cae38f3",
-    "turbo-stream": "^2.0.0"
-=======
-    "react-router": "6.23.1",
-    "react-router-dom": "6.23.1",
     "turbo-stream": "2.2.0"
->>>>>>> 7a5339b1
   },
   "devDependencies": {
     "@remix-run/node": "workspace:*",
