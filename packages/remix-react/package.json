{
  "name": "@remix-run/react",
  "version": "2.8.0",
  "description": "React DOM bindings for Remix",
  "bugs": {
    "url": "https://github.com/remix-run/remix/issues"
  },
  "repository": {
    "type": "git",
    "url": "https://github.com/remix-run/remix",
    "directory": "packages/remix-react"
  },
  "license": "MIT",
  "sideEffects": false,
  "main": "dist/index.js",
  "typings": "dist/index.d.ts",
  "module": "dist/esm/index.js",
  "dependencies": {
<<<<<<< HEAD
    "@remix-run/router": "0.0.0-experimental-0141b5ec",
    "@remix-run/server-runtime": "2.6.0",
    "react-router": "0.0.0-experimental-0141b5ec",
    "react-router-dom": "0.0.0-experimental-0141b5ec",
    "turbo-stream": "^1.2.1"
=======
    "@remix-run/router": "1.15.2",
    "@remix-run/server-runtime": "2.8.0",
    "react-router": "6.22.2",
    "react-router-dom": "6.22.2"
>>>>>>> df59cc6b
  },
  "devDependencies": {
    "@testing-library/jest-dom": "^5.17.0",
    "@testing-library/react": "^13.3.0",
    "@types/react": "^18.2.20",
    "jest-environment-jsdom": "^29.6.4",
    "react": "^18.2.0",
    "react-dom": "^18.2.0",
    "typescript": "^5.1.6"
  },
  "peerDependencies": {
    "react": "^18.0.0",
    "react-dom": "^18.0.0",
    "typescript": "^5.1.0"
  },
  "peerDependenciesMeta": {
    "typescript": {
      "optional": true
    }
  },
  "engines": {
    "node": ">=18.0.0"
  },
  "files": [
    "dist/",
    "CHANGELOG.md",
    "LICENSE.md",
    "README.md"
  ]
}<|MERGE_RESOLUTION|>--- conflicted
+++ resolved
@@ -16,18 +16,11 @@
   "typings": "dist/index.d.ts",
   "module": "dist/esm/index.js",
   "dependencies": {
-<<<<<<< HEAD
     "@remix-run/router": "0.0.0-experimental-0141b5ec",
-    "@remix-run/server-runtime": "2.6.0",
+    "@remix-run/server-runtime": "2.8.0",
     "react-router": "0.0.0-experimental-0141b5ec",
     "react-router-dom": "0.0.0-experimental-0141b5ec",
     "turbo-stream": "^1.2.1"
-=======
-    "@remix-run/router": "1.15.2",
-    "@remix-run/server-runtime": "2.8.0",
-    "react-router": "6.22.2",
-    "react-router-dom": "6.22.2"
->>>>>>> df59cc6b
   },
   "devDependencies": {
     "@testing-library/jest-dom": "^5.17.0",
