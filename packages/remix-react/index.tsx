--- conflicted
+++ resolved
@@ -26,11 +26,8 @@
   useParams,
   useResolvedPath,
   useRevalidator,
-<<<<<<< HEAD
   useRouteError,
-=======
   useRouteLoaderData,
->>>>>>> d371904e
   useSearchParams,
   useSubmit,
 } from "react-router-dom";
