export type { RemixBrowserProps } from "./browser";
export { RemixBrowser } from "./browser";
export type {
  FormProps,
  Location,
  NavigateFunction,
  Params,
  Path,
  ShouldRevalidateFunction,
  SubmitFunction,
  SubmitOptions,
  unstable_Blocker,
  unstable_BlockerFunction,
} from "react-router-dom";
export {
  Form,
  Outlet,
  useAsyncError,
  useAsyncValue,
  isRouteErrorResponse,
  useBeforeUnload,
  useFormAction,
  useHref,
  useLocation,
  useNavigate,
  useNavigation,
  useNavigationType,
  useOutlet,
  useOutletContext,
  useParams,
  useResolvedPath,
  useRevalidator,
  useRouteError,
  useRouteLoaderData,
  useSearchParams,
  useSubmit,
  unstable_useBlocker,
  unstable_usePrompt,
} from "react-router-dom";

export type {
  AwaitProps,
  FetcherWithComponents,
  RouteMatch,
  RemixNavLinkProps as NavLinkProps,
  RemixLinkProps as LinkProps,
} from "./components";
export {
  Await,
  Meta,
  Links,
  Scripts,
  Link,
  NavLink,
  PrefetchPageLinks,
  LiveReload,
  useFetcher,
  useFetchers,
  useLoaderData,
  useMatches,
  useActionData,
  RemixContext as UNSAFE_RemixContext,
} from "./components";

export type { FormMethod, FormEncType } from "./data";

export type { ThrownResponse } from "./errors";

export type { HtmlLinkDescriptor } from "./links";
export type {
<<<<<<< HEAD
  HtmlMetaDescriptor,
  V2_MetaArgs,
  V2_MetaDescriptor,
  V2_MetaFunction,
=======
  CatchBoundaryComponent,
  MetaArgs,
  MetaDescriptor,
  MetaFunction,
>>>>>>> 114efc21
  RouteModules as UNSAFE_RouteModules,
} from "./routeModules";

export { ScrollRestoration } from "./scroll-restoration";

export type { RemixServerProps } from "./server";
export { RemixServer } from "./server";

export type { Fetcher } from "./transition";

export type {
  FutureConfig as UNSAFE_FutureConfig,
  AssetsManifest as UNSAFE_AssetsManifest,
  RemixContextObject as UNSAFE_RemixContextObject,
} from "./entry";

export type {
  EntryRoute as UNSAFE_EntryRoute,
  RouteManifest as UNSAFE_RouteManifest,
} from "./routes";<|MERGE_RESOLUTION|>--- conflicted
+++ resolved
@@ -68,17 +68,9 @@
 
 export type { HtmlLinkDescriptor } from "./links";
 export type {
-<<<<<<< HEAD
-  HtmlMetaDescriptor,
-  V2_MetaArgs,
-  V2_MetaDescriptor,
-  V2_MetaFunction,
-=======
-  CatchBoundaryComponent,
   MetaArgs,
   MetaDescriptor,
   MetaFunction,
->>>>>>> 114efc21
   RouteModules as UNSAFE_RouteModules,
 } from "./routeModules";
 
