--- conflicted
+++ resolved
@@ -1418,70 +1418,6 @@
   return [...fetchers.values()];
 }
 
-<<<<<<< HEAD
-export function LiveReload({ port = 8002 }: { port?: number }) {
-  if (process.env.NODE_ENV !== "development") return null;
-  return (
-    <script
-      dangerouslySetInnerHTML={{
-        __html: `
-          function remixLiveReloadConnect(config) {
-            let ws = new WebSocket("ws://localhost:${port}/socket");
-            ws.onmessage = (message) => {
-              let event = JSON.parse(message.data);
-              if (event.type === "LOG") {
-                console.log(event.message);
-              }
-              if (event.type === "RELOAD") {
-                console.log("💿 Reloading window ...");
-                window.location.reload();
-              }
-            };
-            ws.onopen = () => {
-              if (config && typeof config.onOpen === "function") {
-                config.onOpen();
-              }
-            };
-            ws.onclose = (error) => {
-              console.log("Remix dev asset server web socket closed. Reconnecting...");
-              setTimeout(
-                () =>
-                  remixLiveReloadConnect({
-                    onOpen: () => window.location.reload(),
-                  }),
-                1000
-              );
-            };
-            ws.onerror = (error) => {
-              console.log("Remix dev asset server web socket error:");
-              console.error(error);
-            };
-          }
-          remixLiveReloadConnect();
-      `
-      }}
-    />
-  );
-}
-
-function useComposedRefs<RefValueType = any>(
-  ...refs: Array<React.Ref<RefValueType> | null | undefined>
-): React.RefCallback<RefValueType> {
-  return React.useCallback(node => {
-    for (let ref of refs) {
-      if (ref == null) continue;
-      if (typeof ref === "function") {
-        ref(node);
-      } else {
-        try {
-          (ref as React.MutableRefObject<RefValueType>).current = node!;
-        } catch (_) {}
-      }
-    }
-    // eslint-disable-next-line react-hooks/exhaustive-deps
-  }, refs);
-}
-=======
 // Dead Code Elimination magic for production builds.
 // This way devs don't have to worry about doing the NODE_ENV check themselves.
 // If running an un-bundled server outside of `remix dev` you will still need
@@ -1549,5 +1485,4 @@
             }}
           />
         );
-      };
->>>>>>> ecb723aa
+      };