// TODO: We eventually might not want to import anything directly from `history`
// and leverage `react-router` here instead
import type { Action, Location } from "history";
import type {
  FocusEventHandler,
  FormHTMLAttributes,
  MouseEventHandler,
  TouchEventHandler,
} from "react";
import * as React from "react";
import type { Navigator, Params } from "react-router";
import {
  Router,
  Link as RouterLink,
  NavLink as RouterNavLink,
  useLocation,
  useRoutes,
  useNavigate,
  useHref,
  useResolvedPath,
} from "react-router-dom";
import type { LinkProps, NavLinkProps } from "react-router-dom";
import { createPath } from "history";
import type { SerializeFrom } from "@remix-run/server-runtime";

import type { AppData, FormEncType, FormMethod } from "./data";
import type { AssetsManifest, EntryContext, FutureConfig } from "./entry";
import type { AppState, SerializedError } from "./errors";
import {
  RemixRootDefaultErrorBoundary,
  RemixErrorBoundary,
  RemixRootDefaultCatchBoundary,
  RemixCatchBoundary,
} from "./errorBoundaries";
import invariant from "./invariant";
import {
  getDataLinkHrefs,
  getLinksForMatches,
  getModuleLinkHrefs,
  getNewMatchesForLinks,
  getStylesheetPrefetchLinks,
  isPageLinkDescriptor,
} from "./links";
import type { HtmlLinkDescriptor, PrefetchPageDescriptor } from "./links";
import { createHtml } from "./markup";
import type { ClientRoute } from "./routes";
import { createClientRoutes } from "./routes";
import type { RouteData } from "./routeData";
import type { RouteMatch as BaseRouteMatch } from "./routeMatching";
import { matchClientRoutes } from "./routeMatching";
import type {
  RouteModules,
  RouteMatchWithMeta,
  V1_HtmlMetaDescriptor,
  V2_HtmlMetaDescriptor,
} from "./routeModules";
import { createTransitionManager } from "./transition";
import type {
  Transition,
  TransitionManagerState,
  Fetcher,
  Submission,
} from "./transition";

////////////////////////////////////////////////////////////////////////////////
// RemixEntry

export interface RemixEntryContextType {
  manifest: AssetsManifest;
  matches: BaseRouteMatch<ClientRoute>[];
  routeData: RouteData;
  actionData?: RouteData;
  pendingLocation?: Location;
  appState: AppState;
  routeModules: RouteModules;
  serverHandoffString?: string;
  clientRoutes: ClientRoute[];
  transitionManager: ReturnType<typeof createTransitionManager>;
  future: FutureConfig;
}

export const RemixEntryContext = React.createContext<
  RemixEntryContextType | undefined
>(undefined);

function useRemixEntryContext(): RemixEntryContextType {
  let context = React.useContext(RemixEntryContext);
  invariant(context, "You must render this element inside a <Remix> element");
  return context;
}

export function RemixEntry({
  context: entryContext,
  action,
  location: historyLocation,
  navigator: _navigator,
  static: staticProp = false,
}: {
  context: EntryContext;
  action: Action;
  location: Location;
  navigator: Navigator;
  static?: boolean;
}) {
  let {
    manifest,
    routeData: documentLoaderData,
    actionData: documentActionData,
    routeModules,
    serverHandoffString,
    appState: entryComponentDidCatchEmulator,
  } = entryContext;

  let clientRoutes = React.useMemo(
    () => createClientRoutes(manifest.routes, routeModules, RemixRoute),
    [manifest, routeModules]
  );

  let [clientState, setClientState] = React.useState(
    entryComponentDidCatchEmulator
  );

  let [transitionManager] = React.useState(() => {
    return createTransitionManager({
      routes: clientRoutes,
      actionData: documentActionData,
      loaderData: documentLoaderData,
      location: historyLocation,
      catch: entryComponentDidCatchEmulator.catch,
      catchBoundaryId: entryComponentDidCatchEmulator.catchBoundaryRouteId,
      onRedirect: _navigator.replace,
    });
  });

  React.useEffect(() => {
    let subscriber = (state: TransitionManagerState) => {
      setClientState({
        catch: state.catch,
        error: state.error,
        catchBoundaryRouteId: state.catchBoundaryId,
        loaderBoundaryRouteId: state.errorBoundaryId,
        renderBoundaryRouteId: null,
        trackBoundaries: false,
        trackCatchBoundaries: false,
      });
    };

    return transitionManager.subscribe(subscriber);
  }, [transitionManager]);

  // Ensures pushes interrupting pending navigations use replace
  // TODO: Move this to React Router
  let navigator: Navigator = React.useMemo(() => {
    let push: Navigator["push"] = (to, state) => {
      return transitionManager.getState().transition.state !== "idle"
        ? _navigator.replace(to, state)
        : _navigator.push(to, state);
    };
    return { ..._navigator, push };
  }, [_navigator, transitionManager]);

  let { location, matches, loaderData, actionData } =
    transitionManager.getState();

  // Send new location to the transition manager
  React.useEffect(() => {
    let { location } = transitionManager.getState();
    if (historyLocation === location) return;
    transitionManager.send({
      type: "navigation",
      location: historyLocation,
      submission: consumeNextNavigationSubmission(),
      action,
    });
  }, [transitionManager, historyLocation, action]);

  // If we tried to render and failed, and the app threw before rendering any
  // routes, get the error and pass it to the ErrorBoundary to emulate
  // `componentDidCatch`
  let ssrErrorBeforeRoutesRendered =
    clientState.error &&
    clientState.renderBoundaryRouteId === null &&
    clientState.loaderBoundaryRouteId === null
      ? deserializeError(clientState.error)
      : undefined;

  let ssrCatchBeforeRoutesRendered =
    clientState.catch && clientState.catchBoundaryRouteId === null
      ? clientState.catch
      : undefined;

  return (
    <RemixEntryContext.Provider
      value={{
        matches,
        manifest,
        appState: clientState,
        routeModules,
        serverHandoffString,
        clientRoutes,
        routeData: loaderData,
        actionData,
        transitionManager,
        future: entryContext.future,
      }}
    >
      <RemixErrorBoundary
        location={location}
        component={RemixRootDefaultErrorBoundary}
        error={ssrErrorBeforeRoutesRendered}
      >
        <RemixCatchBoundary
          location={location}
          component={RemixRootDefaultCatchBoundary}
          catch={ssrCatchBeforeRoutesRendered}
        >
          <Router
            navigationType={action}
            location={location}
            navigator={navigator}
            static={staticProp}
          >
            <Routes />
          </Router>
        </RemixCatchBoundary>
      </RemixErrorBoundary>
    </RemixEntryContext.Provider>
  );
}

function deserializeError(data: SerializedError): Error {
  let error = new Error(data.message);
  error.stack = data.stack;
  return error;
}

function Routes() {
  // TODO: Add `renderMatches` function to RR that we can use and then we don't
  // need this component, we can just `renderMatches` from RemixEntry
  let { clientRoutes } = useRemixEntryContext();
  // fallback to the root if we don't have a match
  let element = useRoutes(clientRoutes) || (clientRoutes[0].element as any);
  return element;
}

////////////////////////////////////////////////////////////////////////////////
// RemixRoute

interface RemixRouteContextType {
  data: AppData;
  id: string;
}

const RemixRouteContext = React.createContext<
  RemixRouteContextType | undefined
>(undefined);

function useRemixRouteContext(): RemixRouteContextType {
  let context = React.useContext(RemixRouteContext);
  invariant(context, "You must render this element in a remix route element");
  return context;
}

function DefaultRouteComponent({ id }: { id: string }): React.ReactElement {
  throw new Error(
    `Route "${id}" has no component! Please go add a \`default\` export in the route module file.\n` +
      "If you were trying to navigate or submit to a resource route, use `<a>` instead of `<Link>` or `<Form reloadDocument>`."
  );
}

export function RemixRoute({ id }: { id: string }) {
  let location = useLocation();
  let { routeData, routeModules, appState } = useRemixEntryContext();

  // This checks prevent cryptic error messages such as: 'Cannot read properties of undefined (reading 'root')'
  invariant(
    routeData,
    "Cannot initialize 'routeData'. This normally occurs when you have server code in your client modules.\n" +
      "Check this link for more details:\nhttps://remix.run/pages/gotchas#server-code-in-client-bundles"
  );
  invariant(
    routeModules,
    "Cannot initialize 'routeModules'. This normally occurs when you have server code in your client modules.\n" +
      "Check this link for more details:\nhttps://remix.run/pages/gotchas#server-code-in-client-bundles"
  );

  let data = routeData[id];
  let { default: Component, CatchBoundary, ErrorBoundary } = routeModules[id];
  let element = Component ? <Component /> : <DefaultRouteComponent id={id} />;

  let context: RemixRouteContextType = { data, id };

  if (CatchBoundary) {
    // If we tried to render and failed, and this route threw the error, find it
    // and pass it to the ErrorBoundary to emulate `componentDidCatch`
    let maybeServerCaught =
      appState.catch && appState.catchBoundaryRouteId === id
        ? appState.catch
        : undefined;

    // This needs to run after we check for the error from a previous render,
    // otherwise we will incorrectly render this boundary for a loader error
    // deeper in the tree.
    if (appState.trackCatchBoundaries) {
      appState.catchBoundaryRouteId = id;
    }

    context = maybeServerCaught
      ? {
          id,
          get data() {
            console.error("You cannot `useLoaderData` in a catch boundary.");
            return undefined;
          },
        }
      : { id, data };

    element = (
      <RemixCatchBoundary
        location={location}
        component={CatchBoundary}
        catch={maybeServerCaught}
      >
        {element}
      </RemixCatchBoundary>
    );
  }

  // Only wrap in error boundary if the route defined one, otherwise let the
  // error bubble to the parent boundary. We could default to using error
  // boundaries around every route, but now if the app doesn't want users
  // seeing the default Remix ErrorBoundary component, they *must* define an
  // error boundary for *every* route and that would be annoying. Might as
  // well make it required at that point.
  //
  // By conditionally wrapping like this, we allow apps to define a top level
  // ErrorBoundary component and be done with it. Then, if they want to, they
  // can add more specific boundaries by exporting ErrorBoundary components
  // for whichever routes they please.
  //
  // NOTE: this kind of logic will move into React Router

  if (ErrorBoundary) {
    // If we tried to render and failed, and this route threw the error, find it
    // and pass it to the ErrorBoundary to emulate `componentDidCatch`
    let maybeServerRenderError =
      appState.error &&
      (appState.renderBoundaryRouteId === id ||
        appState.loaderBoundaryRouteId === id)
        ? deserializeError(appState.error)
        : undefined;

    // This needs to run after we check for the error from a previous render,
    // otherwise we will incorrectly render this boundary for a loader error
    // deeper in the tree.
    if (appState.trackBoundaries) {
      appState.renderBoundaryRouteId = id;
    }

    context = maybeServerRenderError
      ? {
          id,
          get data() {
            console.error("You cannot `useLoaderData` in an error boundary.");
            return undefined;
          },
        }
      : { id, data };

    element = (
      <RemixErrorBoundary
        location={location}
        component={ErrorBoundary}
        error={maybeServerRenderError}
      >
        {element}
      </RemixErrorBoundary>
    );
  }

  // It's important for the route context to be above the error boundary so that
  // a call to `useLoaderData` doesn't accidentally get the parents route's data.
  return (
    <RemixRouteContext.Provider value={context}>
      {element}
    </RemixRouteContext.Provider>
  );
}

////////////////////////////////////////////////////////////////////////////////
// Public API

/**
 * Defines the prefetching behavior of the link:
 *
 * - "intent": Fetched when the user focuses or hovers the link
 * - "render": Fetched when the link is rendered
 * - "none": Never fetched
 */
type PrefetchBehavior = "intent" | "render" | "none";

export interface RemixLinkProps extends LinkProps {
  prefetch?: PrefetchBehavior;
}

export interface RemixNavLinkProps extends NavLinkProps {
  prefetch?: PrefetchBehavior;
}

interface PrefetchHandlers {
  onFocus?: FocusEventHandler<Element>;
  onBlur?: FocusEventHandler<Element>;
  onMouseEnter?: MouseEventHandler<Element>;
  onMouseLeave?: MouseEventHandler<Element>;
  onTouchStart?: TouchEventHandler<Element>;
}

function usePrefetchBehavior(
  prefetch: PrefetchBehavior,
  theirElementProps: PrefetchHandlers
): [boolean, Required<PrefetchHandlers>] {
  let [maybePrefetch, setMaybePrefetch] = React.useState(false);
  let [shouldPrefetch, setShouldPrefetch] = React.useState(false);
  let { onFocus, onBlur, onMouseEnter, onMouseLeave, onTouchStart } =
    theirElementProps;

  React.useEffect(() => {
    if (prefetch === "render") {
      setShouldPrefetch(true);
    }
  }, [prefetch]);

  let setIntent = () => {
    if (prefetch === "intent") {
      setMaybePrefetch(true);
    }
  };

  let cancelIntent = () => {
    if (prefetch === "intent") {
      setMaybePrefetch(false);
      setShouldPrefetch(false);
    }
  };

  React.useEffect(() => {
    if (maybePrefetch) {
      let id = setTimeout(() => {
        setShouldPrefetch(true);
      }, 100);
      return () => {
        clearTimeout(id);
      };
    }
  }, [maybePrefetch]);

  return [
    shouldPrefetch,
    {
      onFocus: composeEventHandlers(onFocus, setIntent),
      onBlur: composeEventHandlers(onBlur, cancelIntent),
      onMouseEnter: composeEventHandlers(onMouseEnter, setIntent),
      onMouseLeave: composeEventHandlers(onMouseLeave, cancelIntent),
      onTouchStart: composeEventHandlers(onTouchStart, setIntent),
    },
  ];
}

/**
 * A special kind of `<Link>` that knows whether or not it is "active".
 *
 * @see https://remix.run/api/remix#navlink
 */
let NavLink = React.forwardRef<HTMLAnchorElement, RemixNavLinkProps>(
  ({ to, prefetch = "none", ...props }, forwardedRef) => {
    let href = useHref(to);
    let [shouldPrefetch, prefetchHandlers] = usePrefetchBehavior(
      prefetch,
      props
    );
    return (
      <>
        <RouterNavLink
          ref={forwardedRef}
          to={to}
          {...props}
          {...prefetchHandlers}
        />
        {shouldPrefetch ? <PrefetchPageLinks page={href} /> : null}
      </>
    );
  }
);
NavLink.displayName = "NavLink";
export { NavLink };
/**
 * This component renders an anchor tag and is the primary way the user will
 * navigate around your website.
 *
 * @see https://remix.run/api/remix#link
 */
let Link = React.forwardRef<HTMLAnchorElement, RemixLinkProps>(
  ({ to, prefetch = "none", ...props }, forwardedRef) => {
    let href = useHref(to);
    let [shouldPrefetch, prefetchHandlers] = usePrefetchBehavior(
      prefetch,
      props
    );
    return (
      <>
        <RouterLink
          ref={forwardedRef}
          to={to}
          {...props}
          {...prefetchHandlers}
        />
        {shouldPrefetch ? <PrefetchPageLinks page={href} /> : null}
      </>
    );
  }
);
Link.displayName = "Link";
export { Link };

export function composeEventHandlers<
  EventType extends React.SyntheticEvent | Event
>(
  theirHandler: ((event: EventType) => any) | undefined,
  ourHandler: (event: EventType) => any
): (event: EventType) => any {
  return (event) => {
    theirHandler && theirHandler(event);
    if (!event.defaultPrevented) {
      ourHandler(event);
    }
  };
}

/**
 * Renders the `<link>` tags for the current routes.
 *
 * @see https://remix.run/api/remix#meta-links-scripts
 */
export function Links() {
  let { matches, routeModules, manifest } = useRemixEntryContext();

  let links = React.useMemo(
    () => getLinksForMatches(matches, routeModules, manifest),
    [matches, routeModules, manifest]
  );

  return (
    <>
      {links.map((link) => {
        if (isPageLinkDescriptor(link)) {
          return <PrefetchPageLinks key={link.page} {...link} />;
        }

        let imageSrcSet: string | null = null;

        // In React 17, <link imageSrcSet> and <link imageSizes> will warn
        // because the DOM attributes aren't recognized, so users need to pass
        // them in all lowercase to forward the attributes to the node without a
        // warning. Normalize so that either property can be used in Remix.
        if ("useId" in React) {
          if (link.imagesrcset) {
            link.imageSrcSet = imageSrcSet = link.imagesrcset;
            delete link.imagesrcset;
          }

          if (link.imagesizes) {
            link.imageSizes = link.imagesizes;
            delete link.imagesizes;
          }
        } else {
          if (link.imageSrcSet) {
            link.imagesrcset = imageSrcSet = link.imageSrcSet;
            delete link.imageSrcSet;
          }

          if (link.imageSizes) {
            link.imagesizes = link.imageSizes;
            delete link.imageSizes;
          }
        }

        return (
          <link
            key={link.rel + (link.href || "") + (imageSrcSet || "")}
            {...link}
          />
        );
      })}
    </>
  );
}

/**
 * This component renders all of the `<link rel="prefetch">` and
 * `<link rel="modulepreload"/>` tags for all the assets (data, modules, css) of
 * a given page.
 *
 * @param props
 * @param props.page
 * @see https://remix.run/api/remix#prefetchpagelinks-
 */
export function PrefetchPageLinks({
  page,
  ...dataLinkProps
}: PrefetchPageDescriptor) {
  let { clientRoutes } = useRemixEntryContext();
  let matches = React.useMemo(
    () => matchClientRoutes(clientRoutes, page),
    [clientRoutes, page]
  );

  if (!matches) {
    console.warn(`Tried to prefetch ${page} but no routes matched.`);
    return null;
  }

  return (
    <PrefetchPageLinksImpl page={page} matches={matches} {...dataLinkProps} />
  );
}

function usePrefetchedStylesheets(matches: BaseRouteMatch<ClientRoute>[]) {
  let { routeModules } = useRemixEntryContext();

  let [styleLinks, setStyleLinks] = React.useState<HtmlLinkDescriptor[]>([]);

  React.useEffect(() => {
    let interrupted: boolean = false;

    getStylesheetPrefetchLinks(matches, routeModules).then((links) => {
      if (!interrupted) setStyleLinks(links);
    });

    return () => {
      interrupted = true;
    };
  }, [matches, routeModules]);

  return styleLinks;
}

function PrefetchPageLinksImpl({
  page,
  matches: nextMatches,
  ...linkProps
}: PrefetchPageDescriptor & {
  matches: BaseRouteMatch<ClientRoute>[];
}) {
  let location = useLocation();
  let { matches, manifest } = useRemixEntryContext();

  let newMatchesForData = React.useMemo(
    () => getNewMatchesForLinks(page, nextMatches, matches, location, "data"),
    [page, nextMatches, matches, location]
  );

  let newMatchesForAssets = React.useMemo(
    () => getNewMatchesForLinks(page, nextMatches, matches, location, "assets"),
    [page, nextMatches, matches, location]
  );

  let dataHrefs = React.useMemo(
    () => getDataLinkHrefs(page, newMatchesForData, manifest),
    [newMatchesForData, page, manifest]
  );

  let moduleHrefs = React.useMemo(
    () => getModuleLinkHrefs(newMatchesForAssets, manifest),
    [newMatchesForAssets, manifest]
  );

  // needs to be a hook with async behavior because we need the modules, not
  // just the manifest like the other links in here.
  let styleLinks = usePrefetchedStylesheets(newMatchesForAssets);

  return (
    <>
      {dataHrefs.map((href) => (
        <link key={href} rel="prefetch" as="fetch" href={href} {...linkProps} />
      ))}
      {moduleHrefs.map((href) => (
        <link key={href} rel="modulepreload" href={href} {...linkProps} />
      ))}
      {styleLinks.map((link) => (
        // these don't spread `linkProps` because they are full link descriptors
        // already with their own props
        <link key={link.href} {...link} />
      ))}
    </>
  );
}

/**
 * Renders the `<title>` and `<meta>` tags for the current routes.
 *
 * @see https://remix.run/api/remix#meta-links-scripts
 */
function V1Meta() {
  let { matches, routeData, routeModules } = useRemixEntryContext();
  let location = useLocation();

  let meta: V1_HtmlMetaDescriptor = {};
  let parentsData: { [routeId: string]: AppData } = {};

  for (let match of matches) {
    let routeId = match.route.id;
    let data = routeData[routeId];
    let params = match.params;

    let routeModule = routeModules[routeId];

    if (routeModule.meta) {
      let routeMeta =
        typeof routeModule.meta === "function"
          ? routeModule.meta({
              data,
              parentsData,
              params,
              location,
              matches: undefined as any,
            })
          : routeModule.meta;
      if (routeMeta && Array.isArray(routeMeta)) {
        throw new Error(
          "The route at " +
            match.route.path +
            " returns an array. This is only supported with the `v2_meta` future flag " +
            "in the Remix config. Either set the flag to `true` or update the route's " +
            "meta function to return an object." +
            "\n\nTo reference the v1 meta function API, see https://remix.run/api/conventions#meta"
          // TODO: Add link to the docs once they are written
          // + "\n\nTo reference future flags and the v2 meta API, see https://remix.run/api/remix#future-v2-meta."
        );
      }
      Object.assign(meta, routeMeta);
    }

    parentsData[routeId] = data;
  }

  return (
    <>
      {Object.entries(meta).map(([name, value]) => {
        if (!value) {
          return null;
        }

        if (["charset", "charSet"].includes(name)) {
          return <meta key="charset" charSet={value as string} />;
        }

        if (name === "title") {
          return <title key="title">{String(value)}</title>;
        }

        // Open Graph tags use the `property` attribute, while other meta tags
        // use `name`. See https://ogp.me/
        //
        // Namespaced attributes:
        //  - https://ogp.me/#type_music
        //  - https://ogp.me/#type_video
        //  - https://ogp.me/#type_article
        //  - https://ogp.me/#type_book
        //  - https://ogp.me/#type_profile
        //
        // Facebook specific tags begin with `fb:` and also use the `property`
        // attribute.
        //
        // Twitter specific tags begin with `twitter:` but they use `name`, so
        // they are excluded.
        let isOpenGraphTag =
          /^(og|music|video|article|book|profile|fb):.+$/.test(name);

        return [value].flat().map((content) => {
          if (isOpenGraphTag) {
            return (
              <meta
                property={name}
                content={content as string}
                key={name + content}
              />
            );
          }

          if (typeof content === "string") {
            return <meta name={name} content={content} key={name + content} />;
          }

          return <meta key={name + JSON.stringify(content)} {...content} />;
        });
      })}
    </>
  );
}

function V2Meta() {
  let { matches, routeData, routeModules } = useRemixEntryContext();
  let location = useLocation();

  let meta: V2_HtmlMetaDescriptor[] = [];
  let parentsData: { [routeId: string]: AppData } = {};

  let matchesWithMeta: RouteMatchWithMeta<ClientRoute>[] = matches.map(
    (match) => ({ ...match, meta: [] })
  );

  let index = -1;
  for (let match of matches) {
    index++;
    let routeId = match.route.id;
    let data = routeData[routeId];
    let params = match.params;

    let routeModule = routeModules[routeId];

    let routeMeta: V2_HtmlMetaDescriptor[] | V1_HtmlMetaDescriptor | undefined =
      [];

    if (routeModule?.meta) {
      routeMeta =
        typeof routeModule.meta === "function"
          ? routeModule.meta({
              data,
              parentsData,
              params,
              location,
              matches: matchesWithMeta,
            })
          : routeModule.meta;
    }

    routeMeta = routeMeta || [];
    if (!Array.isArray(routeMeta)) {
      throw new Error(
        "The `v2_meta` API is enabled in the Remix config, but the route at " +
          match.route.path +
          " returns an invalid value. In v2, all route meta functions must " +
          "return an array of meta objects." +
          // TODO: Add link to the docs once they are written
          // "\n\nTo reference future flags and the v2 meta API, see https://remix.run/api/remix#future-v2-meta." +
          "\n\nTo reference the v1 meta function API, see https://remix.run/api/conventions#meta"
      );
    }

    matchesWithMeta[index].meta = routeMeta;
    meta = routeMeta;
    parentsData[routeId] = data;
  }

  return (
    <>
      {meta.flat().map((metaProps) => {
        if (!metaProps) {
          return null;
        }

        if ("title" in metaProps) {
          return <title key="title">{String(metaProps.title)}</title>;
        }

        if ("charSet" in metaProps || "charset" in metaProps) {
          // TODO: We normalize this for the user in v1, but should we continue
          // to do that? Seems like a nice convenience IMO.
          return (
            <meta
              key="charset"
              charSet={metaProps.charSet || (metaProps as any).charset}
            />
          );
        }
        return <meta key={JSON.stringify(metaProps)} {...metaProps} />;
      })}
    </>
  );
}

export function Meta() {
  let { future } = useRemixEntryContext();
  return future.v2_meta ? <V2Meta /> : <V1Meta />;
}

/**
 * Tracks whether Remix has finished hydrating or not, so scripts can be skipped
 * during client-side updates.
 */
let isHydrated = false;

export type ScriptProps = Omit<
  React.HTMLProps<HTMLScriptElement>,
  | "children"
  | "async"
  | "defer"
  | "src"
  | "type"
  | "noModule"
  | "dangerouslySetInnerHTML"
  | "suppressHydrationWarning"
>;

/**
 * Renders the `<script>` tags needed for the initial render. Bundles for
 * additional routes are loaded later as needed.
 *
 * @param props Additional properties to add to each script tag that is rendered.
 * In addition to scripts, \<link rel="modulepreload"> tags receive the crossOrigin
 * property if provided.
 *
 * @see https://remix.run/api/remix#meta-links-scripts
 */
export function Scripts(props: ScriptProps) {
  let {
    manifest,
    matches,
    pendingLocation,
    clientRoutes,
    serverHandoffString,
  } = useRemixEntryContext();

  React.useEffect(() => {
    isHydrated = true;
  }, []);

  let initialScripts = React.useMemo(() => {
    let contextScript = serverHandoffString
      ? `window.__remixContext = ${serverHandoffString};`
      : "";

    let routeModulesScript = `${matches
      .map(
        (match, index) =>
          `import ${JSON.stringify(manifest.url)};
import * as route${index} from ${JSON.stringify(
            manifest.routes[match.route.id].module
          )};`
      )
      .join("\n")}
window.__remixRouteModules = {${matches
      .map((match, index) => `${JSON.stringify(match.route.id)}:route${index}`)
      .join(",")}};

import(${JSON.stringify(manifest.entry.module)});`;

    return (
      <>
        <script
          {...props}
          suppressHydrationWarning
          dangerouslySetInnerHTML={createHtml(contextScript)}
          type={undefined}
        />
        <script
          {...props}
          dangerouslySetInnerHTML={createHtml(routeModulesScript)}
          type="module"
          async
        />
      </>
    );
    // disabled deps array because we are purposefully only rendering this once
    // for hydration, after that we want to just continue rendering the initial
    // scripts as they were when the page first loaded
    // eslint-disable-next-line
  }, []);

  // avoid waterfall when importing the next route module
  let nextMatches = React.useMemo(() => {
    if (pendingLocation) {
      // FIXME: can probably use transitionManager `nextMatches`
      let matches = matchClientRoutes(clientRoutes, pendingLocation);
      invariant(matches, `No routes match path "${pendingLocation.pathname}"`);
      return matches;
    }

    return [];
  }, [pendingLocation, clientRoutes]);

  let routePreloads = matches
    .concat(nextMatches)
    .map((match) => {
      let route = manifest.routes[match.route.id];
      return (route.imports || []).concat([route.module]);
    })
    .flat(1);

  let preloads = manifest.entry.imports.concat(routePreloads);

  return (
    <>
      <link
        rel="modulepreload"
        href={manifest.url}
        crossOrigin={props.crossOrigin}
      />
      <link
        rel="modulepreload"
        href={manifest.entry.module}
        crossOrigin={props.crossOrigin}
      />
      {dedupe(preloads).map((path) => (
        <link
          key={path}
          rel="modulepreload"
          href={path}
          crossOrigin={props.crossOrigin}
        />
      ))}
      {isHydrated ? null : initialScripts}
    </>
  );
}

function dedupe(array: any[]) {
  return [...new Set(array)];
}

export interface FormProps extends FormHTMLAttributes<HTMLFormElement> {
  /**
   * The HTTP verb to use when the form is submit. Supports "get", "post",
   * "put", "delete", "patch".
   *
   * Note: If JavaScript is disabled, you'll need to implement your own "method
   * override" to support more than just GET and POST.
   */
  method?: FormMethod;

  /**
   * Normal `<form action>` but supports React Router's relative paths.
   */
  action?: string;

  /**
   * Normal `<form encType>`.
   *
   * Note: Remix defaults to `application/x-www-form-urlencoded` and also
   * supports `multipart/form-data`.
   */
  encType?: FormEncType;

  /**
   * Forces a full document navigation instead of a fetch.
   */
  reloadDocument?: boolean;

  /**
   * Replaces the current entry in the browser history stack when the form
   * navigates. Use this if you don't want the user to be able to click "back"
   * to the page with the form on it.
   */
  replace?: boolean;

  /**
   * A function to call when the form is submitted. If you call
   * `event.preventDefault()` then this form will not do anything.
   */
  onSubmit?: React.FormEventHandler<HTMLFormElement>;
}

/**
 * A Remix-aware `<form>`. It behaves like a normal form except that the
 * interaction with the server is with `fetch` instead of new document
 * requests, allowing components to add nicer UX to the page as the form is
 * submitted and returns with data.
 *
 * @see https://remix.run/api/remix#form
 */
let Form = React.forwardRef<HTMLFormElement, FormProps>((props, ref) => {
  return <FormImpl {...props} ref={ref} />;
});
Form.displayName = "Form";
export { Form };

interface FormImplProps extends FormProps {
  fetchKey?: string;
}

let FormImpl = React.forwardRef<HTMLFormElement, FormImplProps>(
  (
    {
      reloadDocument = false,
      replace = false,
      method = "get",
      action,
      encType = "application/x-www-form-urlencoded",
      fetchKey,
      onSubmit,
      ...props
    },
    forwardedRef
  ) => {
    let submit = useSubmitImpl(fetchKey);
    let formMethod: FormMethod =
      method.toLowerCase() === "get" ? "get" : "post";
    let formAction = useFormAction(action);

    return (
      <form
        ref={forwardedRef}
        method={formMethod}
        action={formAction}
        encType={encType}
        onSubmit={
          reloadDocument
            ? undefined
            : (event) => {
                onSubmit && onSubmit(event);
                if (event.defaultPrevented) return;
                event.preventDefault();

                let submitter = (event as unknown as HTMLSubmitEvent)
                  .nativeEvent.submitter as HTMLFormSubmitter | null;

                let submitMethod =
                  (submitter?.formMethod as FormMethod | undefined) || method;

                submit(submitter || event.currentTarget, {
                  method: submitMethod,
                  replace,
                });
              }
        }
        {...props}
      />
    );
  }
);
FormImpl.displayName = "FormImpl";
export { FormImpl };

type HTMLSubmitEvent = React.BaseSyntheticEvent<
  SubmitEvent,
  Event,
  HTMLFormElement
>;

type HTMLFormSubmitter = HTMLButtonElement | HTMLInputElement;

/**
 * Resolves a `<form action>` path relative to the current route.
 *
 * @see https://remix.run/api/remix#useformaction
 */
export function useFormAction(
  action?: string,
  // TODO: Remove method param in v2 as it's no longer needed and is a breaking change
  method: FormMethod = "get"
): string {
  let { id } = useRemixRouteContext();
  let resolvedPath = useResolvedPath(action ? action : ".");

  // Previously we set the default action to ".". The problem with this is that
  // `useResolvedPath(".")` excludes search params and the hash of the resolved
  // URL. This is the intended behavior of when "." is specifically provided as
  // the form action, but inconsistent w/ browsers when the action is omitted.
  // https://github.com/remix-run/remix/issues/927
  let location = useLocation();
  let { search, hash } = resolvedPath;
  let isIndexRoute = id.endsWith("/index");

  if (action == null) {
    search = location.search;
    hash = location.hash;

    // When grabbing search params from the URL, remove the automatically
    // inserted ?index param so we match the useResolvedPath search behavior
    // which would not include ?index
    if (isIndexRoute) {
      let params = new URLSearchParams(search);
      params.delete("index");
      search = params.toString() ? `?${params.toString()}` : "";
    }
  }

  if ((action == null || action === ".") && isIndexRoute) {
    search = search ? search.replace(/^\?/, "?index&") : "?index";
  }

  return createPath({ pathname: resolvedPath.pathname, search, hash });
}

export interface SubmitOptions {
  /**
   * The HTTP method used to submit the form. Overrides `<form method>`.
   * Defaults to "GET".
   */
  method?: FormMethod;

  /**
   * The action URL path used to submit the form. Overrides `<form action>`.
   * Defaults to the path of the current route.
   *
   * Note: It is assumed the path is already resolved. If you need to resolve a
   * relative path, use `useFormAction`.
   */
  action?: string;

  /**
   * The action URL used to submit the form. Overrides `<form encType>`.
   * Defaults to "application/x-www-form-urlencoded".
   */
  encType?: FormEncType;

  /**
   * Set `true` to replace the current entry in the browser's history stack
   * instead of creating a new one (i.e. stay on "the same page"). Defaults
   * to `false`.
   */
  replace?: boolean;
}

/**
 * Submits a HTML `<form>` to the server without reloading the page.
 */
export interface SubmitFunction {
  (
    /**
     * Specifies the `<form>` to be submitted to the server, a specific
     * `<button>` or `<input type="submit">` to use to submit the form, or some
     * arbitrary data to submit.
     *
     * Note: When using a `<button>` its `name` and `value` will also be
     * included in the form data that is submitted.
     */
    target:
      | HTMLFormElement
      | HTMLButtonElement
      | HTMLInputElement
      | FormData
      | URLSearchParams
      | { [name: string]: string }
      | null,

    /**
     * Options that override the `<form>`'s own attributes. Required when
     * submitting arbitrary data without a backing `<form>`.
     */
    options?: SubmitOptions
  ): void;
}

/**
 * Returns a function that may be used to programmatically submit a form (or
 * some arbitrary data) to the server.
 *
 * @see https://remix.run/api/remix#usesubmit
 */
export function useSubmit(): SubmitFunction {
  return useSubmitImpl();
}

let defaultMethod = "get";
let defaultEncType = "application/x-www-form-urlencoded";

export function useSubmitImpl(key?: string): SubmitFunction {
  let navigate = useNavigate();
  let defaultAction = useFormAction();
  let { transitionManager } = useRemixEntryContext();

  return React.useCallback(
    (target, options = {}) => {
      let method: string;
      let action: string;
      let encType: string;
      let formData: FormData;

      if (isFormElement(target)) {
        let submissionTrigger: HTMLButtonElement | HTMLInputElement = (
          options as any
        ).submissionTrigger;

        method =
          options.method || target.getAttribute("method") || defaultMethod;
        action =
          options.action || target.getAttribute("action") || defaultAction;
        encType =
          options.encType || target.getAttribute("enctype") || defaultEncType;

        formData = new FormData(target);

        if (submissionTrigger && submissionTrigger.name) {
          formData.append(submissionTrigger.name, submissionTrigger.value);
        }
      } else if (
        isButtonElement(target) ||
        (isInputElement(target) &&
          (target.type === "submit" || target.type === "image"))
      ) {
        let form = target.form;

        if (form == null) {
          throw new Error(`Cannot submit a <button> without a <form>`);
        }

        // <button>/<input type="submit"> may override attributes of <form>

        method =
          options.method ||
          target.getAttribute("formmethod") ||
          form.getAttribute("method") ||
          defaultMethod;
        action =
          options.action ||
          target.getAttribute("formaction") ||
          form.getAttribute("action") ||
          defaultAction;
        encType =
          options.encType ||
          target.getAttribute("formenctype") ||
          form.getAttribute("enctype") ||
          defaultEncType;
        formData = new FormData(form);

        // Include name + value from a <button>
        if (target.name) {
          formData.append(target.name, target.value);
        }
      } else {
        if (isHtmlElement(target)) {
          throw new Error(
            `Cannot submit element that is not <form>, <button>, or ` +
              `<input type="submit|image">`
          );
        }

        method = options.method || "get";
        action = options.action || defaultAction;
        encType = options.encType || "application/x-www-form-urlencoded";

        if (target instanceof FormData) {
          formData = target;
        } else {
          formData = new FormData();

          if (target instanceof URLSearchParams) {
            for (let [name, value] of target) {
              formData.append(name, value);
            }
          } else if (target != null) {
            for (let name of Object.keys(target)) {
              formData.append(name, target[name]);
            }
          }
        }
      }

      if (typeof document === "undefined") {
        throw new Error(
          "You are calling submit during the server render. " +
            "Try calling submit within a `useEffect` or callback instead."
        );
      }

      let { protocol, host } = window.location;
      let url = new URL(action, `${protocol}//${host}`);

      if (method.toLowerCase() === "get") {
        // Start with a fresh set of params and wipe out the old params to
        // match default browser behavior
        let params = new URLSearchParams();
        let hasParams = false;
        for (let [name, value] of formData) {
          if (typeof value === "string") {
            hasParams = true;
            params.append(name, value);
          } else {
            throw new Error(`Cannot submit binary form data using GET`);
          }
        }

        // Preserve any incoming ?index param for fetcher GET submissions
        let isIndexAction = new URLSearchParams(url.search)
          .getAll("index")
          .some((v) => v === "");
        if (key != null && isIndexAction) {
          hasParams = true;
          params.append("index", "");
        }

        url.search = hasParams ? `?${params.toString()}` : "";
      }

      let submission: Submission = {
        formData,
        action: url.pathname + url.search,
        method: method.toUpperCase(),
        encType,
        key: Math.random().toString(36).substr(2, 8),
      };

      if (key) {
        transitionManager.send({
          type: "fetcher",
          href: submission.action,
          submission,
          key,
        });
      } else {
        setNextNavigationSubmission(submission);
        navigate(url.pathname + url.search, { replace: options.replace });
      }
    },
    [defaultAction, key, navigate, transitionManager]
  );
}

let nextNavigationSubmission: Submission | undefined;

function setNextNavigationSubmission(submission: Submission) {
  nextNavigationSubmission = submission;
}

function consumeNextNavigationSubmission() {
  let submission = nextNavigationSubmission;
  nextNavigationSubmission = undefined;
  return submission;
}

function isHtmlElement(object: any): object is HTMLElement {
  return object != null && typeof object.tagName === "string";
}

function isButtonElement(object: any): object is HTMLButtonElement {
  return isHtmlElement(object) && object.tagName.toLowerCase() === "button";
}

function isFormElement(object: any): object is HTMLFormElement {
  return isHtmlElement(object) && object.tagName.toLowerCase() === "form";
}

function isInputElement(object: any): object is HTMLInputElement {
  return isHtmlElement(object) && object.tagName.toLowerCase() === "input";
}

/**
 * Setup a callback to be fired on the window's `beforeunload` event. This is
 * useful for saving some data to `window.localStorage` just before the page
 * refreshes, which automatically happens on the next `<Link>` click when Remix
 * detects a new version of the app is available on the server.
 *
 * Note: The `callback` argument should be a function created with
 * `React.useCallback()`.
 *
 * @see https://remix.run/api/remix#usebeforeunload
 */
export function useBeforeUnload(
  callback: (event: BeforeUnloadEvent) => any
): void {
  React.useEffect(() => {
    window.addEventListener("beforeunload", callback);
    return () => {
      window.removeEventListener("beforeunload", callback);
    };
  }, [callback]);
}

export interface RouteMatch {
  /**
   * The id of the matched route
   */
  id: string;
  /**
   * The pathname of the matched route
   */
  pathname: string;
  /**
   * The dynamic parameters of the matched route
   *
   * @see https://remix.run/docs/api/conventions#dynamic-route-parameters
   */
  params: Params<string>;
  /**
   * Any route data associated with the matched route
   */
  data: RouteData;
  /**
   * The exported `handle` object of the matched route.
   *
   * @see https://remix.run/docs/api/conventions#handle
   */
  handle: undefined | { [key: string]: any };
}

/**
 * Returns the current route matches on the page. This is useful for creating
 * layout abstractions with your current routes.
 *
 * @see https://remix.run/api/remix#usematches
 */
export function useMatches(): RouteMatch[] {
  let { matches, routeData, routeModules } = useRemixEntryContext();

  return React.useMemo(
    () =>
      matches.map((match) => {
        let { pathname, params } = match;
        return {
          id: match.route.id,
          pathname,
          params,
          data: routeData[match.route.id],
          // if the module fails to load or an error/response is thrown, the module
          // won't be defined.
          handle: routeModules[match.route.id]?.handle,
        };
      }),
    [matches, routeData, routeModules]
  );
}

/**
 * Returns the JSON parsed data from the current route's `loader`.
 *
 * @see https://remix.run/api/remix#useloaderdata
 */
export function useLoaderData<T = AppData>(): SerializeFrom<T> {
  return useRemixRouteContext().data;
}

/**
 * Returns the JSON parsed data from the current route's `action`.
 *
 * @see https://remix.run/api/remix#useactiondata
 */
export function useActionData<T = AppData>(): SerializeFrom<T> | undefined {
  let { id: routeId } = useRemixRouteContext();
  let { transitionManager } = useRemixEntryContext();
  let { actionData } = transitionManager.getState();
  return actionData ? actionData[routeId] : undefined;
}

/**
 * Returns everything you need to know about a page transition to build pending
 * navigation indicators and optimistic UI on data mutations.
 *
 * @see https://remix.run/api/remix#usetransition
 */
export function useTransition(): Transition {
  let { transitionManager } = useRemixEntryContext();
  return transitionManager.getState().transition;
}

function createFetcherForm(fetchKey: string) {
  let FetcherForm = React.forwardRef<HTMLFormElement, FormProps>(
    (props, ref) => {
      // TODO: make ANOTHER form w/o a fetchKey prop
      return <FormImpl {...props} ref={ref} fetchKey={fetchKey} />;
    }
  );
  FetcherForm.displayName = "fetcher.Form";
  return FetcherForm;
}

let fetcherId = 0;

export type FetcherWithComponents<TData> = Fetcher<TData> & {
  Form: React.ForwardRefExoticComponent<
    FormProps & React.RefAttributes<HTMLFormElement>
  >;
  submit: SubmitFunction;
  load: (href: string) => void;
};

/**
 * Interacts with route loaders and actions without causing a navigation. Great
 * for any interaction that stays on the same page.
 *
 * @see https://remix.run/api/remix#usefetcher
 */
export function useFetcher<TData = any>(): FetcherWithComponents<
  SerializeFrom<TData>
> {
  let { transitionManager } = useRemixEntryContext();

  let [key] = React.useState(() => String(++fetcherId));
  let [Form] = React.useState(() => createFetcherForm(key));
  let [load] = React.useState(() => (href: string) => {
    transitionManager.send({ type: "fetcher", href, key });
  });
  let submit = useSubmitImpl(key);

  let fetcher = transitionManager.getFetcher<SerializeFrom<TData>>(key);

  let fetcherWithComponents = React.useMemo(
    () => ({
      Form,
      submit,
      load,
      ...fetcher,
    }),
    [fetcher, Form, submit, load]
  );

  React.useEffect(() => {
    // Is this busted when the React team gets real weird and calls effects
    // twice on mount?  We really just need to garbage collect here when this
    // fetcher is no longer around.
    return () => transitionManager.deleteFetcher(key);
  }, [transitionManager, key]);

  return fetcherWithComponents;
}

/**
 * Provides all fetchers currently on the page. Useful for layouts and parent
 * routes that need to provide pending/optimistic UI regarding the fetch.
 *
 * @see https://remix.run/api/remix#usefetchers
 */
export function useFetchers(): Fetcher[] {
  let { transitionManager } = useRemixEntryContext();
  let { fetchers } = transitionManager.getState();
  return [...fetchers.values()];
}

// Dead Code Elimination magic for production builds.
// This way devs don't have to worry about doing the NODE_ENV check themselves.
// If running an un-bundled server outside of `remix dev` you will still need
// to set the REMIX_DEV_SERVER_WS_PORT manually.
export const LiveReload =
  process.env.NODE_ENV !== "development"
    ? () => null
    : function LiveReload({
        port = Number(process.env.REMIX_DEV_SERVER_WS_PORT || 8002),
        timeout = 1000,
        nonce = undefined,
      }: {
        port?: number;
        timeout?: number;
        /**
         * @deprecated this property is no longer relevant.
         */
        nonce?: string;
      }) {
        let js = String.raw;
        return (
          <script
            nonce={nonce}
            suppressHydrationWarning
            dangerouslySetInnerHTML={{
              __html: js`
                function remixLiveReloadConnect(config) {
                  let protocol = location.protocol === "https:" ? "wss:" : "ws:";
                  let host = location.hostname;
                  let socketPath = protocol + "//" + host + ":" + ${String(
                    port
                  )} + "/socket";
                  let ws = new WebSocket(socketPath);
                  ws.onmessage = (message) => {
                    let event = JSON.parse(message.data);
                    if (event.type === "LOG") {
                      console.log(event.message);
                    }
                    if (event.type === "RELOAD") {
                      console.log("💿 Reloading window ...");
                      window.location.reload();
                    }
                  };
                  ws.onopen = () => {
                    if (config && typeof config.onOpen === "function") {
                      config.onOpen();
                    }
                  };
<<<<<<< HEAD
                  ws.onclose = (error) => {
                    console.log("Remix dev asset server web socket closed. Reconnecting...");
                    setTimeout(
                      () =>
                        remixLiveReloadConnect({
                          onOpen: () => window.location.reload(),
                        }),
                      ${String(timeout)}
                    );
=======
                  ws.onclose = (event) => {
                    if (event.code === 1006) {
                      console.log("Remix dev asset server web socket closed. Reconnecting...");
                      setTimeout(
                        () =>
                          remixLiveReloadConnect({
                            onOpen: () => window.location.reload(),
                          }),
                        1000
                      );
                    }
>>>>>>> 606bc822
                  };
                  ws.onerror = (error) => {
                    console.log("Remix dev asset server web socket error:");
                    console.error(error);
                  };
                }
                remixLiveReloadConnect();
              `,
            }}
          />
        );
      };<|MERGE_RESOLUTION|>--- conflicted
+++ resolved
@@ -1664,17 +1664,6 @@
                       config.onOpen();
                     }
                   };
-<<<<<<< HEAD
-                  ws.onclose = (error) => {
-                    console.log("Remix dev asset server web socket closed. Reconnecting...");
-                    setTimeout(
-                      () =>
-                        remixLiveReloadConnect({
-                          onOpen: () => window.location.reload(),
-                        }),
-                      ${String(timeout)}
-                    );
-=======
                   ws.onclose = (event) => {
                     if (event.code === 1006) {
                       console.log("Remix dev asset server web socket closed. Reconnecting...");
@@ -1683,10 +1672,9 @@
                           remixLiveReloadConnect({
                             onOpen: () => window.location.reload(),
                           }),
-                        1000
+                        ${String(timeout)}
                       );
                     }
->>>>>>> 606bc822
                   };
                   ws.onerror = (error) => {
                     console.log("Remix dev asset server web socket error:");
