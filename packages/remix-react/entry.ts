--- conflicted
+++ resolved
@@ -34,14 +34,6 @@
 
 export interface FutureConfig {
   v2_dev: boolean | Dev;
-<<<<<<< HEAD
-  v2_errorBoundary: boolean;
-=======
-  /** @deprecated Use the `postcss` config option instead */
-  unstable_postcss: boolean;
-  /** @deprecated Use the `tailwind` config option instead */
-  unstable_tailwind: boolean;
->>>>>>> f3beabb9
   v2_headers: boolean;
   v2_meta: boolean;
   v2_routeConvention: boolean;
