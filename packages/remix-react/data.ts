--- conflicted
+++ resolved
@@ -14,16 +14,8 @@
   return response.headers.get("X-Remix-Catch") != null;
 }
 
-<<<<<<< HEAD
 export function isErrorResponse(response: any): response is Response {
-  return (
-    response instanceof Response &&
-    response.headers.get("X-Remix-Error") != null
-  );
-=======
-export function isErrorResponse(response: Response): boolean {
   return response.headers.get("X-Remix-Error") != null;
->>>>>>> 08aedc4e
 }
 
 export function isRedirectResponse(response: Response): boolean {
