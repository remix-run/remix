--- conflicted
+++ resolved
@@ -14,11 +14,7 @@
   "main": "dist/index.js",
   "typings": "dist/index.d.ts",
   "dependencies": {
-<<<<<<< HEAD
-    "@remix-run/node": "^1.6.1"
-=======
-    "@remix-run/node": "1.6.2"
->>>>>>> da7ba015
+    "@remix-run/node": "^1.6.2"
   },
   "devDependencies": {
     "@types/express": "^4.17.9",
