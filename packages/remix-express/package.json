{
  "name": "@remix-run/express",
  "description": "Express server request handler for Remix",
<<<<<<< HEAD
  "version": "1.0.5",
  "license": "MIT",
=======
  "version": "1.0.6",
>>>>>>> c515867a
  "repository": {
    "type": "git",
    "url": "https://github.com/remix-run/remix",
    "directory": "packages/remix-express"
  },
  "bugs": {
    "url": "https://github.com/remix-run/remix/issues"
  },
  "dependencies": {
    "@remix-run/node": "1.0.6"
  },
  "peerDependencies": {
    "express": "^4.17.1"
  },
  "devDependencies": {
    "@types/express": "^4.17.9",
    "@types/supertest": "^2.0.10",
    "node-mocks-http": "^1.10.1",
    "supertest": "^6.0.1"
  }
}<|MERGE_RESOLUTION|>--- conflicted
+++ resolved
@@ -1,12 +1,8 @@
 {
   "name": "@remix-run/express",
   "description": "Express server request handler for Remix",
-<<<<<<< HEAD
-  "version": "1.0.5",
+  "version": "1.0.6",
   "license": "MIT",
-=======
-  "version": "1.0.6",
->>>>>>> c515867a
   "repository": {
     "type": "git",
     "url": "https://github.com/remix-run/remix",
