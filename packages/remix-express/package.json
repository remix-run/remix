--- conflicted
+++ resolved
@@ -14,11 +14,7 @@
   "main": "dist/index.js",
   "typings": "dist/index.d.ts",
   "dependencies": {
-<<<<<<< HEAD
-    "@remix-run/node": "^1.6.2"
-=======
-    "@remix-run/node": "1.6.4"
->>>>>>> 7a7f94ca
+    "@remix-run/node": "^1.6.4"
   },
   "devDependencies": {
     "@types/express": "^4.17.9",
