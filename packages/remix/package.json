{
  "name": "remix",
<<<<<<< HEAD
  "version": "1.14.2",
=======
  "version": "1.14.3",
>>>>>>> 6d0a2987
  "description": "A framework for building better websites",
  "homepage": "https://remix.run",
  "bugs": {
    "url": "https://github.com/remix-run/remix/issues"
  },
  "repository": {
    "type": "git",
    "url": "https://github.com/remix-run/remix",
    "directory": "packages/remix"
  },
  "license": "MIT",
  "sideEffects": false,
  "main": "dist/index.js",
  "typings": "dist/index.d.ts",
  "module": "dist/esm/index.js",
  "engines": {
    "node": ">=14"
  },
  "files": [
    "dist/",
    "CHANGELOG.md",
    "LICENSE.md",
    "README.md"
  ]
}<|MERGE_RESOLUTION|>--- conflicted
+++ resolved
@@ -1,10 +1,6 @@
 {
   "name": "remix",
-<<<<<<< HEAD
-  "version": "1.14.2",
-=======
   "version": "1.14.3",
->>>>>>> 6d0a2987
   "description": "A framework for building better websites",
   "homepage": "https://remix.run",
   "bugs": {
