# `lazy-file` CHANGELOG

This is the changelog for [`lazy-file`](https://github.com/remix-run/remix/tree/main/packages/lazy-file). It follows [semantic versioning](https://semver.org/).

## Unreleased
<<<<<<< HEAD

### Patch Changes

- Replace `mrmime` dependency with `@remix-run/mime` for MIME type detection

## v3.8.0 (2025-11-18)
=======
>>>>>>> f04d066f

- BREAKING CHANGE: Removed `lazy-file/fs` export. Use `@remix-run/fs` package instead.

  ```ts
  // before
  import { openFile, writeFile } from '@remix-run/lazy-file/fs'

  // after
  import { openFile, writeFile } from '@remix-run/fs'
  ```

## v3.8.0 (2025-11-18)

- BREAKING CHANGE: `openFile()` now sets `file.name` to the `filename` argument as provided, instead of using `path.basename(filename)`. You can still override this with `options.name`.

```ts
// before
let file = openFile('./public/assets/favicon.ico')
file.name // "favicon.ico"

// after
let file = openFile('./public/assets/favicon.ico')
file.name // "./public/assets/favicon.ico"

// You can still override the name
let file = openFile('./public/assets/favicon.ico', { name: 'favicon.ico' })
file.name // "favicon.ico"
```

## v3.7.0 (2025-11-04)

- Build using `tsc` instead of `esbuild`. This means modules in the `dist` directory now mirror the layout of modules in the `src` directory.
- Fix type errors in TypeScript 5.7+ when using typed arrays

## v3.6.0 (2025-10-22)

- BREAKING CHANGE: Removed CommonJS build. This package is now ESM-only. If you need to use this package in a CommonJS project, you will need to use dynamic `import()`.

## v3.5.0 (2025-07-21)

- Renamed package from `@mjackson/lazy-file` to `@remix-run/lazy-file`

## v3.4.0 (2025-06-10)

- Add `/src` to npm package, so "go to definition" goes to the actual source
- Use one set of types for all built files, instead of separate types for ESM and CJS
- Build using esbuild directly instead of tsup

## v3.3.1 (2025-01-25)

- Handle stream errors in `lazy-file/fs`' `writeFile`. When there is an error in the stream, call `writeStream.end()` on the underlying file stream before rejecting the promise.

## v3.3.0 (2024-11-14)

- Add CommonJS build

## v3.2.0 (2024-09-12)

- Export `OpenFileOptions` from `lazy-file/fs`

## v3.1.0 (2024-09-04)

- Add writeFile method to `lazy-file/fs` and rename `getFile` => `openFile`
- Accept an open file descriptor or file handle in `writeFile(fd)`

## v3.0.0 (2024-08-25)

- BREAKING: Do not accept regular string argument to `LazyFile`. This more closely matches `File` behavior
- BREAKING: Move 4th `LazyFile()` argument `range` into `options.range`
- BREAKING: Renamed `LazyFileContent` interface to `LazyContent` and `content.read()` => `content.stream()`
- Added `LazyBlob` (`Blob` subclass) as a complement to `LazyFile`
- Added `LazyBlobOptions` and `LazyFileOptions` interfaces (`endings` is not supported)
- Return a `name`-less `Blob` from `file.slice()` to more closely match native `File` behavior

## v2.2.0 (2024-08-24)

- Added support for `getFile(, { lastModified })` to override `file.lastModified`
- Export `GetFileOptions` interface from `lazy-file/fs`

## v2.1.0 (2024-08-24)

- Added `getFile` helper to `lazy-file/fs` export for reading files from the local filesystem

## v2.0.0 (2024-08-23)

- BREAKING: Do not automatically propagate `name` and `lastModified` in `file.slice()`. This matches the behavior of `File` more closely
- BREAKING: Remove `LazyFile[Symbol.asyncIterator]` to match the behavior of `File` more closely
- In `slice(start, end)` make `end` default to `size` instead of `Infinity`. This more closely matches the `File` spec
- Small perf improvement when streaming content arrays with Blobs in them and ending early

## v1.1.0 (2024-08-22)

- Add ability to initialize a LazyFile with `BlobPart[]`, just like a normal `File`
- Add async iterator support to LazyFile

## v1.0.0 (2024-08-21)

- Initial release<|MERGE_RESOLUTION|>--- conflicted
+++ resolved
@@ -3,15 +3,6 @@
 This is the changelog for [`lazy-file`](https://github.com/remix-run/remix/tree/main/packages/lazy-file). It follows [semantic versioning](https://semver.org/).
 
 ## Unreleased
-<<<<<<< HEAD
-
-### Patch Changes
-
-- Replace `mrmime` dependency with `@remix-run/mime` for MIME type detection
-
-## v3.8.0 (2025-11-18)
-=======
->>>>>>> f04d066f
 
 - BREAKING CHANGE: Removed `lazy-file/fs` export. Use `@remix-run/fs` package instead.
 
@@ -22,6 +13,8 @@
   // after
   import { openFile, writeFile } from '@remix-run/fs'
   ```
+
+- Replaced `mrmime` dependency with `@remix-run/mime` for MIME type detection
 
 ## v3.8.0 (2025-11-18)
 
