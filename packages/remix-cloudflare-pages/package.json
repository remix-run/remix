{
  "name": "@remix-run/cloudflare-pages",
  "version": "1.6.1",
  "description": "Cloudflare Pages request handler for Remix",
  "bugs": {
    "url": "https://github.com/remix-run/remix/issues"
  },
  "repository": {
    "type": "git",
    "url": "https://github.com/remix-run/remix",
    "directory": "packages/remix-cloudflare-pages"
  },
  "license": "MIT",
<<<<<<< HEAD
  "main": "./dist/index.js",
  "module": "./dist/esm/index.js",
  "types": "./dist/index.d.ts",
=======
  "main": "dist/index.js",
  "typings": "dist/index.d.ts",
  "module": "dist/esm/index.js",
>>>>>>> dec8a6df
  "dependencies": {
    "@remix-run/cloudflare": "1.6.1"
  },
  "devDependencies": {
    "@cloudflare/workers-types": "^3.4.0",
    "@types/mime": "^2.0.3"
  },
  "peerDependencies": {
    "@cloudflare/workers-types": "^3.0.0"
  },
  "engines": {
    "node": ">=14"
  },
  "files": [
    "dist/",
    "CHANGELOG.md",
    "LICENSE.md",
    "README.md"
  ]
}<|MERGE_RESOLUTION|>--- conflicted
+++ resolved
@@ -11,15 +11,9 @@
     "directory": "packages/remix-cloudflare-pages"
   },
   "license": "MIT",
-<<<<<<< HEAD
-  "main": "./dist/index.js",
-  "module": "./dist/esm/index.js",
-  "types": "./dist/index.d.ts",
-=======
   "main": "dist/index.js",
   "typings": "dist/index.d.ts",
   "module": "dist/esm/index.js",
->>>>>>> dec8a6df
   "dependencies": {
     "@remix-run/cloudflare": "1.6.1"
   },
