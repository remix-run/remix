import "./modules";

export type { AppConfig } from "./config";

<<<<<<< HEAD
export { createApp } from "./create";

export { getDependenciesToBundle } from "./compiler/dependencies";
=======
export * as compiler from "./compiler";

export * as cli from "./cli/index";
export { createApp } from "./cli/create";
>>>>>>> 41f5c606
<|MERGE_RESOLUTION|>--- conflicted
+++ resolved
@@ -2,13 +2,9 @@
 
 export type { AppConfig } from "./config";
 
-<<<<<<< HEAD
-export { createApp } from "./create";
-
-export { getDependenciesToBundle } from "./compiler/dependencies";
-=======
 export * as compiler from "./compiler";
 
 export * as cli from "./cli/index";
 export { createApp } from "./cli/create";
->>>>>>> 41f5c606
+
+export { getDependenciesToBundle } from "./compiler/dependencies";