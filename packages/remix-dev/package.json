--- conflicted
+++ resolved
@@ -18,17 +18,10 @@
     "remix": "dist/cli.js"
   },
   "dependencies": {
-<<<<<<< HEAD
-    "@babel/core": "^7.17.5",
-    "@babel/plugin-syntax-jsx": "^7.17.12",
-    "@babel/preset-env": "^7.18.2",
-    "@babel/preset-typescript": "^7.17.12",
-=======
     "@babel/core": "^7.18.6",
     "@babel/plugin-syntax-jsx": "^7.18.6",
     "@babel/preset-env": "^7.18.6",
     "@babel/preset-typescript": "^7.18.6",
->>>>>>> c14e16fe
     "@esbuild-plugins/node-modules-polyfill": "^0.1.4",
     "@npmcli/package-json": "^2.0.0",
     "@remix-run/server-runtime": "^1.6.4",
