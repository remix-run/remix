{
  "name": "@remix-run/dev",
  "version": "1.7.5",
  "description": "Dev tools and CLI for Remix",
  "homepage": "https://remix.run",
  "bugs": {
    "url": "https://github.com/remix-run/remix/issues"
  },
  "repository": {
    "type": "git",
    "url": "https://github.com/remix-run/remix",
    "directory": "packages/remix-dev"
  },
  "license": "MIT",
  "main": "dist/index.js",
  "typings": "dist/index.d.ts",
  "bin": {
    "remix": "dist/cli.js"
  },
  "dependencies": {
    "@babel/core": "^7.18.6",
    "@babel/plugin-syntax-jsx": "^7.18.6",
    "@babel/preset-env": "^7.18.6",
    "@babel/preset-typescript": "^7.18.6",
    "@esbuild-plugins/node-modules-polyfill": "^0.1.4",
    "@npmcli/package-json": "^2.0.0",
<<<<<<< HEAD
    "@remix-run/server-runtime": "1.7.4",
=======
    "@remix-run/server-runtime": "1.7.5",
    "@yarnpkg/esbuild-plugin-pnp": "3.0.0-rc.11",
>>>>>>> 32337757
    "arg": "^5.0.1",
    "cacache": "^15.0.5",
    "chalk": "^4.1.2",
    "chokidar": "^3.5.1",
    "dotenv": "^16.0.0",
    "esbuild": "0.15.13",
    "exit-hook": "2.2.1",
    "express": "^4.17.1",
    "fast-glob": "3.2.11",
    "fs-extra": "^10.0.0",
    "get-port": "^5.1.1",
    "gunzip-maybe": "^1.4.2",
    "inquirer": "^8.2.1",
    "jscodeshift": "^0.13.1",
    "jsesc": "3.0.2",
    "json5": "^2.2.1",
    "lodash": "^4.17.21",
    "lodash.debounce": "^4.0.8",
    "minimatch": "^3.0.4",
    "node-fetch": "^2.6.7",
    "ora": "^5.4.1",
    "prettier": "2.7.1",
    "pretty-ms": "^7.0.1",
    "proxy-agent": "^5.0.0",
    "remark-frontmatter": "4.0.1",
    "remark-mdx-frontmatter": "^1.0.1",
    "semver": "^7.3.7",
    "sort-package-json": "^1.55.0",
    "tar-fs": "^2.1.1",
    "tsconfig-paths": "^4.0.0",
    "ws": "^7.4.5",
    "xdm": "^2.0.0"
  },
  "devDependencies": {
    "@remix-run/serve": "1.7.5",
    "@types/cacache": "^15.0.0",
    "@types/gunzip-maybe": "^1.4.0",
    "@types/inquirer": "^8.2.0",
    "@types/jscodeshift": "^0.11.3",
    "@types/jsesc": "^3.0.1",
    "@types/lodash.debounce": "^4.0.6",
    "@types/npmcli__package-json": "^2.0.0",
    "@types/shelljs": "^0.8.11",
    "@types/tar-fs": "^2.0.1",
    "@types/ws": "^7.4.1",
    "esbuild-register": "^3.3.2",
    "msw": "^0.39.2",
    "shelljs": "^0.8.5",
    "strip-ansi": "^6.0.1",
    "tiny-invariant": "^1.2.0",
    "type-fest": "^2.16.0"
  },
  "peerDependencies": {
    "@remix-run/serve": "1.7.5"
  },
  "peerDependenciesMeta": {
    "@remix-run/serve": {
      "optional": true
    }
  },
  "engines": {
    "node": ">=14"
  },
  "files": [
    "dist/",
    "compiler/shims/",
    "server-build.js",
    "server-build.d.ts",
    "CHANGELOG.md",
    "LICENSE.md",
    "README.md"
  ]
}<|MERGE_RESOLUTION|>--- conflicted
+++ resolved
@@ -24,12 +24,7 @@
     "@babel/preset-typescript": "^7.18.6",
     "@esbuild-plugins/node-modules-polyfill": "^0.1.4",
     "@npmcli/package-json": "^2.0.0",
-<<<<<<< HEAD
-    "@remix-run/server-runtime": "1.7.4",
-=======
     "@remix-run/server-runtime": "1.7.5",
-    "@yarnpkg/esbuild-plugin-pnp": "3.0.0-rc.11",
->>>>>>> 32337757
     "arg": "^5.0.1",
     "cacache": "^15.0.5",
     "chalk": "^4.1.2",
