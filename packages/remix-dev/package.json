--- conflicted
+++ resolved
@@ -43,11 +43,7 @@
     "jsesc": "3.0.2",
     "json5": "^2.2.1",
     "lodash": "^4.17.21",
-<<<<<<< HEAD
     "meow": "^7.1.1",
-=======
-    "lodash.debounce": "^4.0.8",
->>>>>>> 465b7fae
     "minimatch": "^3.0.4",
     "node-fetch": "^2.6.7",
     "ora": "^5.4.1",
