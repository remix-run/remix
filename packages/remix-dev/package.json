{
  "name": "@remix-run/dev",
  "version": "1.6.1",
  "description": "Dev tools and CLI for Remix",
  "homepage": "https://remix.run",
  "bugs": {
    "url": "https://github.com/remix-run/remix/issues"
  },
  "repository": {
    "type": "git",
    "url": "https://github.com/remix-run/remix",
    "directory": "packages/remix-dev"
  },
  "license": "MIT",
<<<<<<< HEAD
  "main": "./dist/index.js",
  "types": "./dist/index.d.ts",
=======
  "main": "dist/index.js",
  "typings": "dist/index.d.ts",
>>>>>>> dec8a6df
  "bin": {
    "remix": "dist/cli.js"
  },
  "dependencies": {
    "@babel/core": "^7.18.2",
    "@babel/plugin-syntax-jsx": "^7.17.12",
    "@babel/preset-env": "^7.18.2",
    "@babel/preset-typescript": "^7.17.12",
    "@esbuild-plugins/node-modules-polyfill": "^0.1.4",
    "@npmcli/package-json": "^2.0.0",
    "@remix-run/server-runtime": "1.6.1",
    "@yarnpkg/esbuild-plugin-pnp": "^2.0.0",
    "cacache": "^15.0.5",
    "chalk": "^4.1.2",
    "chokidar": "^3.5.1",
    "dotenv": "^16.0.0",
    "esbuild": "0.14.22",
    "exit-hook": "2.2.1",
    "express": "4.17.3",
    "fast-glob": "3.2.11",
    "fs-extra": "^10.0.0",
    "get-port": "^5.1.1",
    "gunzip-maybe": "^1.4.2",
    "inquirer": "^8.2.1",
    "jscodeshift": "^0.13.1",
    "jsesc": "3.0.2",
    "json5": "^2.2.1",
    "lodash": "^4.17.21",
    "lodash.debounce": "^4.0.8",
    "meow": "^7.1.1",
    "minimatch": "^3.0.4",
    "node-fetch": "^2.6.7",
    "ora": "^5.4.1",
    "prettier": "2.6.1",
    "pretty-ms": "^7.0.1",
    "remark-frontmatter": "^4.0.0",
    "remark-mdx-frontmatter": "^1.0.1",
    "semver": "^7.3.5",
    "sort-package-json": "^1.55.0",
    "tar-fs": "^2.1.1",
    "tsconfig-paths": "^4.0.0",
    "ws": "^7.4.5",
    "xdm": "^2.0.0"
  },
  "devDependencies": {
    "@types/cacache": "^15.0.0",
    "@types/gunzip-maybe": "^1.4.0",
    "@types/inquirer": "^8.2.0",
    "@types/jscodeshift": "^0.11.3",
    "@types/lodash.debounce": "^4.0.6",
    "@types/npmcli__package-json": "^2.0.0",
    "@types/shelljs": "^0.8.11",
    "@types/tar-fs": "^2.0.1",
    "@types/ws": "^7.4.1",
    "esbuild-register": "^3.3.2",
    "msw": "^0.39.2",
    "shelljs": "^0.8.5",
    "strip-ansi": "^6.0.1",
    "tiny-invariant": "^1.2.0",
    "type-fest": "^2.12.2"
  },
  "peerDependencies": {
    "@remix-run/serve": "1.5.1"
  },
  "peerDependenciesMeta": {
    "@remix-run/serve": {
      "optional": true
    }
  },
  "engines": {
    "node": ">=14"
  },
  "files": [
    "dist/",
    "compiler/shims/",
    "CHANGELOG.md",
    "LICENSE.md",
    "README.md"
  ]
}<|MERGE_RESOLUTION|>--- conflicted
+++ resolved
@@ -12,13 +12,8 @@
     "directory": "packages/remix-dev"
   },
   "license": "MIT",
-<<<<<<< HEAD
-  "main": "./dist/index.js",
-  "types": "./dist/index.d.ts",
-=======
   "main": "dist/index.js",
   "typings": "dist/index.d.ts",
->>>>>>> dec8a6df
   "bin": {
     "remix": "dist/cli.js"
   },
