--- conflicted
+++ resolved
@@ -1,12 +1,6 @@
-<<<<<<< HEAD
-import path from "path";
-import { pathToFileURL } from "url";
-import fse from "fs-extra";
-=======
 import path from "node:path";
 import { pathToFileURL } from "node:url";
-import * as fse from "fs-extra";
->>>>>>> f92dbf20
+import fse from "fs-extra";
 import loadConfig from "postcss-load-config";
 import type { AcceptedPlugin, Message, Processor } from "postcss";
 import postcss from "postcss";
