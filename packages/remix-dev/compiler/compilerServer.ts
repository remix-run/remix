--- conflicted
+++ resolved
@@ -49,7 +49,7 @@
   let isDenoRuntime = config.serverBuildTarget === "deno";
 
   let plugins: esbuild.Plugin[] = [
-<<<<<<< HEAD
+    deprecatedRemixPackagePlugin(options.onWarning),
     ...(config.future.v2_cssBundle
       ? [
           cssModulesPlugin({
@@ -58,9 +58,6 @@
           }),
         ]
       : []),
-=======
-    deprecatedRemixPackagePlugin(options.onWarning),
->>>>>>> 606bc822
     cssFilePlugin(options),
     urlImportsPlugin(),
     mdxPlugin(config),
