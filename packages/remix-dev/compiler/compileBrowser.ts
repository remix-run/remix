--- conflicted
+++ resolved
@@ -93,18 +93,14 @@
 
   let plugins: esbuild.Plugin[] = [
     deprecatedRemixPackagePlugin(options.onWarning),
-<<<<<<< HEAD
     ...(isCssBundleEnabled(config) && build === "css"
       ? [cssEntryModulePlugin(config)]
       : []),
     ...(isCssModulesEnabled(config) ? [cssModulesPlugin(options)] : []),
-    cssFilePlugin(options),
-=======
     cssFilePlugin({
       mode: options.mode,
       rootDirectory: config.rootDirectory,
     }),
->>>>>>> a77f611b
     urlImportsPlugin(),
     mdxPlugin(config),
     browserRouteModulesPlugin(config, /\?browser$/),
