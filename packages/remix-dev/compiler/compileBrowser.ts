import * as path from "path";
import * as fse from "fs-extra";
import { builtinModules as nodeBuiltins } from "module";
import * as esbuild from "esbuild";
import { NodeModulesPolyfillPlugin } from "@esbuild-plugins/node-modules-polyfill";

import { type WriteChannel } from "../channel";
import { type RemixConfig } from "../config";
import { createAssetsManifest, type AssetsManifest } from "./assets";
import { getAppDependencies } from "./dependencies";
import { loaders } from "./loaders";
import { type CompileOptions } from "./options";
import { browserRouteModulesPlugin } from "./plugins/browserRouteModulesPlugin";
import { cssModulesPlugin } from "./plugins/cssModulesPlugin";
import { cssFilePlugin } from "./plugins/cssFilePlugin";
import { deprecatedRemixPackagePlugin } from "./plugins/deprecatedRemixPackagePlugin";
import { emptyModulesPlugin } from "./plugins/emptyModulesPlugin";
import { mdxPlugin } from "./plugins/mdx";
import { urlImportsPlugin } from "./plugins/urlImportsPlugin";
import { writeFileSafe } from "./utils/fs";
import { cssBuildVirtualModule } from "./virtualModules";
import { cssEntryModulePlugin } from "./plugins/cssEntryModulePlugin";

export type BrowserCompiler = {
  // produce ./public/build/
  compile: (manifestChannel: WriteChannel<AssetsManifest>) => Promise<void>;
  dispose: () => void;
};

const getExternals = (remixConfig: RemixConfig): string[] => {
  // For the browser build, exclude node built-ins that don't have a
  // browser-safe alternative installed in node_modules. Nothing should
  // *actually* be external in the browser build (we want to bundle all deps) so
  // this is really just making sure we don't accidentally have any dependencies
  // on node built-ins in browser bundles.
  let dependencies = Object.keys(getAppDependencies(remixConfig));
  let fakeBuiltins = nodeBuiltins.filter((mod) => dependencies.includes(mod));

  if (fakeBuiltins.length > 0) {
    throw new Error(
      `It appears you're using a module that is built in to node, but you installed it as a dependency which could cause problems. Please remove ${fakeBuiltins.join(
        ", "
      )} before continuing.`
    );
  }
  return nodeBuiltins.filter((mod) => !dependencies.includes(mod));
};

const writeAssetsManifest = async (
  config: RemixConfig,
  assetsManifest: AssetsManifest
) => {
  let filename = `manifest-${assetsManifest.version.toUpperCase()}.js`;

  assetsManifest.url = config.publicPath + filename;

  await writeFileSafe(
    path.join(config.assetsBuildDirectory, filename),
    `window.__remixManifest=${JSON.stringify(assetsManifest)};`
  );
};

const createEsbuildConfig = (
  build: "app" | "css",
  config: RemixConfig,
  options: CompileOptions
): esbuild.BuildOptions | esbuild.BuildIncremental => {
  let entryPoints: esbuild.BuildOptions["entryPoints"] = {};
  if (build === "css") {
    entryPoints = {
      "css-bundle": cssBuildVirtualModule.id,
    };
  } else {
    entryPoints = {
      "entry.client": path.resolve(config.appDirectory, config.entryClientFile),
    };

    for (let id of Object.keys(config.routes)) {
      // All route entry points are virtual modules that will be loaded by the
      // browserEntryPointsPlugin. This allows us to tree-shake server-only code
      // that we don't want to run in the browser (i.e. action & loader).
      entryPoints[id] = config.routes[id].file + "?browser";
    }
  }

  let plugins = [
<<<<<<< HEAD
    ...(config.future.v2_cssBundle
      ? [
          ...(build === "css" ? [cssEntryModulePlugin(config)] : []),
          cssModulesPlugin({
            mode: options.mode,
            appDirectory: config.appDirectory,
          }),
        ]
      : []),
=======
    deprecatedRemixPackagePlugin(options.onWarning),
>>>>>>> 606bc822
    cssFilePlugin(options),
    urlImportsPlugin(),
    mdxPlugin(config),
    browserRouteModulesPlugin(config, /\?browser$/),
    emptyModulesPlugin(config, /\.server(\.[jt]sx?)?$/),
    NodeModulesPolyfillPlugin(),
  ];

  return {
    entryPoints,
    outdir: config.assetsBuildDirectory,
    platform: "browser",
    format: "esm",
    external: getExternals(config),
    loader: loaders,
    bundle: true,
    logLevel: "silent",
    splitting: build !== "css",
    sourcemap: options.sourcemap,
    // As pointed out by https://github.com/evanw/esbuild/issues/2440, when tsconfig is set to
    // `undefined`, esbuild will keep looking for a tsconfig.json recursively up. This unwanted
    // behavior can only be avoided by creating an empty tsconfig file in the root directory.
    tsconfig: config.tsconfigPath,
    mainFields: ["browser", "module", "main"],
    treeShaking: true,
    minify: options.mode === "production",
    entryNames: "[dir]/[name]-[hash]",
    chunkNames: "_shared/[name]-[hash]",
    assetNames: "_assets/[name]-[hash]",
    publicPath: config.publicPath,
    define: {
      "process.env.NODE_ENV": JSON.stringify(options.mode),
      "process.env.REMIX_DEV_SERVER_WS_PORT": JSON.stringify(
        config.devServerPort
      ),
    },
    jsx: "automatic",
    jsxDev: options.mode !== "production",
    plugins,
  };
};

export const createBrowserCompiler = (
  remixConfig: RemixConfig,
  options: CompileOptions
): BrowserCompiler => {
  let appCompiler: esbuild.BuildIncremental;
  let cssCompiler: esbuild.BuildIncremental;

  let compile = async (manifestChannel: WriteChannel<AssetsManifest>) => {
    let appBuildTask = async () => {
      appCompiler = await (!appCompiler
        ? esbuild.build({
            ...createEsbuildConfig("app", remixConfig, options),
            metafile: true,
            incremental: true,
          })
        : appCompiler.rebuild());
    };

    let cssBuildTask = async () => {
      if (!remixConfig.future.v2_cssBundle) {
        return;
      }

      let compiler = await (!cssCompiler
        ? esbuild.build({
            ...createEsbuildConfig("css", remixConfig, options),
            metafile: true,
            write: false,
            incremental: true,
          })
        : cssCompiler.rebuild());

      // The types aren't great when combining write: false and incremental: true
      // so we're asserting that it's an incremental build
      cssCompiler = compiler as esbuild.BuildIncremental;

      let cssBundlePath: string | undefined;
      let outputFiles = compiler.outputFiles || [];

      await Promise.all(
        outputFiles.map(async (outputFile) => {
          let outputPath = outputFile.path;

          // Only write bundled CSS and source map to disk
          if (
            path.dirname(outputPath) === remixConfig.assetsBuildDirectory &&
            path.basename(outputPath).startsWith("css-bundle")
          ) {
            if (outputPath.endsWith(".css")) {
              // Grab the CSS bundle path so we can use it to generate the manifest
              cssBundlePath = outputPath;
              await fse.ensureDir(path.dirname(outputPath));

              let [
                { default: postcss },
                { default: postcssDiscardDuplicates },
              ] = await Promise.all([
                import("postcss"),
                import("postcss-discard-duplicates"),
              ]);

              let contents =
                options.mode === "production"
                  ? await postcss([
                      // We need to discard duplicate rules since "composes" in
                      // CSS Modules can result in duplicate styles. This needs
                      // to be done via PostCSS because esbuild's CSS minification
                      // doesn't remove duplicate rules with our current version.
                      // This won't be required with esbuild >= v0.15.15.
                      postcssDiscardDuplicates(),
                    ])
                      .process(
                        Buffer.from(outputFile.contents).toString("utf-8")
                      )
                      .then((result) => result.css)
                  : outputFile.contents;

              return await fse.writeFile(outputPath, contents);
            }

            if (outputPath.endsWith(".css.map")) {
              await fse.ensureDir(path.dirname(outputPath));
              return await fse.writeFile(outputPath, outputFile.contents);
            }
          }

          return null;
        })
      );

      return cssBundlePath;
    };

    let [cssBundlePath] = await Promise.all([cssBuildTask(), appBuildTask()]);

    let manifest = await createAssetsManifest({
      config: remixConfig,
      metafile: appCompiler.metafile!,
      cssBundlePath,
    });
    manifestChannel.write(manifest);
    await writeAssetsManifest(remixConfig, manifest);
  };

  return {
    compile,
    dispose: () => {
      appCompiler?.rebuild.dispose();
      cssCompiler?.rebuild.dispose();
    },
  };
};<|MERGE_RESOLUTION|>--- conflicted
+++ resolved
@@ -84,7 +84,7 @@
   }
 
   let plugins = [
-<<<<<<< HEAD
+    deprecatedRemixPackagePlugin(options.onWarning),
     ...(config.future.v2_cssBundle
       ? [
           ...(build === "css" ? [cssEntryModulePlugin(config)] : []),
@@ -94,9 +94,6 @@
           }),
         ]
       : []),
-=======
-    deprecatedRemixPackagePlugin(options.onWarning),
->>>>>>> 606bc822
     cssFilePlugin(options),
     urlImportsPlugin(),
     mdxPlugin(config),
