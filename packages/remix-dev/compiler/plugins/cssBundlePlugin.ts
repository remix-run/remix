--- conflicted
+++ resolved
@@ -15,12 +15,7 @@
 }): Plugin {
   return {
     name: pluginName,
-<<<<<<< HEAD
-    setup(build) {
-      let preventInfiniteLoop = {};
-=======
     async setup(build) {
->>>>>>> fccadba0
       build.onResolve({ filter: /^@remix-run\/css-bundle$/ }, async (args) => {
         return {
           path: args.path,
