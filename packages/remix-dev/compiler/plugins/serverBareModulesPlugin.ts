import path from "path";
import fs from "fs";
import { builtinModules } from "module";
import { isAbsolute, relative } from "path";
import type { Plugin } from "esbuild";

import type { RemixConfig } from "../../config";
import {
  serverBuildVirtualModule,
  assetsManifestVirtualModule,
} from "../virtualModules";
import { createMatchPath } from "../utils/tsconfig";

/**
 * A plugin responsible for resolving bare module ids based on server target.
 * This includes externalizing for node based plaforms, and bundling for single file
 * environments such as cloudflare.
 */
export function serverBareModulesPlugin(
  remixConfig: RemixConfig,
  onWarning?: (warning: string, key: string) => void
): Plugin {
  let isDenoRuntime = remixConfig.serverBuildTarget === "deno";

  // Resolve paths according to tsconfig paths property
  let matchPath = isDenoRuntime ? undefined : createMatchPath();
  function resolvePath(id: string) {
    if (!matchPath) {
      return id;
    }
    return (
      matchPath(id, undefined, undefined, [".ts", ".tsx", ".js", ".jsx"]) || id
    );
  }

  return {
    name: "server-bare-modules",
    setup(build) {
      build.onResolve({ filter: /.*/ }, ({ importer, path: importPath }) => {
        // If it's not a bare module ID, bundle it.
        if (!isBareModuleId(resolvePath(importPath))) {
          return undefined;
        }

        // To prevent `import xxx from "remix"` from ending up in the bundle
        // we "bundle" remix but the other modules where the code lives.
        if (importPath === "remix") {
          return undefined;
        }

        // force bundle LiveReload into the bundle to prevent issues with process.env variables not being replaced when using unbundled servers
        if (importPath === "@remix-run/react/live-reload") {
          return undefined;
        }

        // These are our virtual modules, always bundle them because there is no
        // "real" file on disk to externalize.
        if (
          importPath === serverBuildVirtualModule.id ||
          importPath === assetsManifestVirtualModule.id
        ) {
          return undefined;
        }

        // Always bundle CSS files so we get immutable fingerprinted asset URLs.
        if (importPath.endsWith(".css")) {
          return undefined;
        }

        let packageName = getNpmPackageName(importPath);

        // Warn if we can't find an import for a package.
        if (
          onWarning &&
          !isNodeBuiltIn(packageName) &&
          !/\bnode_modules\b/.test(importer)
        ) {
<<<<<<< HEAD
          onWarning(
            `The path "${importPath}" is imported in ` +
              `${relative(process.cwd(), importer)} but ` +
              `${packageName} is not listed in your package.json dependencies. ` +
              `Did you forget to install it?`,
            packageName
          );
=======
          try {
            require.resolve(packageName);
          } catch (error) {
            onWarning(
              `The path "${path}" is imported in ` +
                `${relative(process.cwd(), importer)} but ` +
                `${packageName} is not listed in your package.json dependencies. ` +
                `Did you forget to install it?`,
              packageName
            );
          }
>>>>>>> 6f6884b7
        }

        switch (remixConfig.serverBuildTarget) {
          // Always bundle everything for cloudflare.
          case "cloudflare-pages":
          case "cloudflare-workers":
          case "deno":
            return undefined;
        }

        for (let pattern of remixConfig.serverDependenciesToBundle) {
          // bundle it if the path matches the pattern
          if (
            typeof pattern === "string"
              ? importPath === pattern
              : pattern.test(importPath)
          ) {
            return undefined;
          }
        }

        if (
          onWarning &&
          !isNodeBuiltIn(packageName) &&
          (!remixConfig.serverBuildTarget ||
            remixConfig.serverBuildTarget === "node-cjs")
        ) {
          warnOnceIfEsmOnlyPackage(packageName, importPath, onWarning);
        }

        // Externalize everything else if we've gotten here.
        return {
          path: importPath,
          external: true,
        };
      });
    },
  };
}

function isNodeBuiltIn(packageName: string) {
  return builtinModules.includes(packageName);
}

function getNpmPackageName(id: string): string {
  let split = id.split("/");
  let packageName = split[0];
  if (packageName.startsWith("@")) packageName += `/${split[1]}`;
  return packageName;
}

function isBareModuleId(id: string): boolean {
  return !id.startsWith("node:") && !id.startsWith(".") && !isAbsolute(id);
}

function warnOnceIfEsmOnlyPackage(
  packageName: string,
  fullImportPath: string,
  onWarning: (msg: string, key: string) => void
) {
  try {
    let packageDir = resolveModuleBasePath(packageName, fullImportPath);
    let packageJsonFile = path.join(packageDir, "package.json");

    if (!fs.existsSync(packageJsonFile)) {
      console.log(packageJsonFile, `does not exist`);
      return;
    }
    let pkg = JSON.parse(fs.readFileSync(packageJsonFile, "utf-8"));

    let subImport = fullImportPath.slice(packageName.length + 1);

    if (pkg.type === "module") {
      let isEsmOnly = true;
      if (pkg.exports) {
        if (!subImport) {
          if (pkg.exports.require) {
            isEsmOnly = false;
          } else if (pkg.exports["."]?.require) {
            isEsmOnly = false;
          }
        } else if (pkg.exports[`./${subImport}`]?.require) {
          isEsmOnly = false;
        }
      }

      if (isEsmOnly) {
        onWarning(
          `${packageName} is possibly an ESM only package and should be bundled with ` +
            `"serverDependenciesToBundle in remix.config.js.`,
          packageName + ":esm-only"
        );
      }
    }
  } catch (error: unknown) {
    // module not installed
    // we warned earlier if a package is used without being in package.json
    // if the build fails, the reason will be right there
  }
}

// https://github.com/nodejs/node/issues/33460#issuecomment-919184789
// adapted to use the fullImportPath to resolve sub packages like @heroicons/react/solid
function resolveModuleBasePath(packageName: string, fullImportPath: string) {
  let moduleMainFilePath = require.resolve(fullImportPath);

  let packageNameParts = packageName.split("/");

  let searchForPathSection;

  if (packageName.startsWith("@") && packageNameParts.length > 1) {
    let [org, mod] = packageNameParts;
    searchForPathSection = `node_modules${path.sep}${org}${path.sep}${mod}`;
  } else {
    let [mod] = packageNameParts;
    searchForPathSection = `node_modules${path.sep}${mod}`;
  }

  let lastIndex = moduleMainFilePath.lastIndexOf(searchForPathSection);

  if (lastIndex === -1) {
    throw new Error(
      `Couldn't resolve the base path of "${packageName}". Searched inside the resolved main file path "${moduleMainFilePath}" using "${searchForPathSection}"`
    );
  }

  return moduleMainFilePath.slice(0, lastIndex + searchForPathSection.length);
}<|MERGE_RESOLUTION|>--- conflicted
+++ resolved
@@ -75,15 +75,6 @@
           !isNodeBuiltIn(packageName) &&
           !/\bnode_modules\b/.test(importer)
         ) {
-<<<<<<< HEAD
-          onWarning(
-            `The path "${importPath}" is imported in ` +
-              `${relative(process.cwd(), importer)} but ` +
-              `${packageName} is not listed in your package.json dependencies. ` +
-              `Did you forget to install it?`,
-            packageName
-          );
-=======
           try {
             require.resolve(packageName);
           } catch (error) {
@@ -95,7 +86,6 @@
               packageName
             );
           }
->>>>>>> 6f6884b7
         }
 
         switch (remixConfig.serverBuildTarget) {
