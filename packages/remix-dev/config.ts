--- conflicted
+++ resolved
@@ -44,11 +44,6 @@
   unstable_postcss: boolean;
   unstable_tailwind: boolean;
   unstable_vanillaExtract: boolean | VanillaExtractOptions;
-<<<<<<< HEAD
-  v2_meta: boolean;
-=======
-  v2_errorBoundary: boolean;
->>>>>>> 114efc21
   v2_routeConvention: boolean;
 }
 
@@ -583,11 +578,6 @@
     unstable_postcss: appConfig.future?.unstable_postcss === true,
     unstable_tailwind: appConfig.future?.unstable_tailwind === true,
     unstable_vanillaExtract: appConfig.future?.unstable_vanillaExtract ?? false,
-<<<<<<< HEAD
-    v2_meta: appConfig.future?.v2_meta === true,
-=======
-    v2_errorBoundary: appConfig.future?.v2_errorBoundary === true,
->>>>>>> 114efc21
     v2_routeConvention: appConfig.future?.v2_routeConvention === true,
   };
 
@@ -680,11 +670,6 @@
   type: "conjunction",
 });
 
-<<<<<<< HEAD
-export let browserBuildDirectoryWarning = `⚠️ DEPRECATED: The \`browserBuildDirectory\` config option is deprecated. Use \`assetsBuildDirectory\` instead.`;
-
-export let flatRoutesWarning = `⚠️ DEPRECATED: The old nested folders route convention has been deprecated in favor of "flat routes".  Please enable the new routing convention via the \`future.v2_routeConvention\` flag in your \`remix.config.js\` file.  For more information, please see https://remix.run/docs/en/main/file-conventions/route-files-v2.`;
-=======
 export let browserBuildDirectoryWarning =
   "⚠️ DEPRECATED: The `browserBuildDirectory` config option is deprecated. " +
   "Use `assetsBuildDirectory` instead.";
@@ -704,13 +689,4 @@
   "deprecated in favor of 'flat routes'.  Please enable the new routing " +
   "convention via the `future.v2_routeConvention` flag in your " +
   "`remix.config.js` file.  For more information, please see " +
-  "https://remix.run/docs/en/main/file-conventions/route-files-v2.";
-
-export const errorBoundaryWarning =
-  "⚠️ DEPRECATED: The separation of `CatchBoundary` and `ErrorBoundary` has " +
-  "been deprecated and Remix v2 will use a singular `ErrorBoundary` for " +
-  "all thrown values (`Response` and `Error`). Please migrate to the new " +
-  "behavior in Remix v1 via the `future.v2_errorBoundary` flag in your " +
-  "`remix.config.js` file. For more information, see " +
-  "https://remix.run/docs/route/error-boundary-v2";
->>>>>>> 114efc21
+  "https://remix.run/docs/en/main/file-conventions/route-files-v2.";