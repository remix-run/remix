--- conflicted
+++ resolved
@@ -747,11 +747,9 @@
     }
   }
 
-<<<<<<< HEAD
+  logFutureFlagWarnings(future);
+
   isFirstLoad = false;
-=======
-  logFutureFlagWarnings(future);
->>>>>>> 984875dd
 
   return {
     appDirectory,
