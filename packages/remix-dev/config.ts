--- conflicted
+++ resolved
@@ -37,12 +37,6 @@
 
 interface FutureConfig {
   v2_dev: boolean | Dev;
-<<<<<<< HEAD
-  v2_headers: boolean;
-  v2_routeConvention: boolean;
-=======
-  v2_meta: boolean;
->>>>>>> 361b94d6
 }
 
 type ServerNodeBuiltinsPolyfillOptions = Pick<
@@ -399,15 +393,6 @@
     }
   }
 
-<<<<<<< HEAD
-  if (!appConfig.future?.v2_headers) {
-    headersWarning();
-=======
-  if (!appConfig.future?.v2_meta) {
-    metaWarning();
->>>>>>> 361b94d6
-  }
-
   let serverBuildPath = path.resolve(
     rootDirectory,
     appConfig.serverBuildPath ?? "build/index.js"
@@ -644,12 +629,6 @@
 
   let future: FutureConfig = {
     v2_dev: appConfig.future?.v2_dev ?? false,
-<<<<<<< HEAD
-    v2_headers: appConfig.future?.v2_headers === true,
-    v2_routeConvention: appConfig.future?.v2_routeConvention === true,
-=======
-    v2_meta: appConfig.future?.v2_meta === true,
->>>>>>> 361b94d6
   };
 
   return {
@@ -763,34 +742,4 @@
       "-> https://remix.run/docs/en/v1.16.0/pages/v2#servermoduleformat",
     ],
     key: "serverModuleFormatWarning",
-  });
-
-let futureFlagWarning =
-  (args: { message: string; flag: string; link: string }) => () => {
-    logger.warn(args.message, {
-      key: args.flag,
-      details: [
-        `You can use the \`${args.flag}\` future flag to opt-in early.`,
-        `-> ${args.link}`,
-      ],
-    });
-  };
-
-<<<<<<< HEAD
-let flatRoutesWarning = futureFlagWarning({
-  message: "The route file convention is changing in v2",
-  flag: "v2_routeConvention",
-  link: "https://remix.run/docs/en/v1.15.0/pages/v2#file-system-route-convention",
-});
-
-let headersWarning = futureFlagWarning({
-  message: "The route `headers` API is changing in v2",
-  flag: "v2_headers",
-  link: "https://remix.run/docs/en/v1.17.0/pages/v2#route-headers",
-=======
-let metaWarning = futureFlagWarning({
-  message: "The route `meta` API is changing in v2",
-  flag: "v2_meta",
-  link: "https://remix.run/docs/en/v1.15.0/pages/v2#meta",
->>>>>>> 361b94d6
-});+  });