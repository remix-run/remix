--- conflicted
+++ resolved
@@ -35,13 +35,7 @@
   tlsCert?: string;
 };
 
-interface FutureConfig {
-<<<<<<< HEAD
-  v2_dev: boolean | Dev;
-=======
-  v2_meta: boolean;
->>>>>>> 61cbc754
-}
+interface FutureConfig {}
 
 type ServerNodeBuiltinsPolyfillOptions = Pick<
   EsbuildPluginsNodeModulesPolyfillOptions,
@@ -631,13 +625,7 @@
     tsconfigPath = rootJsConfig;
   }
 
-  let future: FutureConfig = {
-<<<<<<< HEAD
-    v2_dev: appConfig.future?.v2_dev ?? false,
-=======
-    v2_meta: appConfig.future?.v2_meta === true,
->>>>>>> 61cbc754
-  };
+  let future: FutureConfig = {};
 
   return {
     appDirectory,
