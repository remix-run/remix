--- conflicted
+++ resolved
@@ -42,11 +42,7 @@
 interface FutureConfig {
   unstable_cssModules: boolean;
   unstable_cssSideEffectImports: boolean;
-<<<<<<< HEAD
-  unstable_dev: false | Dev;
-=======
   unstable_dev: boolean | Dev;
->>>>>>> c08f30fd
   unstable_vanillaExtract: boolean;
   v2_errorBoundary: boolean;
   v2_meta: boolean;
