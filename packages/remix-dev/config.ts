import { execSync } from "node:child_process";
import path from "node:path";
import { pathToFileURL } from "node:url";
import fse from "fs-extra";
import getPort from "get-port";
import NPMCliPackageJson from "@npmcli/package-json";
import { coerce } from "semver";

import type { RouteManifest, DefineRoutesFunction } from "./config/routes";
import { defineRoutes } from "./config/routes";
import { defineConventionalRoutes } from "./config/routesConvention";
import { ServerMode, isValidServerMode } from "./config/serverModes";
import { serverBuildVirtualModule } from "./compiler/virtualModules";
import { writeConfigDefaults } from "./compiler/utils/tsconfig/write-config-defaults";
import { flatRoutes } from "./config/flat-routes";
import { getPreferredPackageManager } from "./cli/getPreferredPackageManager";
import { warnOnce } from "./compiler/warnings";

export interface RemixMdxConfig {
  rehypePlugins?: any[];
  remarkPlugins?: any[];
}

export type RemixMdxConfigFunction = (
  filename: string
) => Promise<RemixMdxConfig | undefined> | RemixMdxConfig | undefined;

export type ServerModuleFormat = "esm" | "cjs";
export type ServerPlatform = "node" | "neutral";

type Dev = {
  port?: number;
  appServerPort?: number;
  remixRequestHandlerPath?: string;
  rebuildPollIntervalMs?: number;
};

export type VanillaExtractOptions = {
  cache?: boolean;
};

interface FutureConfig {
  unstable_cssSideEffectImports: boolean;
  unstable_dev: boolean | Dev;
  unstable_postcss: boolean;
  unstable_tailwind: boolean;
  unstable_vanillaExtract: boolean | VanillaExtractOptions;
<<<<<<< HEAD
=======
  v2_errorBoundary: boolean;
  v2_meta: boolean;
  v2_normalizeFormMethod: boolean;
>>>>>>> da5486d3
  v2_routeConvention: boolean;
}

/**
 * The user-provided config in `remix.config.js`.
 */
export interface AppConfig {
  /**
   * The path to the `app` directory, relative to `remix.config.js`. Defaults
   * to `"app"`.
   */
  appDirectory?: string;

  /**
   * The path to a directory Remix can use for caching things in development,
   * relative to `remix.config.js`. Defaults to `".cache"`.
   */
  cacheDirectory?: string;

  /**
   * A function for defining custom routes, in addition to those already defined
   * using the filesystem convention in `app/routes`. Both sets of routes will
   * be merged.
   */
  routes?: (
    defineRoutes: DefineRoutesFunction
  ) => Promise<ReturnType<DefineRoutesFunction>>;

  /**
   * The path to the browser build, relative to `remix.config.js`. Defaults to
   * "public/build".
   */
  assetsBuildDirectory?: string;

  /**
   * The URL prefix of the browser build with a trailing slash. Defaults to
   * `"/build/"`. This is the path the browser will use to find assets.
   */
  publicPath?: string;

  /**
   * The port number to use for the dev server. Defaults to 8002.
   */
  devServerPort?: number;

  /**
   * The delay, in milliseconds, before the dev server broadcasts a reload
   * event. There is no delay by default.
   */
  devServerBroadcastDelay?: number;

  /**
   * Additional MDX remark / rehype plugins.
   */
  mdx?: RemixMdxConfig | RemixMdxConfigFunction;

  /**
   * A server entrypoint, relative to the root directory that becomes your
   * server's main module. If specified, Remix will compile this file along with
   * your application into a single file to be deployed to your server. This
   * file can use either a `.js` or `.ts` file extension.
   */
  server?: string;

  /**
   * The path to the server build file, relative to `remix.config.js`. This file
   * should end in a `.js` extension and should be deployed to your server.
   */
  serverBuildPath?: string;

  /**
   * The order of conditions to use when resolving server dependencies'
   * `exports` field in `package.json`.
   *
   * For more information, see: https://esbuild.github.io/api/#conditions
   */
  serverConditions?: string[];

  /**
   * A list of patterns that determined if a module is transpiled and included
   * in the server bundle. This can be useful when consuming ESM only packages
   * in a CJS build.
   */
  serverDependenciesToBundle?: "all" | Array<string | RegExp>;

  /**
   * The order of main fields to use when resolving server dependencies.
   * Defaults to `["main", "module"]`.
   *
   * For more information, see: https://esbuild.github.io/api/#main-fields
   */
  serverMainFields?: string[];

  /**
   * Whether to minify the server build in production or not.
   * Defaults to `false`.
   */
  serverMinify?: boolean;

  /**
   * The output format of the server build. Defaults to "cjs".
   */
  serverModuleFormat?: ServerModuleFormat;

  /**
   * The platform the server build is targeting. Defaults to "node".
   */
  serverPlatform?: ServerPlatform;

  /**
   * A list of filenames or a glob patterns to match files in the `app/routes`
   * directory that Remix will ignore. Matching files will not be recognized as
   * routes.
   */
  ignoredRouteFiles?: string[];

  /**
   * A function for defining custom directories to watch while running `remix dev`, in addition to `appDirectory`.
   */
  watchPaths?:
    | string
    | string[]
    | (() => Promise<string | string[]> | string | string[]);

  future?: Partial<FutureConfig>;
}

/**
 * Fully resolved configuration object we use throughout Remix.
 */
export interface RemixConfig {
  /**
   * The absolute path to the root of the Remix project.
   */
  rootDirectory: string;

  /**
   * The absolute path to the application source directory.
   */
  appDirectory: string;

  /**
   * The absolute path to the cache directory.
   */
  cacheDirectory: string;

  /**
   * The path to the entry.client file, relative to `config.appDirectory`.
   */
  entryClientFile: string;

  /**
   * The absolute path to the entry.client file.
   */
  entryClientFilePath: string;

  /**
   * The path to the entry.server file, relative to `config.appDirectory`.
   */
  entryServerFile: string;

  /**
   * The absolute path to the entry.server file.
   */
  entryServerFilePath: string;

  /**
   * An object of all available routes, keyed by route id.
   */
  routes: RouteManifest;

  /**
   * The absolute path to the assets build directory.
   */
  assetsBuildDirectory: string;

  /**
   * the original relative path to the assets build directory
   */
  relativeAssetsBuildDirectory: string;

  /**
   * The URL prefix of the public build with a trailing slash.
   */
  publicPath: string;

  /**
   * The port number to use for the dev (asset) server.
   */
  devServerPort: number;

  /**
   * The delay before the dev (asset) server broadcasts a reload event.
   */
  devServerBroadcastDelay: number;

  /**
   * Additional MDX remark / rehype plugins.
   */
  mdx?: RemixMdxConfig | RemixMdxConfigFunction;

  /**
   * The path to the server build file. This file should end in a `.js`.
   */
  serverBuildPath: string;

  /**
   * The default entry module for the server build if a {@see AppConfig.server}
   * is not provided.
   */
  serverBuildTargetEntryModule: string;

  /**
   * The order of conditions to use when resolving server dependencies'
   * `exports` field in `package.json`.
   *
   * For more information, see: https://esbuild.github.io/api/#conditions
   */
  serverConditions?: string[];

  /**
   * A list of patterns that determined if a module is transpiled and included
   * in the server bundle. This can be useful when consuming ESM only packages
   * in a CJS build.
   */
  serverDependenciesToBundle: "all" | Array<string | RegExp>;

  /**
   * A server entrypoint relative to the root directory that becomes your
   * server's main module.
   */
  serverEntryPoint?: string;

  /**
   * The order of main fields to use when resolving server dependencies.
   * Defaults to `["main", "module"]`.
   *
   * For more information, see: https://esbuild.github.io/api/#main-fields
   */
  serverMainFields: string[];

  /**
   * Whether to minify the server build in production or not.
   * Defaults to `false`.
   */
  serverMinify: boolean;

  /**
   * The mode to use to run the server.
   */
  serverMode: ServerMode;

  /**
   * The output format of the server build. Defaults to "cjs".
   */
  serverModuleFormat: ServerModuleFormat;

  /**
   * The platform the server build is targeting. Defaults to "node".
   */
  serverPlatform: ServerPlatform;

  /**
   * A list of directories to watch.
   */
  watchPaths: string[];

  /**
   * The path for the tsconfig file, if present on the root directory.
   */
  tsconfigPath: string | undefined;

  future: FutureConfig;
}

/**
 * Returns a fully resolved config object from the remix.config.js in the given
 * root directory.
 */
export async function readConfig(
  remixRoot?: string,
  serverMode = ServerMode.Production
): Promise<RemixConfig> {
  if (!isValidServerMode(serverMode)) {
    throw new Error(`Invalid server mode "${serverMode}"`);
  }

  if (!remixRoot) {
    remixRoot = process.env.REMIX_ROOT || process.cwd();
  }

  let rootDirectory = path.resolve(remixRoot);
  let configFile = findConfig(rootDirectory, "remix.config", configExts);

  let appConfig: AppConfig = {};
  if (configFile) {
    let appConfigModule: any;
    try {
      // shout out to next
      // https://github.com/vercel/next.js/blob/b15a976e11bf1dc867c241a4c1734757427d609c/packages/next/server/config.ts#L748-L765
      if (process.env.NODE_ENV === "test") {
        // dynamic import does not currently work inside of vm which
        // jest relies on so we fall back to require for this case
        // https://github.com/nodejs/node/issues/35889
        appConfigModule = require(configFile);
      } else {
        appConfigModule = await import(pathToFileURL(configFile).href);
      }
      appConfig = appConfigModule?.default || appConfigModule;
    } catch (error: unknown) {
      throw new Error(
        `Error loading Remix config at ${configFile}\n${String(error)}`
      );
    }
  }

<<<<<<< HEAD
  let serverBuildPath = path.resolve(
    rootDirectory,
    appConfig.serverBuildPath ?? "build/index.js"
=======
  if (appConfig.serverBuildTarget) {
    warnOnce(serverBuildTargetWarning, "v2_serverBuildTarget");
  }

  if (!appConfig.future?.v2_errorBoundary) {
    warnOnce(errorBoundaryWarning, "v2_errorBoundary");
  }

  if (!appConfig.future?.v2_normalizeFormMethod) {
    warnOnce(formMethodWarning, "v2_normalizeFormMethod");
  }

  let isCloudflareRuntime = ["cloudflare-pages", "cloudflare-workers"].includes(
    appConfig.serverBuildTarget ?? ""
>>>>>>> da5486d3
  );
  let serverBuildTargetEntryModule = `export * from ${JSON.stringify(
    serverBuildVirtualModule.id
  )};`;
  let serverConditions = appConfig.serverConditions;
  let serverDependenciesToBundle = appConfig.serverDependenciesToBundle || [];
  let serverEntryPoint = appConfig.server;
  let serverMainFields = appConfig.serverMainFields;
  let serverMinify = appConfig.serverMinify;
  let serverModuleFormat = appConfig.serverModuleFormat || "cjs";
  let serverPlatform = appConfig.serverPlatform || "node";
  serverMainFields ??=
    serverModuleFormat === "esm" ? ["module", "main"] : ["main", "module"];
  serverMinify ??= false;

  let mdx = appConfig.mdx;

  let appDirectory = path.resolve(
    rootDirectory,
    appConfig.appDirectory || "app"
  );

  let cacheDirectory = path.resolve(
    rootDirectory,
    appConfig.cacheDirectory || ".cache"
  );

  let defaultsDirectory = path.resolve(__dirname, "config", "defaults");

  let userEntryClientFile = findEntry(appDirectory, "entry.client");
  let userEntryServerFile = findEntry(appDirectory, "entry.server");

  let entryServerFile: string;
  let entryClientFile: string;

  let pkgJson = await NPMCliPackageJson.load(remixRoot);
  let deps = pkgJson.content.dependencies ?? {};

  if (userEntryServerFile) {
    entryServerFile = userEntryServerFile;
  } else {
    let serverRuntime = deps["@remix-run/deno"]
      ? "deno"
      : deps["@remix-run/cloudflare"]
      ? "cloudflare"
      : deps["@remix-run/node"]
      ? "node"
      : undefined;

    if (!serverRuntime) {
      let serverRuntimes = [
        "@remix-run/deno",
        "@remix-run/cloudflare",
        "@remix-run/node",
      ];
      let formattedList = disjunctionListFormat.format(serverRuntimes);
      throw new Error(
        `Could not determine server runtime. Please install one of the following: ${formattedList}`
      );
    }

    let clientRenderer = deps["@remix-run/react"] ? "react" : undefined;

    if (!clientRenderer) {
      throw new Error(
        `Could not determine renderer. Please install the following: @remix-run/react`
      );
    }

    let maybeReactVersion = coerce(deps.react);
    if (!maybeReactVersion) {
      let react = ["react", "react-dom"];
      let list = conjunctionListFormat.format(react);
      throw new Error(
        `Could not determine React version. Please install the following packages: ${list}`
      );
    }

    let type: "stream" | "string" =
      maybeReactVersion.major >= 18 || maybeReactVersion.raw === "0.0.0"
        ? "stream"
        : "string";

    if (!deps["isbot"] && type === "stream") {
      console.log(
        "adding `isbot` to your package.json, you should commit this change"
      );

      pkgJson.update({
        dependencies: {
          ...pkgJson.content.dependencies,
          isbot: "latest",
        },
      });

      await pkgJson.save();

      let packageManager = getPreferredPackageManager();

      execSync(`${packageManager} install`, {
        cwd: remixRoot,
        stdio: "inherit",
      });
    }

    entryServerFile = `${serverRuntime}/entry.server.${clientRenderer}-${type}.tsx`;
  }

  if (userEntryClientFile) {
    entryClientFile = userEntryClientFile;
  } else {
    let clientRenderer = deps["@remix-run/react"] ? "react" : undefined;

    if (!clientRenderer) {
      throw new Error(
        `Could not determine runtime. Please install the following: @remix-run/react`
      );
    }

    let maybeReactVersion = coerce(deps.react);
    if (!maybeReactVersion) {
      let react = ["react", "react-dom"];
      let list = conjunctionListFormat.format(react);
      throw new Error(
        `Could not determine React version. Please install the following packages: ${list}`
      );
    }

    let type: "stream" | "string" =
      maybeReactVersion.major >= 18 || maybeReactVersion.raw === "0.0.0"
        ? "stream"
        : "string";

    entryClientFile = `entry.client.${clientRenderer}-${type}.tsx`;
  }

  let entryClientFilePath = userEntryClientFile
    ? path.resolve(appDirectory, userEntryClientFile)
    : path.resolve(defaultsDirectory, entryClientFile);

  let entryServerFilePath = userEntryServerFile
    ? path.resolve(appDirectory, userEntryServerFile)
    : path.resolve(defaultsDirectory, entryServerFile);

  let assetsBuildDirectory =
    appConfig.assetsBuildDirectory || path.join("public", "build");

  let absoluteAssetsBuildDirectory = path.resolve(
    rootDirectory,
    assetsBuildDirectory
  );

  let devServerPort =
    Number(process.env.REMIX_DEV_SERVER_WS_PORT) ||
    (await getPort({ port: Number(appConfig.devServerPort) || 8002 }));
  // set env variable so un-bundled servers can use it
  process.env.REMIX_DEV_SERVER_WS_PORT = String(devServerPort);
  let devServerBroadcastDelay = appConfig.devServerBroadcastDelay || 0;

  let publicPath = addTrailingSlash(appConfig.publicPath || "/build/");

  let rootRouteFile = findEntry(appDirectory, "root");
  if (!rootRouteFile) {
    throw new Error(`Missing "root" route file in ${appDirectory}`);
  }

  let routes: RouteManifest = {
    root: { path: "", id: "root", file: rootRouteFile },
  };

  let routesConvention: typeof flatRoutes;

  if (appConfig.future?.v2_routeConvention) {
    routesConvention = flatRoutes;
  } else {
    warnOnce(flatRoutesWarning, "v2_routeConvention");
    routesConvention = defineConventionalRoutes;
  }

  if (fse.existsSync(path.resolve(appDirectory, "routes"))) {
    let conventionalRoutes = routesConvention(
      appDirectory,
      appConfig.ignoredRouteFiles
    );
    for (let route of Object.values(conventionalRoutes)) {
      routes[route.id] = { ...route, parentId: route.parentId || "root" };
    }
  }
  if (appConfig.routes) {
    let manualRoutes = await appConfig.routes(defineRoutes);
    for (let route of Object.values(manualRoutes)) {
      routes[route.id] = { ...route, parentId: route.parentId || "root" };
    }
  }

  let watchPaths: string[] = [];
  if (typeof appConfig.watchPaths === "function") {
    let directories = await appConfig.watchPaths();
    watchPaths = watchPaths.concat(
      Array.isArray(directories) ? directories : [directories]
    );
  } else if (appConfig.watchPaths) {
    watchPaths = watchPaths.concat(
      Array.isArray(appConfig.watchPaths)
        ? appConfig.watchPaths
        : [appConfig.watchPaths]
    );
  }

  // When tsconfigPath is undefined, the default "tsconfig.json" is not
  // found in the root directory.
  let tsconfigPath: string | undefined;
  let rootTsconfig = path.resolve(rootDirectory, "tsconfig.json");
  let rootJsConfig = path.resolve(rootDirectory, "jsconfig.json");

  if (fse.existsSync(rootTsconfig)) {
    tsconfigPath = rootTsconfig;
  } else if (fse.existsSync(rootJsConfig)) {
    tsconfigPath = rootJsConfig;
  }

  if (tsconfigPath) {
    writeConfigDefaults(tsconfigPath);
  }

  let future: FutureConfig = {
    unstable_cssSideEffectImports:
      appConfig.future?.unstable_cssSideEffectImports === true,
    unstable_dev: appConfig.future?.unstable_dev ?? false,
    unstable_postcss: appConfig.future?.unstable_postcss === true,
    unstable_tailwind: appConfig.future?.unstable_tailwind === true,
    unstable_vanillaExtract: appConfig.future?.unstable_vanillaExtract ?? false,
<<<<<<< HEAD
=======
    v2_errorBoundary: appConfig.future?.v2_errorBoundary === true,
    v2_meta: appConfig.future?.v2_meta === true,
    v2_normalizeFormMethod: appConfig.future?.v2_normalizeFormMethod === true,
>>>>>>> da5486d3
    v2_routeConvention: appConfig.future?.v2_routeConvention === true,
  };

  return {
    appDirectory,
    cacheDirectory,
    entryClientFile,
    entryClientFilePath,
    entryServerFile,
    entryServerFilePath,
    devServerPort,
    devServerBroadcastDelay,
    assetsBuildDirectory: absoluteAssetsBuildDirectory,
    relativeAssetsBuildDirectory: assetsBuildDirectory,
    publicPath,
    rootDirectory,
    routes,
    serverBuildPath,
    serverBuildTargetEntryModule,
    serverConditions,
    serverDependenciesToBundle,
    serverEntryPoint,
    serverMainFields,
    serverMinify,
    serverMode,
    serverModuleFormat,
    serverPlatform,
    mdx,
    watchPaths,
    tsconfigPath,
    future,
  };
}

function addTrailingSlash(path: string): string {
  return path.endsWith("/") ? path : path + "/";
}

const entryExts = [".js", ".jsx", ".ts", ".tsx"];

function findEntry(dir: string, basename: string): string | undefined {
  for (let ext of entryExts) {
    let file = path.resolve(dir, basename + ext);
    if (fse.existsSync(file)) return path.relative(dir, file);
  }

  return undefined;
}

const configExts = [".js", ".cjs", ".mjs"];

export function findConfig(
  dir: string,
  basename: string,
  extensions: string[]
): string | undefined {
  for (let ext of extensions) {
    let name = basename + ext;
    let file = path.join(dir, name);
    if (fse.existsSync(file)) return file;
  }

  return undefined;
}

<<<<<<< HEAD
// @ts-expect-error available in node 12+
// https://developer.mozilla.org/en-US/docs/Web/JavaScript/Reference/Global_Objects/Intl/ListFormat#browser_compatibility
let listFormat = new Intl.ListFormat("en", {
=======
const resolveServerBuildPath = (
  rootDirectory: string,
  appConfig: AppConfig
) => {
  let serverBuildPath = "build/index.js";

  switch (appConfig.serverBuildTarget) {
    case "arc":
      serverBuildPath = "server/index.js";
      break;
    case "cloudflare-pages":
      serverBuildPath = "functions/[[path]].js";
      break;
    case "netlify":
      serverBuildPath = ".netlify/functions-internal/server.js";
      break;
    case "vercel":
      serverBuildPath = "api/index.js";
      break;
  }

  // retain deprecated behavior for now
  if (appConfig.serverBuildDirectory) {
    warnOnce(serverBuildDirectoryWarning, "serverBuildDirectory");

    serverBuildPath = path.join(appConfig.serverBuildDirectory, "index.js");
  }

  if (appConfig.serverBuildPath) {
    serverBuildPath = appConfig.serverBuildPath;
  }

  return path.resolve(rootDirectory, serverBuildPath);
};

// adds types for `Intl.ListFormat` to the global namespace
// we could also update our `tsconfig.json` to include `lib: ["es2021"]`
declare namespace Intl {
  type ListType = "conjunction" | "disjunction";

  interface ListFormatOptions {
    localeMatcher?: "lookup" | "best fit";
    type?: ListType;
    style?: "long" | "short" | "narrow";
  }

  interface ListFormatPart {
    type: "element" | "literal";
    value: string;
  }

  class ListFormat {
    constructor(locales?: string | string[], options?: ListFormatOptions);
    format(values: any[]): string;
    formatToParts(values: any[]): ListFormatPart[];
    supportedLocalesOf(
      locales: string | string[],
      options?: ListFormatOptions
    ): string[];
  }
}

let conjunctionListFormat = new Intl.ListFormat("en", {
>>>>>>> da5486d3
  style: "long",
  type: "conjunction",
});

<<<<<<< HEAD
=======
let disjunctionListFormat = new Intl.ListFormat("en", {
  style: "long",
  type: "disjunction",
});

export let browserBuildDirectoryWarning =
  "⚠️ DEPRECATED: The `browserBuildDirectory` config option is deprecated. " +
  "Use `assetsBuildDirectory` instead.";

export let serverBuildDirectoryWarning =
  "⚠️ DEPRECATED: The `serverBuildDirectory` config option is deprecated. " +
  "Use `serverBuildPath` instead.";

>>>>>>> da5486d3
export let serverBuildTargetWarning =
  "⚠️ DEPRECATED: The `serverBuildTarget` config option is deprecated. Use a " +
  "combination of `publicPath`, `serverBuildPath`, `serverConditions`, " +
  "`serverDependenciesToBundle`, `serverMainFields`, `serverMinify`, " +
  "`serverModuleFormat` and/or `serverPlatform` instead.";

export let flatRoutesWarning =
  "⚠️ DEPRECATED: The old nested folders route convention has been " +
  "deprecated in favor of 'flat routes'.  Please enable the new routing " +
  "convention via the `future.v2_routeConvention` flag in your " +
  "`remix.config.js` file.  For more information, please see " +
<<<<<<< HEAD
  "https://remix.run/docs/en/main/file-conventions/route-files-v2.";
=======
  "https://remix.run/docs/en/main/file-conventions/route-files-v2.";

export const errorBoundaryWarning =
  "⚠️ DEPRECATED: The separation of `CatchBoundary` and `ErrorBoundary` has " +
  "been deprecated and Remix v2 will use a singular `ErrorBoundary` for " +
  "all thrown values (`Response` and `Error`). Please migrate to the new " +
  "behavior in Remix v1 via the `future.v2_errorBoundary` flag in your " +
  "`remix.config.js` file. For more information, see " +
  "https://remix.run/docs/route/error-boundary-v2";

export const formMethodWarning =
  "⚠️  DEPRECATED: Please enable the `future.v2_normalizeFormMethod` flag to " +
  "prepare for the Remix v2 release. Lowercase `useNavigation().formMethod`" +
  "values are being normalized to uppercase in v2 to align with the `fetch()` " +
  "behavior.  For more information, see https://remix.run/docs/hooks/use-navigation";
>>>>>>> da5486d3
<|MERGE_RESOLUTION|>--- conflicted
+++ resolved
@@ -45,12 +45,7 @@
   unstable_postcss: boolean;
   unstable_tailwind: boolean;
   unstable_vanillaExtract: boolean | VanillaExtractOptions;
-<<<<<<< HEAD
-=======
-  v2_errorBoundary: boolean;
-  v2_meta: boolean;
   v2_normalizeFormMethod: boolean;
->>>>>>> da5486d3
   v2_routeConvention: boolean;
 }
 
@@ -367,26 +362,9 @@
     }
   }
 
-<<<<<<< HEAD
   let serverBuildPath = path.resolve(
     rootDirectory,
     appConfig.serverBuildPath ?? "build/index.js"
-=======
-  if (appConfig.serverBuildTarget) {
-    warnOnce(serverBuildTargetWarning, "v2_serverBuildTarget");
-  }
-
-  if (!appConfig.future?.v2_errorBoundary) {
-    warnOnce(errorBoundaryWarning, "v2_errorBoundary");
-  }
-
-  if (!appConfig.future?.v2_normalizeFormMethod) {
-    warnOnce(formMethodWarning, "v2_normalizeFormMethod");
-  }
-
-  let isCloudflareRuntime = ["cloudflare-pages", "cloudflare-workers"].includes(
-    appConfig.serverBuildTarget ?? ""
->>>>>>> da5486d3
   );
   let serverBuildTargetEntryModule = `export * from ${JSON.stringify(
     serverBuildVirtualModule.id
@@ -619,12 +597,6 @@
     unstable_postcss: appConfig.future?.unstable_postcss === true,
     unstable_tailwind: appConfig.future?.unstable_tailwind === true,
     unstable_vanillaExtract: appConfig.future?.unstable_vanillaExtract ?? false,
-<<<<<<< HEAD
-=======
-    v2_errorBoundary: appConfig.future?.v2_errorBoundary === true,
-    v2_meta: appConfig.future?.v2_meta === true,
-    v2_normalizeFormMethod: appConfig.future?.v2_normalizeFormMethod === true,
->>>>>>> da5486d3
     v2_routeConvention: appConfig.future?.v2_routeConvention === true,
   };
 
@@ -690,46 +662,6 @@
   return undefined;
 }
 
-<<<<<<< HEAD
-// @ts-expect-error available in node 12+
-// https://developer.mozilla.org/en-US/docs/Web/JavaScript/Reference/Global_Objects/Intl/ListFormat#browser_compatibility
-let listFormat = new Intl.ListFormat("en", {
-=======
-const resolveServerBuildPath = (
-  rootDirectory: string,
-  appConfig: AppConfig
-) => {
-  let serverBuildPath = "build/index.js";
-
-  switch (appConfig.serverBuildTarget) {
-    case "arc":
-      serverBuildPath = "server/index.js";
-      break;
-    case "cloudflare-pages":
-      serverBuildPath = "functions/[[path]].js";
-      break;
-    case "netlify":
-      serverBuildPath = ".netlify/functions-internal/server.js";
-      break;
-    case "vercel":
-      serverBuildPath = "api/index.js";
-      break;
-  }
-
-  // retain deprecated behavior for now
-  if (appConfig.serverBuildDirectory) {
-    warnOnce(serverBuildDirectoryWarning, "serverBuildDirectory");
-
-    serverBuildPath = path.join(appConfig.serverBuildDirectory, "index.js");
-  }
-
-  if (appConfig.serverBuildPath) {
-    serverBuildPath = appConfig.serverBuildPath;
-  }
-
-  return path.resolve(rootDirectory, serverBuildPath);
-};
-
 // adds types for `Intl.ListFormat` to the global namespace
 // we could also update our `tsconfig.json` to include `lib: ["es2021"]`
 declare namespace Intl {
@@ -758,27 +690,14 @@
 }
 
 let conjunctionListFormat = new Intl.ListFormat("en", {
->>>>>>> da5486d3
   style: "long",
   type: "conjunction",
 });
 
-<<<<<<< HEAD
-=======
 let disjunctionListFormat = new Intl.ListFormat("en", {
   style: "long",
   type: "disjunction",
 });
-
-export let browserBuildDirectoryWarning =
-  "⚠️ DEPRECATED: The `browserBuildDirectory` config option is deprecated. " +
-  "Use `assetsBuildDirectory` instead.";
-
-export let serverBuildDirectoryWarning =
-  "⚠️ DEPRECATED: The `serverBuildDirectory` config option is deprecated. " +
-  "Use `serverBuildPath` instead.";
-
->>>>>>> da5486d3
 export let serverBuildTargetWarning =
   "⚠️ DEPRECATED: The `serverBuildTarget` config option is deprecated. Use a " +
   "combination of `publicPath`, `serverBuildPath`, `serverConditions`, " +
@@ -790,22 +709,4 @@
   "deprecated in favor of 'flat routes'.  Please enable the new routing " +
   "convention via the `future.v2_routeConvention` flag in your " +
   "`remix.config.js` file.  For more information, please see " +
-<<<<<<< HEAD
-  "https://remix.run/docs/en/main/file-conventions/route-files-v2.";
-=======
-  "https://remix.run/docs/en/main/file-conventions/route-files-v2.";
-
-export const errorBoundaryWarning =
-  "⚠️ DEPRECATED: The separation of `CatchBoundary` and `ErrorBoundary` has " +
-  "been deprecated and Remix v2 will use a singular `ErrorBoundary` for " +
-  "all thrown values (`Response` and `Error`). Please migrate to the new " +
-  "behavior in Remix v1 via the `future.v2_errorBoundary` flag in your " +
-  "`remix.config.js` file. For more information, see " +
-  "https://remix.run/docs/route/error-boundary-v2";
-
-export const formMethodWarning =
-  "⚠️  DEPRECATED: Please enable the `future.v2_normalizeFormMethod` flag to " +
-  "prepare for the Remix v2 release. Lowercase `useNavigation().formMethod`" +
-  "values are being normalized to uppercase in v2 to align with the `fetch()` " +
-  "behavior.  For more information, see https://remix.run/docs/hooks/use-navigation";
->>>>>>> da5486d3
+  "https://remix.run/docs/en/main/file-conventions/route-files-v2.";