--- conflicted
+++ resolved
@@ -401,13 +401,12 @@
     }
   }
 
-<<<<<<< HEAD
   if (appConfig.serverBuildTarget) {
     warnOnce(serverBuildTargetWarning, "v2_serverBuildTarget");
-=======
+  }
+  
   if (!appConfig.future?.v2_errorBoundary) {
     warnOnce(errorBoundaryWarning, "v2_errorBoundary");
->>>>>>> 3dc66b7c
   }
 
   let isCloudflareRuntime = ["cloudflare-pages", "cloudflare-workers"].includes(
@@ -740,16 +739,15 @@
   type: "conjunction",
 });
 
-<<<<<<< HEAD
+
 export let serverBuildTargetWarning = `⚠️ DEPRECATED: The "serverBuildTarget" config option is deprecated. Use a combination of "publicPath", "serverBuildPath", "serverConditions", "serverDependenciesToBundle", "serverMainFields", "serverMinify", "serverModuleFormat" and/or "serverPlatform" instead.`;
 
 export let flatRoutesWarning = `⚠️ DEPRECATED: The old nested folders route convention has been deprecated in favor of "flat routes".  Please enable the new routing convention via the \`future.v2_routeConvention\` flag in your \`remix.config.js\` file.  For more information, please see https://remix.run/docs/en/main/file-conventions/route-files-v2.`;
-=======
+
 export const errorBoundaryWarning =
   "⚠️ DEPRECATED: The separation of `CatchBoundary` and `ErrorBoundary` has " +
   "been deprecated and Remix v2 will use a singular `ErrorBoundary` for " +
   "all thrown values (`Response` and `Error`). Please migrate to the new " +
   "behavior in Remix v1 via the `future.v2_errorBoundary` flag in your " +
   "`remix.config.js` file. For more information, see " +
-  "https://remix.run/docs/route/error-boundary-v2";
->>>>>>> 3dc66b7c
+  "https://remix.run/docs/route/error-boundary-v2";