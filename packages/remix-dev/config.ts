--- conflicted
+++ resolved
@@ -33,13 +33,10 @@
 export type ServerPlatform = "node" | "neutral";
 
 interface FutureConfig {
-<<<<<<< HEAD
-  v2_errorBoundary: boolean;
-=======
   unstable_cssModules: boolean;
   unstable_cssSideEffectImports: boolean;
   unstable_vanillaExtract: boolean;
->>>>>>> d371904e
+  v2_errorBoundary: boolean;
   v2_meta: boolean;
   v2_routeConvention: boolean;
 }
@@ -495,14 +492,11 @@
   }
 
   let future = {
-<<<<<<< HEAD
-    v2_errorBoundary: appConfig.future?.v2_errorBoundary === true,
-=======
     unstable_cssModules: appConfig.future?.unstable_cssModules === true,
     unstable_cssSideEffectImports:
       appConfig.future?.unstable_cssSideEffectImports === true,
     unstable_vanillaExtract: appConfig.future?.unstable_vanillaExtract === true,
->>>>>>> d371904e
+    v2_errorBoundary: appConfig.future?.v2_errorBoundary === true,
     v2_meta: appConfig.future?.v2_meta === true,
     v2_routeConvention: appConfig.future?.v2_routeConvention === true,
   };
