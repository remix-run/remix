import * as path from "path";
import { pathToFileURL } from "url";
import * as fse from "fs-extra";
import getPort from "get-port";

import type { RouteManifest, DefineRoutesFunction } from "./config/routes";
import { defineRoutes } from "./config/routes";
import { defineConventionalRoutes } from "./config/routesConvention";
import { ServerMode, isValidServerMode } from "./config/serverModes";
import { serverBuildVirtualModule } from "./compiler/virtualModules";
import { writeConfigDefaults } from "./compiler/utils/tsconfig/write-config-defaults";
import { flatRoutes } from "./config/flat-routes";

export interface RemixMdxConfig {
  rehypePlugins?: any[];
  remarkPlugins?: any[];
}

export type RemixMdxConfigFunction = (
  filename: string
) => Promise<RemixMdxConfig | undefined> | RemixMdxConfig | undefined;

export type ServerBuildTarget =
  | "node-cjs"
  | "arc"
  | "netlify"
  | "vercel"
  | "cloudflare-pages"
  | "cloudflare-workers"
  | "deno";

export type ServerModuleFormat = "esm" | "cjs";
export type ServerPlatform = "node" | "neutral";

type Dev = {
  port?: number;
  appServerPort?: number;
  remixRequestHandlerPath?: string;
  rebuildPollIntervalMs?: number;
};

interface FutureConfig {
  unstable_cssModules: boolean;
  unstable_cssSideEffectImports: boolean;
<<<<<<< HEAD
  unstable_postcss: boolean;
  unstable_tailwind: boolean;
=======
  unstable_dev: boolean | Dev;
>>>>>>> 52f29fc2
  unstable_vanillaExtract: boolean;
  v2_errorBoundary: boolean;
  v2_meta: boolean;
  v2_routeConvention: boolean;
}

/**
 * The user-provided config in `remix.config.js`.
 */
export interface AppConfig {
  /**
   * The path to the `app` directory, relative to `remix.config.js`. Defaults
   * to `"app"`.
   */
  appDirectory?: string;

  /**
   * The path to a directory Remix can use for caching things in development,
   * relative to `remix.config.js`. Defaults to `".cache"`.
   */
  cacheDirectory?: string;

  /**
   * A function for defining custom routes, in addition to those already defined
   * using the filesystem convention in `app/routes`. Both sets of routes will
   * be merged.
   */
  routes?: (
    defineRoutes: DefineRoutesFunction
  ) => Promise<ReturnType<DefineRoutesFunction>>;

  /**
   * The path to the server build, relative to `remix.config.js`. Defaults to
   * "build".
   *
   * @deprecated Use {@link ServerConfig.serverBuildPath} instead.
   */
  serverBuildDirectory?: string;

  /**
   * The path to the server build file, relative to `remix.config.js`. This file
   * should end in a `.js` extension and should be deployed to your server.
   *
   * If omitted, the default build path will be based on your
   * {@link ServerConfig.serverBuildTarget}.
   */
  serverBuildPath?: string;

  /**
   * The path to the browser build, relative to `remix.config.js`. Defaults to
   * "public/build".
   */
  assetsBuildDirectory?: string;

  /**
   * The path to the browser build, relative to remix.config.js. Defaults to
   * "public/build".
   *
   * @deprecated Use `{@link ServerConfig.assetsBuildDirectory}` instead
   */
  browserBuildDirectory?: string;

  /**
   * The URL prefix of the browser build with a trailing slash. Defaults to
   * `"/build/"`. This is the path the browser will use to find assets.
   */
  publicPath?: string;

  /**
   * The port number to use for the dev server. Defaults to 8002.
   */
  devServerPort?: number;

  /**
   * The delay, in milliseconds, before the dev server broadcasts a reload
   * event. There is no delay by default.
   */
  devServerBroadcastDelay?: number;

  /**
   * Additional MDX remark / rehype plugins.
   */
  mdx?: RemixMdxConfig | RemixMdxConfigFunction;

  /**
   * The output format of the server build. Defaults to "cjs".
   *
   * @deprecated Use {@link ServerConfig.serverBuildTarget} instead.
   */
  serverModuleFormat?: ServerModuleFormat;

  /**
   * The platform the server build is targeting. Defaults to "node".
   *
   * @deprecated Use {@link ServerConfig.serverBuildTarget} instead.
   */
  serverPlatform?: ServerPlatform;

  /**
   * The target of the server build. Defaults to "node-cjs".
   */
  serverBuildTarget?: ServerBuildTarget;

  /**
   * A server entrypoint, relative to the root directory that becomes your
   * server's main module. If specified, Remix will compile this file along with
   * your application into a single file to be deployed to your server. This
   * file can use either a `.js` or `.ts` file extension.
   */
  server?: string;

  /**
   * A list of filenames or a glob patterns to match files in the `app/routes`
   * directory that Remix will ignore. Matching files will not be recognized as
   * routes.
   */
  ignoredRouteFiles?: string[];

  /**
   * A list of patterns that determined if a module is transpiled and included
   * in the server bundle. This can be useful when consuming ESM only packages
   * in a CJS build.
   */
  serverDependenciesToBundle?: Array<string | RegExp>;

  /**
   * A function for defining custom directories to watch while running `remix dev`, in addition to `appDirectory`.
   */
  watchPaths?:
    | string
    | string[]
    | (() => Promise<string | string[]> | string | string[]);

  future?: Partial<FutureConfig>;
}

/**
 * Fully resolved configuration object we use throughout Remix.
 */
export interface RemixConfig {
  /**
   * The absolute path to the root of the Remix project.
   */
  rootDirectory: string;

  /**
   * The absolute path to the application source directory.
   */
  appDirectory: string;

  /**
   * The absolute path to the cache directory.
   */
  cacheDirectory: string;

  /**
   * The path to the entry.client file, relative to `config.appDirectory`.
   */
  entryClientFile: string;

  /**
   * The path to the entry.server file, relative to `config.appDirectory`.
   */
  entryServerFile: string;

  /**
   * An object of all available routes, keyed by route id.
   */
  routes: RouteManifest;

  /**
   * The path to the server build file. This file should end in a `.js`. Defaults
   * are based on {@link ServerConfig.serverBuildTarget}.
   */
  serverBuildPath: string;

  /**
   * The absolute path to the assets build directory.
   */
  assetsBuildDirectory: string;

  /**
   * the original relative path to the assets build directory
   */
  relativeAssetsBuildDirectory: string;

  /**
   * The URL prefix of the public build with a trailing slash.
   */
  publicPath: string;

  /**
   * The mode to use to run the server.
   */
  serverMode: ServerMode;

  /**
   * The port number to use for the dev (asset) server.
   */
  devServerPort: number;

  /**
   * The delay before the dev (asset) server broadcasts a reload event.
   */
  devServerBroadcastDelay: number;

  /**
   * Additional MDX remark / rehype plugins.
   */
  mdx?: RemixMdxConfig | RemixMdxConfigFunction;

  /**
   * The output format of the server build. Defaults to "cjs".
   */
  serverModuleFormat: ServerModuleFormat;

  /**
   * The platform the server build is targeting. Defaults to "node".
   */
  serverPlatform: ServerPlatform;

  /**
   * The target of the server build.
   */
  serverBuildTarget?: ServerBuildTarget;

  /**
   * The default entry module for the server build if a {@see RemixConfig.customServer} is not provided.
   */
  serverBuildTargetEntryModule: string;

  /**
   * A server entrypoint relative to the root directory that becomes your server's main module.
   */
  serverEntryPoint?: string;

  /**
   * A list of patterns that determined if a module is transpiled and included
   * in the server bundle. This can be useful when consuming ESM only packages
   * in a CJS build.
   */
  serverDependenciesToBundle: Array<string | RegExp>;

  /**
   * A list of directories to watch.
   */
  watchPaths: string[];

  /**
   * The path for the tsconfig file, if present on the root directory.
   */
  tsconfigPath: string | undefined;

  future: FutureConfig;
}

/**
 * Returns a fully resolved config object from the remix.config.js in the given
 * root directory.
 */
export async function readConfig(
  remixRoot?: string,
  serverMode = ServerMode.Production
): Promise<RemixConfig> {
  if (!isValidServerMode(serverMode)) {
    throw new Error(`Invalid server mode "${serverMode}"`);
  }

  if (!remixRoot) {
    remixRoot = process.env.REMIX_ROOT || process.cwd();
  }

  let rootDirectory = path.resolve(remixRoot);
  let configFile = findConfig(rootDirectory, "remix.config");

  let appConfig: AppConfig = {};
  if (configFile) {
    let appConfigModule: any;
    try {
      // shout out to next
      // https://github.com/vercel/next.js/blob/b15a976e11bf1dc867c241a4c1734757427d609c/packages/next/server/config.ts#L748-L765
      if (process.env.NODE_ENV === "test") {
        // dynamic import does not currently work inside of vm which
        // jest relies on so we fall back to require for this case
        // https://github.com/nodejs/node/issues/35889
        appConfigModule = require(configFile);
      } else {
        appConfigModule = await import(pathToFileURL(configFile).href);
      }
      appConfig = appConfigModule?.default || appConfigModule;
    } catch (error: unknown) {
      throw new Error(
        `Error loading Remix config at ${configFile}\n${String(error)}`
      );
    }
  }

  let customServerEntryPoint = appConfig.server;
  let serverBuildTarget: ServerBuildTarget | undefined =
    appConfig.serverBuildTarget;
  let serverModuleFormat: ServerModuleFormat =
    appConfig.serverModuleFormat || "cjs";
  let serverPlatform: ServerPlatform = appConfig.serverPlatform || "node";
  switch (appConfig.serverBuildTarget) {
    case "cloudflare-pages":
    case "cloudflare-workers":
    case "deno":
      serverModuleFormat = "esm";
      serverPlatform = "neutral";
      break;
  }

  let mdx = appConfig.mdx;

  let appDirectory = path.resolve(
    rootDirectory,
    appConfig.appDirectory || "app"
  );

  let cacheDirectory = path.resolve(
    rootDirectory,
    appConfig.cacheDirectory || ".cache"
  );

  let entryClientFile = findEntry(appDirectory, "entry.client");
  if (!entryClientFile) {
    throw new Error(`Missing "entry.client" file in ${appDirectory}`);
  }

  let entryServerFile = findEntry(appDirectory, "entry.server");
  if (!entryServerFile) {
    throw new Error(`Missing "entry.server" file in ${appDirectory}`);
  }

  let serverBuildPath = "build/index.js";
  switch (serverBuildTarget) {
    case "arc":
      serverBuildPath = "server/index.js";
      break;
    case "cloudflare-pages":
      serverBuildPath = "functions/[[path]].js";
      break;
    case "netlify":
      serverBuildPath = ".netlify/functions-internal/server.js";
      break;
    case "vercel":
      serverBuildPath = "api/index.js";
      break;
  }
  serverBuildPath = path.resolve(rootDirectory, serverBuildPath);

  // retain deprecated behavior for now
  if (appConfig.serverBuildDirectory) {
    serverBuildPath = path.resolve(
      rootDirectory,
      path.join(appConfig.serverBuildDirectory, "index.js")
    );
  }

  if (appConfig.serverBuildPath) {
    serverBuildPath = path.resolve(rootDirectory, appConfig.serverBuildPath);
  }

  let assetsBuildDirectory =
    appConfig.assetsBuildDirectory ||
    appConfig.browserBuildDirectory ||
    path.join("public", "build");

  let absoluteAssetsBuildDirectory = path.resolve(
    rootDirectory,
    assetsBuildDirectory
  );

  let devServerPort =
    Number(process.env.REMIX_DEV_SERVER_WS_PORT) ||
    (await getPort({ port: Number(appConfig.devServerPort) || 8002 }));
  // set env variable so un-bundled servers can use it
  process.env.REMIX_DEV_SERVER_WS_PORT = `${devServerPort}`;
  let devServerBroadcastDelay = appConfig.devServerBroadcastDelay || 0;

  let defaultPublicPath = "/build/";
  switch (serverBuildTarget) {
    case "arc":
      defaultPublicPath = "/_static/build/";
      break;
  }

  let publicPath = addTrailingSlash(appConfig.publicPath || defaultPublicPath);

  let rootRouteFile = findEntry(appDirectory, "root");
  if (!rootRouteFile) {
    throw new Error(`Missing "root" route file in ${appDirectory}`);
  }

  let routes: RouteManifest = {
    root: { path: "", id: "root", file: rootRouteFile },
  };

  let routesConvention = appConfig.future?.v2_routeConvention
    ? flatRoutes
    : defineConventionalRoutes;

  if (fse.existsSync(path.resolve(appDirectory, "routes"))) {
    let conventionalRoutes = routesConvention(
      appDirectory,
      appConfig.ignoredRouteFiles
    );
    for (let route of Object.values(conventionalRoutes)) {
      routes[route.id] = { ...route, parentId: route.parentId || "root" };
    }
  }
  if (appConfig.routes) {
    let manualRoutes = await appConfig.routes(defineRoutes);
    for (let route of Object.values(manualRoutes)) {
      routes[route.id] = { ...route, parentId: route.parentId || "root" };
    }
  }

  let watchPaths: string[] = [];
  if (typeof appConfig.watchPaths === "function") {
    let directories = await appConfig.watchPaths();
    watchPaths = watchPaths.concat(
      Array.isArray(directories) ? directories : [directories]
    );
  } else if (appConfig.watchPaths) {
    watchPaths = watchPaths.concat(
      Array.isArray(appConfig.watchPaths)
        ? appConfig.watchPaths
        : [appConfig.watchPaths]
    );
  }

  let serverBuildTargetEntryModule = `export * from ${JSON.stringify(
    serverBuildVirtualModule.id
  )};`;

  let serverDependenciesToBundle = appConfig.serverDependenciesToBundle || [];

  // When tsconfigPath is undefined, the default "tsconfig.json" is not
  // found in the root directory.
  let tsconfigPath: string | undefined;
  let rootTsconfig = path.resolve(rootDirectory, "tsconfig.json");
  let rootJsConfig = path.resolve(rootDirectory, "jsconfig.json");

  if (fse.existsSync(rootTsconfig)) {
    tsconfigPath = rootTsconfig;
  } else if (fse.existsSync(rootJsConfig)) {
    tsconfigPath = rootJsConfig;
  }

  if (tsconfigPath) {
    writeConfigDefaults(tsconfigPath);
  }

  let future: FutureConfig = {
    unstable_cssModules: appConfig.future?.unstable_cssModules === true,
    unstable_cssSideEffectImports:
      appConfig.future?.unstable_cssSideEffectImports === true,
<<<<<<< HEAD
    unstable_postcss: appConfig.future?.unstable_postcss === true,
    unstable_tailwind: appConfig.future?.unstable_tailwind === true,
=======
    unstable_dev: appConfig.future?.unstable_dev ?? false,
>>>>>>> 52f29fc2
    unstable_vanillaExtract: appConfig.future?.unstable_vanillaExtract === true,
    v2_errorBoundary: appConfig.future?.v2_errorBoundary === true,
    v2_meta: appConfig.future?.v2_meta === true,
    v2_routeConvention: appConfig.future?.v2_routeConvention === true,
  };

  return {
    appDirectory,
    cacheDirectory,
    entryClientFile,
    entryServerFile,
    devServerPort,
    devServerBroadcastDelay,
    assetsBuildDirectory: absoluteAssetsBuildDirectory,
    relativeAssetsBuildDirectory: assetsBuildDirectory,
    publicPath,
    rootDirectory,
    routes,
    serverBuildPath,
    serverMode,
    serverModuleFormat,
    serverPlatform,
    serverBuildTarget,
    serverBuildTargetEntryModule,
    serverEntryPoint: customServerEntryPoint,
    serverDependenciesToBundle,
    mdx,
    watchPaths,
    tsconfigPath,
    future,
  };
}

function addTrailingSlash(path: string): string {
  return path.endsWith("/") ? path : path + "/";
}

const entryExts = [".js", ".jsx", ".ts", ".tsx"];

function findEntry(dir: string, basename: string): string | undefined {
  for (let ext of entryExts) {
    let file = path.resolve(dir, basename + ext);
    if (fse.existsSync(file)) return path.relative(dir, file);
  }

  return undefined;
}

const configExts = [".js", ".cjs", ".mjs"];

function findConfig(dir: string, basename: string): string | undefined {
  for (let ext of configExts) {
    let file = path.resolve(dir, basename + ext);
    if (fse.existsSync(file)) return file;
  }

  return undefined;
}<|MERGE_RESOLUTION|>--- conflicted
+++ resolved
@@ -42,12 +42,9 @@
 interface FutureConfig {
   unstable_cssModules: boolean;
   unstable_cssSideEffectImports: boolean;
-<<<<<<< HEAD
+  unstable_dev: boolean | Dev;
   unstable_postcss: boolean;
   unstable_tailwind: boolean;
-=======
-  unstable_dev: boolean | Dev;
->>>>>>> 52f29fc2
   unstable_vanillaExtract: boolean;
   v2_errorBoundary: boolean;
   v2_meta: boolean;
@@ -506,12 +503,9 @@
     unstable_cssModules: appConfig.future?.unstable_cssModules === true,
     unstable_cssSideEffectImports:
       appConfig.future?.unstable_cssSideEffectImports === true,
-<<<<<<< HEAD
+    unstable_dev: appConfig.future?.unstable_dev ?? false,
     unstable_postcss: appConfig.future?.unstable_postcss === true,
     unstable_tailwind: appConfig.future?.unstable_tailwind === true,
-=======
-    unstable_dev: appConfig.future?.unstable_dev ?? false,
->>>>>>> 52f29fc2
     unstable_vanillaExtract: appConfig.future?.unstable_vanillaExtract === true,
     v2_errorBoundary: appConfig.future?.v2_errorBoundary === true,
     v2_meta: appConfig.future?.v2_meta === true,
