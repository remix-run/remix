import { execSync } from "node:child_process";
import path from "node:path";
import { pathToFileURL } from "node:url";
import fse from "fs-extra";
import getPort from "get-port";
import NPMCliPackageJson from "@npmcli/package-json";
import { coerce } from "semver";

import type { RouteManifest, DefineRoutesFunction } from "./config/routes";
import { defineRoutes } from "./config/routes";
import { defineConventionalRoutes } from "./config/routesConvention";
import { ServerMode, isValidServerMode } from "./config/serverModes";
import { serverBuildVirtualModule } from "./compiler/server/virtualModules";
import { flatRoutes } from "./config/flat-routes";
import { detectPackageManager } from "./cli/detectPackageManager";
import { logger } from "./tux";

export interface RemixMdxConfig {
  rehypePlugins?: any[];
  remarkPlugins?: any[];
}

export type RemixMdxConfigFunction = (
  filename: string
) => Promise<RemixMdxConfig | undefined> | RemixMdxConfig | undefined;

export type ServerBuildTarget =
  | "node-cjs"
  | "arc"
  | "netlify"
  | "vercel"
  | "cloudflare-pages"
  | "cloudflare-workers"
  | "deno";

export type ServerModuleFormat = "esm" | "cjs";
export type ServerPlatform = "node" | "neutral";

type Dev = {
  command?: string;
  port?: number;
  restart?: boolean;
  tlsKey?: string;
  tlsCert?: string;

  /** @deprecated remove in v2 */
  scheme?: string;
  /** @deprecated remove in v2 */
  host?: string;
};

interface FutureConfig {
  v2_dev: boolean | Dev;
  /** @deprecated Use the `postcss` config option instead */
  unstable_postcss: boolean;
  /** @deprecated Use the `tailwind` config option instead */
  unstable_tailwind: boolean;
  v2_errorBoundary: boolean;
  v2_headers: boolean;
  v2_meta: boolean;
  v2_normalizeFormMethod: boolean;
  v2_routeConvention: boolean;
}

/**
 * The user-provided config in `remix.config.js`.
 */
export interface AppConfig {
  /**
   * The path to the `app` directory, relative to `remix.config.js`. Defaults
   * to `"app"`.
   */
  appDirectory?: string;

  /**
   * The path to a directory Remix can use for caching things in development,
   * relative to `remix.config.js`. Defaults to `".cache"`.
   */
  cacheDirectory?: string;

  /**
   * A function for defining custom routes, in addition to those already defined
   * using the filesystem convention in `app/routes`. Both sets of routes will
   * be merged.
   */
  routes?: (
    defineRoutes: DefineRoutesFunction
  ) => Promise<ReturnType<DefineRoutesFunction>>;

  /**
   * The path to the browser build, relative to `remix.config.js`. Defaults to
   * "public/build".
   */
  assetsBuildDirectory?: string;

  /**
   * The path to the browser build, relative to remix.config.js. Defaults to
   * "public/build".
   *
   * @deprecated Use `{@link AppConfig.assetsBuildDirectory}` instead
   */
  browserBuildDirectory?: string;

  /**
   * The URL prefix of the browser build with a trailing slash. Defaults to
   * `"/build/"`. This is the path the browser will use to find assets.
   */
  publicPath?: string;

  /**
   * The port number to use for the dev server. Defaults to 8002.
   */
  devServerPort?: number;

  /**
   * The delay, in milliseconds, before the dev server broadcasts a reload
   * event. There is no delay by default.
   */
  devServerBroadcastDelay?: number;

  /**
   * Additional MDX remark / rehype plugins.
   */
  mdx?: RemixMdxConfig | RemixMdxConfigFunction;

  /**
   * Whether to process CSS using PostCSS if `postcss.config.js` is present.
   * Defaults to `false`.
   */
  postcss?: boolean;

  /**
   * A server entrypoint, relative to the root directory that becomes your
   * server's main module. If specified, Remix will compile this file along with
   * your application into a single file to be deployed to your server. This
   * file can use either a `.js` or `.ts` file extension.
   */
  server?: string;

  /**
   * The path to the server build, relative to `remix.config.js`. Defaults to
   * "build".
   *
   * @deprecated Use {@link AppConfig.serverBuildPath} instead.
   */
  serverBuildDirectory?: string;

  /**
   * The path to the server build file, relative to `remix.config.js`. This file
   * should end in a `.js` extension and should be deployed to your server.
   */
  serverBuildPath?: string;

  /**
   * The target of the server build. Defaults to "node-cjs".
   *
   * @deprecated Use a combination of `{@link AppConfig.publicPath}`, `{@link AppConfig.serverBuildPath}`, `{@link AppConfig.serverConditions}`, `{@link AppConfig.serverDependenciesToBundle}`, `{@link AppConfig.serverMainFields}`, `{@link AppConfig.serverMinify}`, `{@link AppConfig.serverModuleFormat}` and/or `{@link AppConfig.serverPlatform}` instead.
   */
  serverBuildTarget?: ServerBuildTarget;

  /**
   * The order of conditions to use when resolving server dependencies'
   * `exports` field in `package.json`.
   *
   * For more information, see: https://esbuild.github.io/api/#conditions
   */
  serverConditions?: string[];

  /**
   * A list of patterns that determined if a module is transpiled and included
   * in the server bundle. This can be useful when consuming ESM only packages
   * in a CJS build.
   */
  serverDependenciesToBundle?: "all" | Array<string | RegExp>;

  /**
   * The order of main fields to use when resolving server dependencies.
   * Defaults to `["main", "module"]`.
   *
   * For more information, see: https://esbuild.github.io/api/#main-fields
   */
  serverMainFields?: string[];

  /**
   * Whether to minify the server build in production or not.
   * Defaults to `false`.
   */
  serverMinify?: boolean;

  /**
   * The output format of the server build. Defaults to "cjs".
   */
  serverModuleFormat?: ServerModuleFormat;

  /**
   * Whether to polyfill Node.js built-in modules in the server build.
   */
  serverNodeBuiltinsPolyfill?: boolean;

  /**
   * The platform the server build is targeting. Defaults to "node".
   */
  serverPlatform?: ServerPlatform;

  /**
   * Whether to support Tailwind functions and directives in CSS files if `tailwindcss` is installed.
   * Defaults to `false`.
   */
  tailwind?: boolean;

  /**
   * A list of filenames or a glob patterns to match files in the `app/routes`
   * directory that Remix will ignore. Matching files will not be recognized as
   * routes.
   */
  ignoredRouteFiles?: string[];

  /**
   * A function for defining custom directories to watch while running `remix dev`, in addition to `appDirectory`.
   */
  watchPaths?:
    | string
    | string[]
    | (() => Promise<string | string[]> | string | string[]);

  future?: Partial<FutureConfig>;
}

/**
 * Fully resolved configuration object we use throughout Remix.
 */
export interface RemixConfig {
  /**
   * The absolute path to the root of the Remix project.
   */
  rootDirectory: string;

  /**
   * The absolute path to the application source directory.
   */
  appDirectory: string;

  /**
   * The absolute path to the cache directory.
   */
  cacheDirectory: string;

  /**
   * The path to the entry.client file, relative to `config.appDirectory`.
   */
  entryClientFile: string;

  /**
   * The absolute path to the entry.client file.
   */
  entryClientFilePath: string;

  /**
   * The path to the entry.server file, relative to `config.appDirectory`.
   */
  entryServerFile: string;

  /**
   * The absolute path to the entry.server file.
   */
  entryServerFilePath: string;

  /**
   * An object of all available routes, keyed by route id.
   */
  routes: RouteManifest;

  /**
   * The absolute path to the assets build directory.
   */
  assetsBuildDirectory: string;

  /**
   * the original relative path to the assets build directory
   */
  relativeAssetsBuildDirectory: string;

  /**
   * The URL prefix of the public build with a trailing slash.
   */
  publicPath: string;

  /**
   * The port number to use for the dev (asset) server.
   */
  devServerPort: number;

  /**
   * The delay before the dev (asset) server broadcasts a reload event.
   */
  devServerBroadcastDelay: number;

  /**
   * Additional MDX remark / rehype plugins.
   */
  mdx?: RemixMdxConfig | RemixMdxConfigFunction;

  /**
   * Whether to process CSS using PostCSS if `postcss.config.js` is present.
   * Defaults to `false`.
   */
  postcss: boolean;

  /**
   * The path to the server build file. This file should end in a `.js`.
   */
  serverBuildPath: string;

  /**
   * The target of the server build. Defaults to "node-cjs".
   *
   * @deprecated Use a combination of `{@link AppConfig.publicPath}`, `{@link AppConfig.serverBuildPath}`, `{@link AppConfig.serverConditions}`, `{@link AppConfig.serverDependenciesToBundle}`, `{@link AppConfig.serverMainFields}`, `{@link AppConfig.serverMinify}`, `{@link AppConfig.serverModuleFormat}` and/or `{@link AppConfig.serverPlatform}` instead.   */
  serverBuildTarget?: ServerBuildTarget;

  /**
   * The default entry module for the server build if a {@see AppConfig.server}
   * is not provided.
   */
  serverBuildTargetEntryModule: string;

  /**
   * The order of conditions to use when resolving server dependencies'
   * `exports` field in `package.json`.
   *
   * For more information, see: https://esbuild.github.io/api/#conditions
   */
  serverConditions?: string[];

  /**
   * A list of patterns that determined if a module is transpiled and included
   * in the server bundle. This can be useful when consuming ESM only packages
   * in a CJS build.
   */
  serverDependenciesToBundle: "all" | Array<string | RegExp>;

  /**
   * A server entrypoint relative to the root directory that becomes your
   * server's main module.
   */
  serverEntryPoint?: string;

  /**
   * The order of main fields to use when resolving server dependencies.
   * Defaults to `["main", "module"]`.
   *
   * For more information, see: https://esbuild.github.io/api/#main-fields
   */
  serverMainFields: string[];

  /**
   * Whether to minify the server build in production or not.
   * Defaults to `false`.
   */
  serverMinify: boolean;

  /**
   * The mode to use to run the server.
   */
  serverMode: ServerMode;

  /**
   * The output format of the server build. Defaults to "cjs".
   */
  serverModuleFormat: ServerModuleFormat;

  /**
   * Whether to polyfill Node.js built-in modules in the server build.
   */
  serverNodeBuiltinsPolyfill: boolean;

  /**
   * The platform the server build is targeting. Defaults to "node".
   */
  serverPlatform: ServerPlatform;

  /**
   * Whether to support Tailwind functions and directives in CSS files if `tailwindcss` is installed.
   * Defaults to `false`.
   */
  tailwind: boolean;

  /**
   * A list of directories to watch.
   */
  watchPaths: string[];

  /**
   * The path for the tsconfig file, if present on the root directory.
   */
  tsconfigPath: string | undefined;

  future: FutureConfig;
}

/**
 * Returns a fully resolved config object from the remix.config.js in the given
 * root directory.
 */
export async function readConfig(
  remixRoot?: string,
  serverMode = ServerMode.Production
): Promise<RemixConfig> {
  if (!isValidServerMode(serverMode)) {
    throw new Error(`Invalid server mode "${serverMode}"`);
  }

  if (!remixRoot) {
    remixRoot = process.env.REMIX_ROOT || process.cwd();
  }

  let rootDirectory = path.resolve(remixRoot);
  let configFile = findConfig(rootDirectory, "remix.config", configExts);

  let appConfig: AppConfig = {};
  if (configFile) {
    let appConfigModule: any;
    try {
      // shout out to next
      // https://github.com/vercel/next.js/blob/b15a976e11bf1dc867c241a4c1734757427d609c/packages/next/server/config.ts#L748-L765
      if (process.env.NODE_ENV === "test") {
        // dynamic import does not currently work inside of vm which
        // jest relies on so we fall back to require for this case
        // https://github.com/nodejs/node/issues/35889
        appConfigModule = require(configFile);
      } else {
        appConfigModule = await import(pathToFileURL(configFile).href);
      }
      appConfig = appConfigModule?.default || appConfigModule;
    } catch (error: unknown) {
      throw new Error(
        `Error loading Remix config at ${configFile}\n${String(error)}`
      );
    }
  }

  if (appConfig.serverBuildTarget) {
    serverBuildTargetWarning();
  }

  if (!appConfig.future?.v2_errorBoundary) {
    errorBoundaryWarning();
  }

  if (!appConfig.future?.v2_normalizeFormMethod) {
    formMethodWarning();
  }

  if (!appConfig.future?.v2_meta) {
    metaWarning();
  }

  if (!appConfig.future?.v2_headers) {
    headersWarning();
  }

  let isCloudflareRuntime = ["cloudflare-pages", "cloudflare-workers"].includes(
    appConfig.serverBuildTarget ?? ""
  );
  let isDenoRuntime = appConfig.serverBuildTarget === "deno";

  let serverBuildPath = resolveServerBuildPath(rootDirectory, appConfig);
  let serverBuildTarget = appConfig.serverBuildTarget;
  let serverBuildTargetEntryModule = `export * from ${JSON.stringify(
    serverBuildVirtualModule.id
  )};`;
  let serverConditions = appConfig.serverConditions;
  let serverDependenciesToBundle = appConfig.serverDependenciesToBundle || [];
  let serverEntryPoint = appConfig.server;
  let serverMainFields = appConfig.serverMainFields;
  let serverMinify = appConfig.serverMinify;

  if (!appConfig.serverModuleFormat) {
    serverModuleFormatWarning();
  }

  let serverModuleFormat = appConfig.serverModuleFormat || "cjs";
  let serverPlatform = appConfig.serverPlatform || "node";
  if (isCloudflareRuntime) {
    serverConditions ??= ["worker"];
    serverDependenciesToBundle = "all";
    serverMainFields ??= ["browser", "module", "main"];
    serverMinify ??= true;
    serverModuleFormat = "esm";
    serverPlatform = "neutral";
  }
  if (isDenoRuntime) {
    serverConditions ??= ["deno", "worker"];
    serverDependenciesToBundle = "all";
    serverMainFields ??= ["module", "main"];
    serverModuleFormat = "esm";
    serverPlatform = "neutral";
  }
  serverMainFields ??=
    serverModuleFormat === "esm" ? ["module", "main"] : ["main", "module"];
  serverMinify ??= false;

  let serverNodeBuiltinsPolyfill = serverPlatform !== "node";
  if (typeof appConfig.serverNodeBuiltinsPolyfill === "boolean") {
    serverNodeBuiltinsPolyfill = appConfig.serverNodeBuiltinsPolyfill;
  }

  if (
    serverPlatform !== "node" &&
    typeof appConfig.serverNodeBuiltinsPolyfill !== "boolean"
  ) {
    warnOnce(serverNodeBuiltinsPolyfillWarning, "serverNodeBuiltinsPolyfill");
  }

  if (appConfig.future) {
    if ("unstable_cssModules" in appConfig.future) {
      logger.warn(
        "The `future.unstable_cssModules` config option has been removed",
        {
          details: [
            "CSS Modules are now enabled automatically.",
            "You should remove the `unstable_cssModules` option from your Remix config.",
          ],
          key: "unstable_cssModules",
        }
      );
    }

    if ("unstable_cssSideEffectImports" in appConfig.future) {
      logger.warn(
        "The `future.unstable_cssSideEffectImports` config option has been removed",
        {
          details: [
            "CSS side-effect imports are now enabled automatically.",
            "You should remove the `unstable_cssSideEffectImports` option from your Remix config",
          ],
          key: "unstable_cssSideEffectImports",
        }
      );
    }

    if ("unstable_vanillaExtract" in appConfig.future) {
      logger.warn(
        "The `future.unstable_vanillaExtract` config option has been removed.",
        {
          details: [
            "Vanilla Extract is now enabled automatically.",
            "You should remove the `unstable_vanillaExtract` option from your Remix config",
          ],
          key: "unstable_vanillaExtract",
        }
      );
    }

    if (appConfig.future.unstable_postcss !== undefined) {
      logger.warn(
        "The `future.unstable_postcss` config option has been deprecated.",
        {
          details: [
            "PostCSS support is now stable.",
            "Use the `postcss` config option instead.",
          ],
          key: "unstable_postcss",
        }
      );
    }

    if (appConfig.future.unstable_tailwind !== undefined) {
      logger.warn(
        "The `future.unstable_tailwind` config option has been deprecated.",
        {
          details: [
            "Tailwind support is now stable.",
            "Use the `tailwind` config option instead.",
          ],
          key: "unstable_tailwind",
        }
      );
    }

    if ("unstable_dev" in appConfig.future) {
      logger.warn("The `future.unstable_dev` config option has been removed", {
        details: [
          "The v2 dev server is now stable.",
          "Use the `future.v2_dev` config option instead.",
          "-> https://remix.run/docs/en/main/pages/v2#dev-server",
        ],
        key: "unstable_dev",
      });
    }
  }

  let mdx = appConfig.mdx;
  let postcss =
    appConfig.postcss ?? appConfig.future?.unstable_postcss === true;
  let tailwind =
    appConfig.tailwind ?? appConfig.future?.unstable_tailwind === true;

  let appDirectory = path.resolve(
    rootDirectory,
    appConfig.appDirectory || "app"
  );

  let cacheDirectory = path.resolve(
    rootDirectory,
    appConfig.cacheDirectory || ".cache"
  );

  let defaultsDirectory = path.resolve(__dirname, "config", "defaults");

  let userEntryClientFile = findEntry(appDirectory, "entry.client");
  let userEntryServerFile = findEntry(appDirectory, "entry.server");

  let entryServerFile: string;
  let entryClientFile: string;

  let pkgJson = await NPMCliPackageJson.load(remixRoot);
  let deps = pkgJson.content.dependencies ?? {};

  if (userEntryServerFile) {
    entryServerFile = userEntryServerFile;
  } else {
    let serverRuntime = deps["@remix-run/deno"]
      ? "deno"
      : deps["@remix-run/cloudflare"]
      ? "cloudflare"
      : deps["@remix-run/node"]
      ? "node"
      : undefined;

    if (!serverRuntime) {
      let serverRuntimes = [
        "@remix-run/deno",
        "@remix-run/cloudflare",
        "@remix-run/node",
      ];
      let formattedList = disjunctionListFormat.format(serverRuntimes);
      throw new Error(
        `Could not determine server runtime. Please install one of the following: ${formattedList}`
      );
    }

    let clientRenderer = deps["@remix-run/react"] ? "react" : undefined;

    if (!clientRenderer) {
      throw new Error(
        `Could not determine renderer. Please install the following: @remix-run/react`
      );
    }

    let maybeReactVersion = coerce(deps.react);
    if (!maybeReactVersion) {
      let react = ["react", "react-dom"];
      let list = conjunctionListFormat.format(react);
      throw new Error(
        `Could not determine React version. Please install the following packages: ${list}`
      );
    }

    let type: "stream" | "string" =
      maybeReactVersion.major >= 18 || maybeReactVersion.raw === "0.0.0"
        ? "stream"
        : "string";

    if (!deps["isbot"] && type === "stream") {
      console.log(
        "adding `isbot` to your package.json, you should commit this change"
      );

      pkgJson.update({
        dependencies: {
          ...pkgJson.content.dependencies,
          isbot: "latest",
        },
      });

      await pkgJson.save();

      let packageManager = detectPackageManager() ?? "npm";

      execSync(`${packageManager} install`, {
        cwd: remixRoot,
        stdio: "inherit",
      });
    }

    entryServerFile = `${serverRuntime}/entry.server.${clientRenderer}-${type}.tsx`;
  }

  if (userEntryClientFile) {
    entryClientFile = userEntryClientFile;
  } else {
    let clientRenderer = deps["@remix-run/react"] ? "react" : undefined;

    if (!clientRenderer) {
      throw new Error(
        `Could not determine runtime. Please install the following: @remix-run/react`
      );
    }

    let maybeReactVersion = coerce(deps.react);
    if (!maybeReactVersion) {
      let react = ["react", "react-dom"];
      let list = conjunctionListFormat.format(react);
      throw new Error(
        `Could not determine React version. Please install the following packages: ${list}`
      );
    }

    let type: "stream" | "string" =
      maybeReactVersion.major >= 18 || maybeReactVersion.raw === "0.0.0"
        ? "stream"
        : "string";

    entryClientFile = `entry.client.${clientRenderer}-${type}.tsx`;
  }

  let entryClientFilePath = userEntryClientFile
    ? path.resolve(appDirectory, userEntryClientFile)
    : path.resolve(defaultsDirectory, entryClientFile);

  let entryServerFilePath = userEntryServerFile
    ? path.resolve(appDirectory, userEntryServerFile)
    : path.resolve(defaultsDirectory, entryServerFile);

  if (appConfig.browserBuildDirectory) {
    browserBuildDirectoryWarning();
  }

  let assetsBuildDirectory =
    appConfig.assetsBuildDirectory ||
    appConfig.browserBuildDirectory ||
    path.join("public", "build");

  let absoluteAssetsBuildDirectory = path.resolve(
    rootDirectory,
    assetsBuildDirectory
  );

  let devServerPort =
    Number(process.env.REMIX_DEV_SERVER_WS_PORT) ||
    (await getPort({ port: Number(appConfig.devServerPort) || 8002 }));
  // set env variable so un-bundled servers can use it
  process.env.REMIX_DEV_SERVER_WS_PORT = String(devServerPort);
  let devServerBroadcastDelay = appConfig.devServerBroadcastDelay || 0;

  let defaultPublicPath =
    appConfig.serverBuildTarget === "arc" ? "/_static/build/" : "/build/";
  let publicPath = addTrailingSlash(appConfig.publicPath || defaultPublicPath);

  let rootRouteFile = findEntry(appDirectory, "root");
  if (!rootRouteFile) {
    throw new Error(`Missing "root" route file in ${appDirectory}`);
  }

  let routes: RouteManifest = {
    root: { path: "", id: "root", file: rootRouteFile },
  };

  let routesConvention: typeof flatRoutes;

  if (appConfig.future?.v2_routeConvention) {
    routesConvention = flatRoutes;
  } else {
    flatRoutesWarning();
    routesConvention = defineConventionalRoutes;
  }

  if (fse.existsSync(path.resolve(appDirectory, "routes"))) {
    let conventionalRoutes = routesConvention(
      appDirectory,
      appConfig.ignoredRouteFiles
    );
    for (let route of Object.values(conventionalRoutes)) {
      routes[route.id] = { ...route, parentId: route.parentId || "root" };
    }
  }
  if (appConfig.routes) {
    let manualRoutes = await appConfig.routes(defineRoutes);
    for (let route of Object.values(manualRoutes)) {
      routes[route.id] = { ...route, parentId: route.parentId || "root" };
    }
  }

  let watchPaths: string[] = [];
  if (typeof appConfig.watchPaths === "function") {
    let directories = await appConfig.watchPaths();
    watchPaths = watchPaths.concat(
      Array.isArray(directories) ? directories : [directories]
    );
  } else if (appConfig.watchPaths) {
    watchPaths = watchPaths.concat(
      Array.isArray(appConfig.watchPaths)
        ? appConfig.watchPaths
        : [appConfig.watchPaths]
    );
  }

  // When tsconfigPath is undefined, the default "tsconfig.json" is not
  // found in the root directory.
  let tsconfigPath: string | undefined;
  let rootTsconfig = path.resolve(rootDirectory, "tsconfig.json");
  let rootJsConfig = path.resolve(rootDirectory, "jsconfig.json");

  if (fse.existsSync(rootTsconfig)) {
    tsconfigPath = rootTsconfig;
  } else if (fse.existsSync(rootJsConfig)) {
    tsconfigPath = rootJsConfig;
  }

  let future: FutureConfig = {
    v2_dev: appConfig.future?.v2_dev ?? false,
    unstable_postcss: appConfig.future?.unstable_postcss === true,
    unstable_tailwind: appConfig.future?.unstable_tailwind === true,
    v2_errorBoundary: appConfig.future?.v2_errorBoundary === true,
    v2_headers: appConfig.future?.v2_headers === true,
    v2_meta: appConfig.future?.v2_meta === true,
    v2_normalizeFormMethod: appConfig.future?.v2_normalizeFormMethod === true,
    v2_routeConvention: appConfig.future?.v2_routeConvention === true,
  };

  return {
    appDirectory,
    cacheDirectory,
    entryClientFile,
    entryClientFilePath,
    entryServerFile,
    entryServerFilePath,
    devServerPort,
    devServerBroadcastDelay,
    assetsBuildDirectory: absoluteAssetsBuildDirectory,
    relativeAssetsBuildDirectory: assetsBuildDirectory,
    publicPath,
    rootDirectory,
    routes,
    serverBuildPath,
    serverBuildTarget,
    serverBuildTargetEntryModule,
    serverConditions,
    serverDependenciesToBundle,
    serverEntryPoint,
    serverMainFields,
    serverMinify,
    serverMode,
    serverModuleFormat,
    serverNodeBuiltinsPolyfill,
    serverPlatform,
    mdx,
    postcss,
    tailwind,
    watchPaths,
    tsconfigPath,
    future,
  };
}

function addTrailingSlash(path: string): string {
  return path.endsWith("/") ? path : path + "/";
}

const entryExts = [".js", ".jsx", ".ts", ".tsx"];

function findEntry(dir: string, basename: string): string | undefined {
  for (let ext of entryExts) {
    let file = path.resolve(dir, basename + ext);
    if (fse.existsSync(file)) return path.relative(dir, file);
  }

  return undefined;
}

const configExts = [".js", ".cjs", ".mjs"];

export function findConfig(
  dir: string,
  basename: string,
  extensions: string[]
): string | undefined {
  for (let ext of extensions) {
    let name = basename + ext;
    let file = path.join(dir, name);
    if (fse.existsSync(file)) return file;
  }

  return undefined;
}

const resolveServerBuildPath = (
  rootDirectory: string,
  appConfig: AppConfig
) => {
  let serverBuildPath = "build/index.js";

  switch (appConfig.serverBuildTarget) {
    case "arc":
      serverBuildPath = "server/index.js";
      break;
    case "cloudflare-pages":
      serverBuildPath = "functions/[[path]].js";
      break;
    case "netlify":
      serverBuildPath = ".netlify/functions-internal/server.js";
      break;
    case "vercel":
      serverBuildPath = "api/index.js";
      break;
  }

  // retain deprecated behavior for now
  if (appConfig.serverBuildDirectory) {
    serverBuildDirectoryWarning();

    serverBuildPath = path.join(appConfig.serverBuildDirectory, "index.js");
  }

  if (appConfig.serverBuildPath) {
    serverBuildPath = appConfig.serverBuildPath;
  }

  return path.resolve(rootDirectory, serverBuildPath);
};

// adds types for `Intl.ListFormat` to the global namespace
// we could also update our `tsconfig.json` to include `lib: ["es2021"]`
declare namespace Intl {
  type ListType = "conjunction" | "disjunction";

  interface ListFormatOptions {
    localeMatcher?: "lookup" | "best fit";
    type?: ListType;
    style?: "long" | "short" | "narrow";
  }

  interface ListFormatPart {
    type: "element" | "literal";
    value: string;
  }

  class ListFormat {
    constructor(locales?: string | string[], options?: ListFormatOptions);
    format(values: any[]): string;
    formatToParts(values: any[]): ListFormatPart[];
    supportedLocalesOf(
      locales: string | string[],
      options?: ListFormatOptions
    ): string[];
  }
}

let conjunctionListFormat = new Intl.ListFormat("en", {
  style: "long",
  type: "conjunction",
});

let disjunctionListFormat = new Intl.ListFormat("en", {
  style: "long",
  type: "disjunction",
});

<<<<<<< HEAD
export let browserBuildDirectoryWarning =
  "⚠️ REMIX FUTURE CHANGE: The `browserBuildDirectory` config option will be removed in v2. " +
  "Use `assetsBuildDirectory` instead. " +
  "For instructions on making this change see " +
  "https://remix.run/docs/en/v1.15.0/pages/v2#browserbuilddirectory";

export let serverBuildDirectoryWarning =
  "⚠️ REMIX FUTURE CHANGE: The `serverBuildDirectory` config option will be removed in v2. " +
  "Use `serverBuildPath` instead. " +
  "For instructions on making this change see " +
  "https://remix.run/docs/en/v1.15.0/pages/v2#serverbuilddirectory";

export let serverBuildTargetWarning =
  "⚠️ REMIX FUTURE CHANGE: The `serverBuildTarget` config option will be removed in v2. " +
  "Use a combination of server module config values to achieve the same build output. " +
  "For instructions on making this change see " +
  "https://remix.run/docs/en/v1.15.0/pages/v2#serverbuildtarget";

export const serverModuleFormatWarning =
  "⚠️ REMIX FUTURE CHANGE: The `serverModuleFormat` config default option will be changing in v2 " +
  "from `cjs` to `esm`. You can prepare for this change by explicitly specifying `serverModuleFormat: 'cjs'`. " +
  "For instructions on making this change see " +
  "https://remix.run/docs/en/v1.16.0/pages/v2#servermoduleformat";

export const serverNodeBuiltinsPolyfillWarning =
  "⚠️ REMIX FUTURE CHANGE: The `serverNodeBuiltinsPolyfill` config default option will be changing in v2 " +
  "from `true` to `false` regardless of platform. You can prepare for this change by explicitly specifying " +
  "serverNodeBuiltinsPolyfill: false` or `serverNodeBuiltinsPolyfill: true` if you are currently relying on them. " +
  "For instructions on making this change see " +
  "https://remix.run/docs/en/v1.16.0/pages/v2#servernodebuiltinspolyfill";

export let flatRoutesWarning =
  "⚠️ REMIX FUTURE CHANGE: The route file convention is changing in v2. " +
  "You can prepare for this change at your convenience with the `v2_routeConvention` future flag. " +
  "For instructions on making this change see " +
  "https://remix.run/docs/en/v1.15.0/pages/v2#file-system-route-convention";

export const errorBoundaryWarning =
  "⚠️ REMIX FUTURE CHANGE: The behaviors of `CatchBoundary` and `ErrorBoundary` are changing in v2. " +
  "You can prepare for this change at your convenience with the `v2_errorBoundary` future flag. " +
  "For instructions on making this change see " +
  "https://remix.run/docs/en/v1.15.0/pages/v2#catchboundary-and-errorboundary";

export const formMethodWarning =
  "⚠️ REMIX FUTURE CHANGE: APIs that provide `formMethod` will be changing in v2. " +
  "All values will be uppercase (GET, POST, etc.) instead of lowercase (get, post, etc.) " +
  "You can prepare for this change at your convenience with the `v2_normalizeFormMethod` future flag. " +
  "For instructions on making this change see " +
  "https://remix.run/docs/en/v1.15.0/pages/v2#formMethod";

export const metaWarning =
  "⚠️ REMIX FUTURE CHANGE: The route `meta` export signature is changing in v2. " +
  "You can prepare for this change at your convenience with the `v2_meta` future flag. " +
  "For instructions on making this change see " +
  "https://remix.run/docs/en/v1.15.0/pages/v2#meta";

export const headersWarning =
  "⚠️ REMIX FUTURE CHANGE: The route `headers` export behavior is changing in v2. " +
  "You can prepare for this change at your convenience with the `v2_headers` future flag. " +
  "For instructions on making this change see " +
  "https://remix.run/docs/en/v1.17.0/pages/v2#route-headers";
=======
let browserBuildDirectoryWarning = () =>
  logger.warn(
    "The `browserBuildDirectory` config option will be removed in v2",
    {
      details: [
        "You can use the `assetsBuildDirectory` config option instead.",
        "-> https://remix.run/docs/en/v1.15.0/pages/v2#browserbuilddirectory",
      ],
      key: "browserBuildDirectoryWarning",
    }
  );

let serverBuildDirectoryWarning = () =>
  logger.warn(
    "The `serverBuildDirectory` config option will be removed in v2",
    {
      details: [
        "You can use the `serverBuildPath` config option instead.",
        "-> https://remix.run/docs/en/v1.15.0/pages/v2#serverbuilddirectory",
      ],
      key: "serverBuildDirectoryWarning",
    }
  );

let serverBuildTargetWarning = () =>
  logger.warn("The `serverBuildTarget` config option will be removed in v2", {
    details: [
      "You can specify multiple server module config options instead to achieve the same result.",
      "-> https://remix.run/docs/en/v1.15.0/pages/v2#serverbuildtarget",
    ],
    key: "serverBuildTargetWarning",
  });

let serverModuleFormatWarning = () =>
  logger.warn("The default server module format is changing in v2", {
    details: [
      "The default format will change from `cjs` to `esm`.",
      "You can keep using `cjs` by explicitly specifying `serverModuleFormat: 'cjs'`.",
      "You can opt-in early to this change by explicitly specifying `serverModuleFormat: 'esm'`",
      "-> https://remix.run/docs/en/v1.16.0/pages/v2#servermoduleformat",
    ],
    key: "serverModuleFormatWarning",
  });

let futureFlagWarning =
  (args: { message: string; flag: string; link: string }) => () => {
    logger.warn(args.message, {
      key: args.flag,
      details: [
        `You can use the \`${args.flag}\` future flag to opt-in early.`,
        `-> ${args.link}`,
      ],
    });
  };

let flatRoutesWarning = futureFlagWarning({
  message: "The route file convention is changing in v2",
  flag: "v2_routeConvention",
  link: "https://remix.run/docs/en/v1.15.0/pages/v2#file-system-route-convention",
});

let errorBoundaryWarning = futureFlagWarning({
  message: "The `CatchBoundary` and `ErrorBoundary` API is changing in v2",
  flag: "v2_errorBoundary",
  link: "https://remix.run/docs/en/v1.15.0/pages/v2#catchboundary-and-errorboundary",
});

let formMethodWarning = futureFlagWarning({
  message: "The `formMethod` API is changing in v2",
  flag: "v2_normalizeFormMethod",
  link: "https://remix.run/docs/en/v1.15.0/pages/v2#formMethod",
});

let metaWarning = futureFlagWarning({
  message: "The route `meta` API is changing in v2",
  flag: "v2_meta",
  link: "https://remix.run/docs/en/v1.15.0/pages/v2#meta",
});

let headersWarning = futureFlagWarning({
  message: "The route `headers` API is changing in v2",
  flag: "v2_headers",
  link: "https://remix.run/docs/en/v1.17.0/pages/v2#route-headers",
});
>>>>>>> c8936acc
<|MERGE_RESOLUTION|>--- conflicted
+++ resolved
@@ -508,7 +508,7 @@
     serverPlatform !== "node" &&
     typeof appConfig.serverNodeBuiltinsPolyfill !== "boolean"
   ) {
-    warnOnce(serverNodeBuiltinsPolyfillWarning, "serverNodeBuiltinsPolyfill");
+    serverNodeBuiltinsPolyfillWarning();
   }
 
   if (appConfig.future) {
@@ -956,69 +956,6 @@
   type: "disjunction",
 });
 
-<<<<<<< HEAD
-export let browserBuildDirectoryWarning =
-  "⚠️ REMIX FUTURE CHANGE: The `browserBuildDirectory` config option will be removed in v2. " +
-  "Use `assetsBuildDirectory` instead. " +
-  "For instructions on making this change see " +
-  "https://remix.run/docs/en/v1.15.0/pages/v2#browserbuilddirectory";
-
-export let serverBuildDirectoryWarning =
-  "⚠️ REMIX FUTURE CHANGE: The `serverBuildDirectory` config option will be removed in v2. " +
-  "Use `serverBuildPath` instead. " +
-  "For instructions on making this change see " +
-  "https://remix.run/docs/en/v1.15.0/pages/v2#serverbuilddirectory";
-
-export let serverBuildTargetWarning =
-  "⚠️ REMIX FUTURE CHANGE: The `serverBuildTarget` config option will be removed in v2. " +
-  "Use a combination of server module config values to achieve the same build output. " +
-  "For instructions on making this change see " +
-  "https://remix.run/docs/en/v1.15.0/pages/v2#serverbuildtarget";
-
-export const serverModuleFormatWarning =
-  "⚠️ REMIX FUTURE CHANGE: The `serverModuleFormat` config default option will be changing in v2 " +
-  "from `cjs` to `esm`. You can prepare for this change by explicitly specifying `serverModuleFormat: 'cjs'`. " +
-  "For instructions on making this change see " +
-  "https://remix.run/docs/en/v1.16.0/pages/v2#servermoduleformat";
-
-export const serverNodeBuiltinsPolyfillWarning =
-  "⚠️ REMIX FUTURE CHANGE: The `serverNodeBuiltinsPolyfill` config default option will be changing in v2 " +
-  "from `true` to `false` regardless of platform. You can prepare for this change by explicitly specifying " +
-  "serverNodeBuiltinsPolyfill: false` or `serverNodeBuiltinsPolyfill: true` if you are currently relying on them. " +
-  "For instructions on making this change see " +
-  "https://remix.run/docs/en/v1.16.0/pages/v2#servernodebuiltinspolyfill";
-
-export let flatRoutesWarning =
-  "⚠️ REMIX FUTURE CHANGE: The route file convention is changing in v2. " +
-  "You can prepare for this change at your convenience with the `v2_routeConvention` future flag. " +
-  "For instructions on making this change see " +
-  "https://remix.run/docs/en/v1.15.0/pages/v2#file-system-route-convention";
-
-export const errorBoundaryWarning =
-  "⚠️ REMIX FUTURE CHANGE: The behaviors of `CatchBoundary` and `ErrorBoundary` are changing in v2. " +
-  "You can prepare for this change at your convenience with the `v2_errorBoundary` future flag. " +
-  "For instructions on making this change see " +
-  "https://remix.run/docs/en/v1.15.0/pages/v2#catchboundary-and-errorboundary";
-
-export const formMethodWarning =
-  "⚠️ REMIX FUTURE CHANGE: APIs that provide `formMethod` will be changing in v2. " +
-  "All values will be uppercase (GET, POST, etc.) instead of lowercase (get, post, etc.) " +
-  "You can prepare for this change at your convenience with the `v2_normalizeFormMethod` future flag. " +
-  "For instructions on making this change see " +
-  "https://remix.run/docs/en/v1.15.0/pages/v2#formMethod";
-
-export const metaWarning =
-  "⚠️ REMIX FUTURE CHANGE: The route `meta` export signature is changing in v2. " +
-  "You can prepare for this change at your convenience with the `v2_meta` future flag. " +
-  "For instructions on making this change see " +
-  "https://remix.run/docs/en/v1.15.0/pages/v2#meta";
-
-export const headersWarning =
-  "⚠️ REMIX FUTURE CHANGE: The route `headers` export behavior is changing in v2. " +
-  "You can prepare for this change at your convenience with the `v2_headers` future flag. " +
-  "For instructions on making this change see " +
-  "https://remix.run/docs/en/v1.17.0/pages/v2#route-headers";
-=======
 let browserBuildDirectoryWarning = () =>
   logger.warn(
     "The `browserBuildDirectory` config option will be removed in v2",
@@ -1063,6 +1000,20 @@
     key: "serverModuleFormatWarning",
   });
 
+let serverNodeBuiltinsPolyfillWarning = () =>
+  logger.warn(
+    "The `serverNodeBuiltinsPolyfill` config default option will be changing in v2",
+    {
+      details: [
+        "The default value will change from `true` to `false` regardless of platform.",
+        "You can prepare for this change by explicitly specifying `serverNodeBuiltinsPolyfill: false` or",
+        "`serverNodeBuiltinsPolyfill: true` if you are currently relying on them.",
+        "-> https://remix.run/docs/en/v1.16.0/pages/v2#servernodebuiltinspolyfill",
+      ],
+      key: "serverNodeBuiltinsPolyfillWarning",
+    }
+  );
+
 let futureFlagWarning =
   (args: { message: string; flag: string; link: string }) => () => {
     logger.warn(args.message, {
@@ -1102,5 +1053,4 @@
   message: "The route `headers` API is changing in v2",
   flag: "v2_headers",
   link: "https://remix.run/docs/en/v1.17.0/pages/v2#route-headers",
-});
->>>>>>> c8936acc
+});