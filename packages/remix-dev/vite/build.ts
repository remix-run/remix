--- conflicted
+++ resolved
@@ -3,7 +3,6 @@
 import fse from "fs-extra";
 import colors from "picocolors";
 
-<<<<<<< HEAD
 import {
   type ResolvedRemixVitePluginConfig,
   type ServerBuildConfig,
@@ -11,10 +10,7 @@
 } from "./plugin";
 import type { ConfigRoute, RouteManifest } from "../config/routes";
 import invariant from "../invariant";
-=======
 import { preloadViteEsm } from "./import-vite-esm-sync";
-import type { ResolvedRemixVitePluginConfig } from "./plugin";
->>>>>>> 3593c358
 
 async function extractConfig({
   configFile,
@@ -216,18 +212,11 @@
     mode,
   }: ViteBuildOptions
 ) {
-<<<<<<< HEAD
-  let { pluginConfig, viteConfig } = await extractConfig({
-=======
   // Ensure Vite's ESM build is preloaded at the start of the process
   // so it can be accessed synchronously via `importViteEsmSync`
   await preloadViteEsm();
 
-  // For now we just use this function to validate that the Vite config is
-  // targeting Remix, but in the future the return value can be used to
-  // configure the entire multi-step build process.
-  await extractRemixPluginConfig({
->>>>>>> 3593c358
+  let { pluginConfig, viteConfig } = await extractConfig({
     configFile,
     mode,
     root,
