--- conflicted
+++ resolved
@@ -774,19 +774,15 @@
     return new Set([...cssUrlPaths, ...chunkAssetPaths]);
   };
 
-<<<<<<< HEAD
   let getClientBuildAssetsDirectory = () => {
     invariant(viteConfig);
     return viteConfig.build.assetsDir;
   };
 
-  let createBrowserManifestForBuild = async (): Promise<BrowserManifest> => {
-=======
   let generateRemixManifestsForBuild = async (): Promise<{
     remixBrowserManifest: RemixManifest;
     remixServerManifest: RemixManifest;
   }> => {
->>>>>>> 0695c439
     let viteManifest = await loadViteManifest(
       getClientBuildDirectory(ctx.remixConfig)
     );
@@ -839,12 +835,8 @@
         serverRoutes[key] = routeManifestEntry;
       }
     }
-<<<<<<< HEAD
-    let fingerprintedValues = { entry, routes };
-=======
 
     let fingerprintedValues = { entry, routes: browserRoutes };
->>>>>>> 0695c439
     let version = getHash(JSON.stringify(fingerprintedValues), 8);
     let manifestPath = path.join(
       getClientBuildAssetsDirectory(),
