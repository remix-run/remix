--- conflicted
+++ resolved
@@ -120,7 +120,7 @@
     remixConfig: ResolvedVitePluginConfig;
   }) => void | Promise<void>;
 };
-<<<<<<< HEAD
+
 export type VitePluginConfig = SupportedRemixEsbuildUserConfig & {
   /**
    * The react router app basename.  Defaults to `"/"`.
@@ -144,7 +144,7 @@
    * An array of Remix config presets to ease integration with other platforms
    * and tools.
    */
-  presets?: Array<VitePluginPreset>;
+  presets?: Array<Preset>;
   /**
    * The file name of the server build output. This file
    * should end in a `.js` extension and should be deployed to your server.
@@ -165,53 +165,6 @@
    */
   unstable_ssr?: boolean;
 };
-=======
-
-export type VitePluginConfig = RemixEsbuildUserConfigJsdocOverrides &
-  Omit<
-    SupportedRemixEsbuildUserConfig,
-    keyof RemixEsbuildUserConfigJsdocOverrides
-  > & {
-    /**
-     * The path to the build directory, relative to the project. Defaults to
-     * `"build"`.
-     */
-    buildDirectory?: string;
-    /**
-     * A function that is called after the full Remix build is complete.
-     */
-    buildEnd?: BuildEndHook;
-    /**
-     * Whether to write a `"manifest.json"` file to the build directory.`
-     * Defaults to `false`.
-     */
-    manifest?: boolean;
-    /**
-     * An array of Remix config presets to ease integration with other platforms
-     * and tools.
-     */
-    presets?: Array<Preset>;
-    /**
-     * The file name of the server build output. This file
-     * should end in a `.js` extension and should be deployed to your server.
-     * Defaults to `"index.js"`.
-     */
-    serverBuildFile?: string;
-    /**
-     * A function for assigning routes to different server bundles. This
-     * function should return a server bundle ID which will be used as the
-     * bundle's directory name within the server build directory.
-     */
-    serverBundles?: ServerBundlesFunction;
-    /**
-     * Enable server-side rendering for your application. Disable to use Remix in
-     * "SPA Mode", which will request the `/` path at build-time and save it as
-     * an `index.html` file with your assets so your application can be deployed
-     * as a SPA without server-rendering. Default's to `true`.
-     */
-    unstable_ssr?: boolean;
-  };
->>>>>>> 7f3c0dca
 
 type BuildEndHook = (args: {
   remixConfig: ResolvedVitePluginConfig;
