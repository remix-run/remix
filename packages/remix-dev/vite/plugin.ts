--- conflicted
+++ resolved
@@ -144,16 +144,11 @@
      */
     adapter?: VitePluginAdapter;
     /**
-<<<<<<< HEAD
      * An optional basename to server your Remix app from (same as the React
      * Router `basename` option).  Defaults to `/`.
      */
     basename?: string;
     /**
-     * The path to the server build directory, relative to the project. This
-     * directory should be deployed to your server. Defaults to
-     * `"build/server"`.
-=======
      * The path to the build directory, relative to the project. Defaults to
      * `"build"`.
      */
@@ -161,7 +156,6 @@
     /**
      * Whether to write a `"manifest.json"` file to the build directory.
      * Defaults to `false`.
->>>>>>> 10fcf5b9
      */
     manifest?: boolean;
     /**
@@ -205,13 +199,9 @@
   | "serverModuleFormat"
 > & {
   adapter?: Adapter;
-<<<<<<< HEAD
   basename: string;
-  serverBuildDirectory: string;
-=======
   buildDirectory: string;
   manifest: boolean;
->>>>>>> 10fcf5b9
   serverBuildFile: string;
   serverBundleId?: string;
   serverBundles?: ServerBundlesFunction;
@@ -554,12 +544,8 @@
     let resolvedRemixConfig: ResolvedVitePluginConfig = {
       adapter,
       appDirectory,
-<<<<<<< HEAD
-      assetsBuildDirectory,
       basename,
-=======
       buildDirectory,
->>>>>>> 10fcf5b9
       entryClientFilePath,
       entryServerFilePath,
       future,
