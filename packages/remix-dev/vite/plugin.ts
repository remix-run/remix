// We can only import types from Vite at the top level since we're in a CJS
// context but want to use Vite's ESM build to avoid deprecation warnings
import type * as Vite from "vite";
import { type BinaryLike, createHash } from "node:crypto";
import * as path from "node:path";
import * as url from "node:url";
import * as fse from "fs-extra";
import babel from "@babel/core";
import {
  type ServerBuild,
  unstable_setDevServerHooks as setDevServerHooks,
  createRequestHandler,
} from "@remix-run/server-runtime";
import {
  init as initEsModuleLexer,
  parse as esModuleLexer,
} from "es-module-lexer";
import jsesc from "jsesc";
import pick from "lodash/pick";
import omit from "lodash/omit";
import colors from "picocolors";

import { type ConfigRoute, type RouteManifest } from "../config/routes";
import {
  type AppConfig as RemixEsbuildUserConfig,
  type RemixConfig as ResolvedRemixEsbuildConfig,
  resolveConfig as resolveRemixEsbuildConfig,
} from "../config";
import { type Manifest as BrowserManifest } from "../manifest";
import invariant from "../invariant";
import {
  type NodeRequestHandler,
  fromNodeRequest,
  toNodeRequest,
} from "./node-adapter";
import { getStylesForUrl, isCssModulesFile } from "./styles";
import * as VirtualModule from "./vmod";
import { resolveFileUrl } from "./resolve-file-url";
import { removeExports } from "./remove-exports";
import { importViteEsmSync, preloadViteEsm } from "./import-vite-esm-sync";

const supportedRemixEsbuildConfigKeys = [
  "appDirectory",
  "future",
  "ignoredRouteFiles",
  "routes",
  "serverModuleFormat",
] as const satisfies ReadonlyArray<keyof RemixEsbuildUserConfig>;
type SupportedRemixEsbuildUserConfig = Pick<
  RemixEsbuildUserConfig,
  typeof supportedRemixEsbuildConfigKeys[number]
>;

const SERVER_ONLY_ROUTE_EXPORTS = ["loader", "action", "headers"];
const CLIENT_ROUTE_EXPORTS = [
  "clientAction",
  "clientLoader",
  "default",
  "ErrorBoundary",
  "handle",
  "HydrateFallback",
  "links",
  "meta",
  "shouldRevalidate",
];

const CLIENT_ROUTE_QUERY_STRING = "?client-route";

// Only expose a subset of route properties to the "serverBundles" function
const branchRouteProperties = [
  "id",
  "path",
  "file",
  "index",
] as const satisfies ReadonlyArray<keyof ConfigRoute>;
type BranchRoute = Pick<ConfigRoute, typeof branchRouteProperties[number]>;

export const configRouteToBranchRoute = (
  configRoute: ConfigRoute
): BranchRoute => pick(configRoute, branchRouteProperties);

type ServerBundlesFunction = (args: {
  branch: BranchRoute[];
}) => string | Promise<string>;

type BaseBuildManifest = {
  routes: RouteManifest;
};

type DefaultBuildManifest = BaseBuildManifest & {
  serverBundles?: never;
  routeIdToServerBundleId?: never;
};

export type ServerBundlesBuildManifest = BaseBuildManifest & {
  serverBundles: {
    [serverBundleId: string]: {
      id: string;
      file: string;
    };
  };
  routeIdToServerBundleId: Record<string, string>;
};

export type BuildManifest = DefaultBuildManifest | ServerBundlesBuildManifest;

const excludedRemixConfigPresetKeys = [
  "presets",
] as const satisfies ReadonlyArray<keyof VitePluginConfig>;

type ExcludedRemixConfigPresetKey =
  typeof excludedRemixConfigPresetKeys[number];

type RemixConfigPreset = Omit<VitePluginConfig, ExcludedRemixConfigPresetKey>;

export type VitePluginPreset = {
  name: string;
  remixConfig?: () => RemixConfigPreset | Promise<RemixConfigPreset>;
  remixConfigResolved?: (args: {
    remixConfig: ResolvedVitePluginConfig;
  }) => void | Promise<void>;
};

<<<<<<< HEAD
type Adapter = Omit<AdapterConfig, AdapterRemixConfigOverrideKey>;

export type VitePluginAdapter = (args: {
  remixConfig: VitePluginConfig;
  viteConfig: Vite.UserConfig;
}) => AdapterConfig | Promise<AdapterConfig>;

export type VitePluginConfig = SupportedRemixEsbuildUserConfig & {
  /**
   * A function for adapting the build output and/or development environment
   * for different hosting providers.
   */
  adapter?: VitePluginAdapter;
  /**
   * The react router app basename.  Defaults to `"/"`.
   */
  basename?: string;
  /**
   * The path to the build directory, relative to the project. Defaults to
   * `"build"`.
   */
  buildDirectory?: string;
  /**
   * Whether to write a `"manifest.json"` file to the build directory.
   * Defaults to `false`.
   */
  manifest?: boolean;
  /**
   * The file name of the server build output. This file
   * should end in a `.js` extension and should be deployed to your server.
   * Defaults to `"index.js"`.
   */
  serverBuildFile?: string;
  /**
   * A function for assigning routes to different server bundles. This
   * function should return a server bundle ID which will be used as the
   * bundle's directory name within the server build directory.
   */
  serverBundles?: ServerBundlesFunction;
  /**
   * Enable server-side rendering for your application. Disable to use Remix in
   * "SPA Mode", which will request the `/` path at build-time and save it as
   * an `index.html` file with your assets so your application can be deployed
   * as a SPA without server-rendering. Default's to `true`.
   */
  unstable_ssr?: boolean;
};
=======
export type VitePluginConfig = RemixEsbuildUserConfigJsdocOverrides &
  Omit<
    SupportedRemixEsbuildUserConfig,
    keyof RemixEsbuildUserConfigJsdocOverrides
  > & {
    /**
     * The path to the build directory, relative to the project. Defaults to
     * `"build"`.
     */
    buildDirectory?: string;
    /**
     * A function that is called after the full Remix build is complete.
     */
    buildEnd?: BuildEndHook;
    /**
     * Whether to write a `"manifest.json"` file to the build directory.`
     * Defaults to `false`.
     */
    manifest?: boolean;
    /**
     * An array of Remix config presets to ease integration with other platforms
     * and tools.
     */
    presets?: Array<VitePluginPreset>;
    /**
     * The file name of the server build output. This file
     * should end in a `.js` extension and should be deployed to your server.
     * Defaults to `"index.js"`.
     */
    serverBuildFile?: string;
    /**
     * A function for assigning routes to different server bundles. This
     * function should return a server bundle ID which will be used as the
     * bundle's directory name within the server build directory.
     */
    serverBundles?: ServerBundlesFunction;
    /**
     * Enable server-side rendering for your application. Disable to use Remix in
     * "SPA Mode", which will request the `/` path at build-time and save it as
     * an `index.html` file with your assets so your application can be deployed
     * as a SPA without server-rendering. Default's to `true`.
     */
    unstable_ssr?: boolean;
  };
>>>>>>> 49bb1bcd

type BuildEndHook = (args: {
  remixConfig: ResolvedVitePluginConfig;
  buildManifest: BuildManifest | undefined;
}) => void | Promise<void>;

<<<<<<< HEAD
export type ResolvedVitePluginConfig = Pick<
  ResolvedRemixEsbuildConfig,
  "appDirectory" | "future" | "routes" | "serverModuleFormat"
> & {
  adapter?: Adapter;
  basename: string;
  buildDirectory: string;
  manifest: boolean;
  publicPath: string; // derived from Vite's `base` config
  serverBuildFile: string;
  serverBundles?: ServerBundlesFunction;
  unstable_ssr: boolean;
};
=======
export type ResolvedVitePluginConfig = Readonly<
  Pick<
    ResolvedRemixEsbuildConfig,
    "appDirectory" | "future" | "publicPath" | "routes" | "serverModuleFormat"
  > & {
    buildDirectory: string;
    buildEnd?: BuildEndHook;
    manifest: boolean;
    serverBuildFile: string;
    serverBundles?: ServerBundlesFunction;
    unstable_ssr: boolean;
  }
>;
>>>>>>> 49bb1bcd

export type ServerBundleBuildConfig = {
  routes: RouteManifest;
  serverBundleId: string;
};

type RemixPluginSsrBuildContext =
  | {
      isSsrBuild: false;
      getBrowserManifest?: never;
      serverBundleId?: never;
    }
  | {
      isSsrBuild: true;
      getBrowserManifest: () => Promise<BrowserManifest>;
      serverBundleId: string | undefined;
    };

export type RemixPluginContext = RemixPluginSsrBuildContext & {
  rootDirectory: string;
  entryClientFilePath: string;
  entryServerFilePath: string;
  remixConfig: ResolvedVitePluginConfig;
  viteManifestEnabled: boolean;
};

let serverBuildId = VirtualModule.id("server-build");
let serverManifestId = VirtualModule.id("server-manifest");
let browserManifestId = VirtualModule.id("browser-manifest");
let hmrRuntimeId = VirtualModule.id("hmr-runtime");
let injectHmrRuntimeId = VirtualModule.id("inject-hmr-runtime");

const resolveRelativeRouteFilePath = (
  route: ConfigRoute,
  remixConfig: ResolvedVitePluginConfig
) => {
  let vite = importViteEsmSync();
  let file = route.file;
  let fullPath = path.resolve(remixConfig.appDirectory, file);

  return vite.normalizePath(fullPath);
};

let vmods = [serverBuildId, serverManifestId, browserManifestId];

const invalidateVirtualModules = (viteDevServer: Vite.ViteDevServer) => {
  vmods.forEach((vmod) => {
    let mod = viteDevServer.moduleGraph.getModuleById(
      VirtualModule.resolve(vmod)
    );
    if (mod) {
      viteDevServer.moduleGraph.invalidateModule(mod);
    }
  });
};

const getHash = (source: BinaryLike, maxLength?: number): string => {
  let hash = createHash("sha256").update(source).digest("hex");
  return typeof maxLength === "number" ? hash.slice(0, maxLength) : hash;
};

const resolveChunk = (
  ctx: RemixPluginContext,
  viteManifest: Vite.Manifest,
  absoluteFilePath: string
) => {
  let vite = importViteEsmSync();
  let rootRelativeFilePath = vite.normalizePath(
    path.relative(ctx.rootDirectory, absoluteFilePath)
  );
  let entryChunk =
    viteManifest[rootRelativeFilePath + CLIENT_ROUTE_QUERY_STRING] ??
    viteManifest[rootRelativeFilePath];

  if (!entryChunk) {
    let knownManifestKeys = Object.keys(viteManifest)
      .map((key) => '"' + key + '"')
      .join(", ");
    throw new Error(
      `No manifest entry found for "${rootRelativeFilePath}". Known manifest keys: ${knownManifestKeys}`
    );
  }

  return entryChunk;
};

const resolveBuildAssetPaths = (
  ctx: RemixPluginContext,
  viteManifest: Vite.Manifest,
  entryFilePath: string,
  prependedAssetFilePaths: string[] = []
): BrowserManifest["entry"] & { css: string[] } => {
  let entryChunk = resolveChunk(ctx, viteManifest, entryFilePath);

  // This is here to support prepending client entry assets to the root route
  let prependedAssetChunks = prependedAssetFilePaths.map((filePath) =>
    resolveChunk(ctx, viteManifest, filePath)
  );

  let chunks = resolveDependantChunks(viteManifest, [
    ...prependedAssetChunks,
    entryChunk,
  ]);

  return {
    module: `${ctx.remixConfig.publicPath}${entryChunk.file}${CLIENT_ROUTE_QUERY_STRING}`,
    imports:
      dedupe(chunks.flatMap((e) => e.imports ?? [])).map((imported) => {
        return `${ctx.remixConfig.publicPath}${viteManifest[imported].file}`;
      }) ?? [],
    css:
      dedupe(chunks.flatMap((e) => e.css ?? [])).map((href) => {
        return `${ctx.remixConfig.publicPath}${href}`;
      }) ?? [],
  };
};

function resolveDependantChunks(
  viteManifest: Vite.Manifest,
  entryChunks: Vite.ManifestChunk[]
): Vite.ManifestChunk[] {
  let chunks = new Set<Vite.ManifestChunk>();

  function walk(chunk: Vite.ManifestChunk) {
    if (chunks.has(chunk)) {
      return;
    }

    if (chunk.imports) {
      for (let importKey of chunk.imports) {
        walk(viteManifest[importKey]);
      }
    }

    chunks.add(chunk);
  }

  for (let entryChunk of entryChunks) {
    walk(entryChunk);
  }

  return Array.from(chunks);
}

function dedupe<T>(array: T[]): T[] {
  return [...new Set(array)];
}

const writeFileSafe = async (file: string, contents: string): Promise<void> => {
  await fse.ensureDir(path.dirname(file));
  await fse.writeFile(file, contents);
};

const getRouteManifestModuleExports = async (
  viteChildCompiler: Vite.ViteDevServer | null,
  ctx: RemixPluginContext
): Promise<Record<string, string[]>> => {
  let entries = await Promise.all(
    Object.entries(ctx.remixConfig.routes).map(async ([key, route]) => {
      let sourceExports = await getRouteModuleExports(
        viteChildCompiler,
        ctx,
        route.file
      );
      return [key, sourceExports] as const;
    })
  );
  return Object.fromEntries(entries);
};

const getRouteModuleExports = async (
  viteChildCompiler: Vite.ViteDevServer | null,
  ctx: RemixPluginContext,
  routeFile: string,
  readRouteFile?: () => string | Promise<string>
): Promise<string[]> => {
  if (!viteChildCompiler) {
    throw new Error("Vite child compiler not found");
  }

  // We transform the route module code with the Vite child compiler so that we
  // can parse the exports from non-JS files like MDX. This ensures that we can
  // understand the exports from anything that Vite can compile to JS, not just
  // the route file formats that the Remix compiler historically supported.

  let ssr = true;
  let { pluginContainer, moduleGraph } = viteChildCompiler;

  let routePath = path.resolve(ctx.remixConfig.appDirectory, routeFile);
  let url = resolveFileUrl(ctx, routePath);

  let resolveId = async () => {
    let result = await pluginContainer.resolveId(url, undefined, { ssr });
    if (!result) throw new Error(`Could not resolve module ID for ${url}`);
    return result.id;
  };

  let [id, code] = await Promise.all([
    resolveId(),
    readRouteFile?.() ?? fse.readFile(routePath, "utf-8"),
    // pluginContainer.transform(...) fails if we don't do this first:
    moduleGraph.ensureEntryFromUrl(url, ssr),
  ]);

  let transformed = await pluginContainer.transform(code, id, { ssr });
  let [, exports] = esModuleLexer(transformed.code);
  let exportNames = exports.map((e) => e.n);

  return exportNames;
};

const getServerBundleBuildConfig = (
  viteUserConfig: Vite.UserConfig
): ServerBundleBuildConfig | null => {
  if (
    !("__remixServerBundleBuildConfig" in viteUserConfig) ||
    !viteUserConfig.__remixServerBundleBuildConfig
  ) {
    return null;
  }

  return viteUserConfig.__remixServerBundleBuildConfig as ServerBundleBuildConfig;
};

export let getServerBuildDirectory = (ctx: RemixPluginContext) =>
  path.join(
    ctx.remixConfig.buildDirectory,
    "server",
    ...(typeof ctx.serverBundleId === "string" ? [ctx.serverBundleId] : [])
  );

let getClientBuildDirectory = (remixConfig: ResolvedVitePluginConfig) =>
  path.join(remixConfig.buildDirectory, "client");

let mergeRemixConfig = (...configs: VitePluginConfig[]): VitePluginConfig => {
  let reducer = (
    configA: VitePluginConfig,
    configB: VitePluginConfig
  ): VitePluginConfig => {
    let mergeRequired = (key: keyof VitePluginConfig) =>
      configA[key] !== undefined && configB[key] !== undefined;

    return {
      ...configA,
      ...configB,
      ...(mergeRequired("buildEnd")
        ? {
            buildEnd: async (...args) => {
              await Promise.all([
                configA.buildEnd?.(...args),
                configB.buildEnd?.(...args),
              ]);
            },
          }
        : {}),
      ...(mergeRequired("future")
        ? {
            future: {
              ...configA.future,
              ...configB.future,
            },
          }
        : {}),
      ...(mergeRequired("ignoredRouteFiles")
        ? {
            ignoredRouteFiles: Array.from(
              new Set([
                ...(configA.ignoredRouteFiles ?? []),
                ...(configB.ignoredRouteFiles ?? []),
              ])
            ),
          }
        : {}),
      ...(mergeRequired("presets")
        ? {
            presets: [...(configA.presets ?? []), ...(configB.presets ?? [])],
          }
        : {}),
      ...(mergeRequired("routes")
        ? {
            routes: async (...args) => {
              let [routesA, routesB] = await Promise.all([
                configA.routes?.(...args),
                configB.routes?.(...args),
              ]);

              return {
                ...routesA,
                ...routesB,
              };
            },
          }
        : {}),
    };
  };

  return configs.reduce(reducer, {});
};

let remixDevLoadContext: Record<string, unknown> | undefined;

export let setRemixDevLoadContext = (loadContext: Record<string, unknown>) => {
  remixDevLoadContext = loadContext;
};

// Inlined from https://github.com/jsdf/deep-freeze
let deepFreeze = (o: any) => {
  Object.freeze(o);
  let oIsFunction = typeof o === "function";
  let hasOwnProp = Object.prototype.hasOwnProperty;
  Object.getOwnPropertyNames(o).forEach(function (prop) {
    if (
      hasOwnProp.call(o, prop) &&
      (oIsFunction
        ? prop !== "caller" && prop !== "callee" && prop !== "arguments"
        : true) &&
      o[prop] !== null &&
      (typeof o[prop] === "object" || typeof o[prop] === "function") &&
      !Object.isFrozen(o[prop])
    ) {
      deepFreeze(o[prop]);
    }
  });
  return o;
};

export type RemixVitePlugin = (config?: VitePluginConfig) => Vite.Plugin[];
export const remixVitePlugin: RemixVitePlugin = (remixUserConfig = {}) => {
  let viteCommand: Vite.ResolvedConfig["command"];
  let viteUserConfig: Vite.UserConfig;
  let viteConfigEnv: Vite.ConfigEnv;
  let viteConfig: Vite.ResolvedConfig | undefined;
  let cssModulesManifest: Record<string, string> = {};
  let viteChildCompiler: Vite.ViteDevServer | null = null;

  // This is initialized by `updateRemixPluginContext` during Vite's `config`
  // hook, so most of the code can assume this defined without null check.
  // During dev, `updateRemixPluginContext` is called again on every config file
  // change or route file addition/removal.
  let ctx: RemixPluginContext;

  /** Mutates `ctx` as a side-effect */
  let updateRemixPluginContext = async (): Promise<void> => {
    let remixConfigPresets: VitePluginConfig[] = (
      await Promise.all(
        (remixUserConfig.presets ?? []).map(async (preset) => {
          if (!preset.name) {
            throw new Error(
              "Remix presets must have a `name` property defined."
            );
          }

          if (!preset.remixConfig) {
            return null;
          }

          let remixConfigPreset: VitePluginConfig = omit(
            await preset.remixConfig(),
            excludedRemixConfigPresetKeys
          );

          return remixConfigPreset;
        })
      )
    ).filter(function isNotNull<T>(value: T | null): value is T {
      return value !== null;
    });

    let defaults = {
      basename: "/",
      buildDirectory: "build",
      manifest: false,
      serverBuildFile: "index.js",
      unstable_ssr: true,
    } as const satisfies Partial<VitePluginConfig>;

    let resolvedRemixUserConfig = {
      ...defaults, // Default values should be completely overridden by user/preset config, not merged
      ...mergeRemixConfig(...remixConfigPresets, remixUserConfig),
    };

    let rootDirectory =
      viteUserConfig.root ?? process.env.REMIX_ROOT ?? process.cwd();

<<<<<<< HEAD
    let { basename, manifest, unstable_ssr } = resolvedRemixUserConfig;
=======
    let { buildEnd, manifest, unstable_ssr } = resolvedRemixUserConfig;
>>>>>>> 49bb1bcd
    let isSpaMode = !unstable_ssr;

    // Only select the Remix esbuild config options that the Vite plugin uses
    let {
      appDirectory,
      entryClientFilePath,
      entryServerFilePath,
      future,
      routes,
      serverModuleFormat,
    } = await resolveRemixEsbuildConfig(
      pick(resolvedRemixUserConfig, supportedRemixEsbuildConfigKeys),
      { rootDirectory, isSpaMode }
    );

    let buildDirectory = path.resolve(
      rootDirectory,
      resolvedRemixUserConfig.buildDirectory
    );

    let { serverBuildFile, serverBundles } = resolvedRemixUserConfig;

    let publicPath = viteUserConfig.base ?? "/";

    if (
      basename !== "/" &&
      viteCommand === "serve" &&
      !viteUserConfig.server?.middlewareMode &&
      !basename.startsWith(publicPath)
    ) {
      throw new Error(
        "When using the Remix `basename` and the Vite `base` config, " +
          "the `basename` config must begin with `base` for the default " +
          "Vite dev server."
      );
    }

    // Log warning for incompatible vite config flags
    if (isSpaMode && serverBundles) {
      console.warn(
        colors.yellow(
          colors.bold("⚠️  SPA Mode: ") +
            "the `serverBundles` config is invalid with " +
            "`unstable_ssr:false` and will be ignored`"
        )
      );
      serverBundles = undefined;
    }

    // Get the server bundle build config injected by the Remix CLI, if present.
    let serverBundleBuildConfig = getServerBundleBuildConfig(viteUserConfig);

    // For server bundle builds, override the relevant config. This lets us run
    // multiple server builds with each one targeting a subset of routes.
    if (serverBundleBuildConfig) {
      routes = serverBundleBuildConfig.routes;
    }

    let remixConfig: ResolvedVitePluginConfig = deepFreeze({
      appDirectory,
      basename,
      buildDirectory,
      buildEnd,
      future,
      manifest,
      publicPath,
      routes,
      serverBuildFile,
      serverBundles,
      serverModuleFormat,
      unstable_ssr,
    });

    for (let preset of remixUserConfig.presets ?? []) {
      await preset.remixConfigResolved?.({ remixConfig });
    }

    let viteManifestEnabled = viteUserConfig.build?.manifest === true;

    let ssrBuildCtx: RemixPluginSsrBuildContext =
      viteConfigEnv.isSsrBuild && viteCommand === "build"
        ? {
            isSsrBuild: true,
            getBrowserManifest: createBrowserManifestForBuild,
            serverBundleId:
              getServerBundleBuildConfig(viteUserConfig)?.serverBundleId,
          }
        : { isSsrBuild: false };

    ctx = {
      remixConfig,
      rootDirectory,
      entryClientFilePath,
      entryServerFilePath,
      viteManifestEnabled,
      ...ssrBuildCtx,
    };
  };

  let getServerEntry = async () => {
    invariant(viteConfig, "viteconfig required to generate the server entry");

    // v3 TODO:
    // - Deprecate `ServerBuild.mode` once we officially stabilize vite and
    //   mark the old compiler as deprecated
    // - Remove `ServerBuild.mode` in v3

    return `
    import * as entryServer from ${JSON.stringify(
      resolveFileUrl(ctx, ctx.entryServerFilePath)
    )};
    ${Object.keys(ctx.remixConfig.routes)
      .map((key, index) => {
        let route = ctx.remixConfig.routes[key]!;
        return `import * as route${index} from ${JSON.stringify(
          resolveFileUrl(
            ctx,
            resolveRelativeRouteFilePath(route, ctx.remixConfig)
          )
        )};`;
      })
      .join("\n")}
      /**
       * \`mode\` is only relevant for the old Remix compiler but
       * is included here to satisfy the \`ServerBuild\` typings.
       */
      export const mode = ${JSON.stringify(viteConfig.mode)};
      export { default as assets } from ${JSON.stringify(serverManifestId)};
      export const assetsBuildDirectory = ${JSON.stringify(
        path.relative(
          ctx.rootDirectory,
          getClientBuildDirectory(ctx.remixConfig)
        )
      )};
      export const basename = ${JSON.stringify(ctx.remixConfig.basename)};
      export const future = ${JSON.stringify(ctx.remixConfig.future)};
      export const isSpaMode = ${!ctx.remixConfig.unstable_ssr};
      export const publicPath = ${JSON.stringify(ctx.remixConfig.publicPath)};
      export const entry = { module: entryServer };
      export const routes = {
        ${Object.keys(ctx.remixConfig.routes)
          .map((key, index) => {
            let route = ctx.remixConfig.routes[key]!;
            return `${JSON.stringify(key)}: {
          id: ${JSON.stringify(route.id)},
          parentId: ${JSON.stringify(route.parentId)},
          path: ${JSON.stringify(route.path)},
          index: ${JSON.stringify(route.index)},
          caseSensitive: ${JSON.stringify(route.caseSensitive)},
          module: route${index}
        }`;
          })
          .join(",\n  ")}
      };`;
  };

  let loadViteManifest = async (directory: string) => {
    let manifestContents = await fse.readFile(
      path.resolve(directory, ".vite", "manifest.json"),
      "utf-8"
    );
    return JSON.parse(manifestContents) as Vite.Manifest;
  };

  let createBrowserManifestForBuild = async (): Promise<BrowserManifest> => {
    let viteManifest = await loadViteManifest(
      getClientBuildDirectory(ctx.remixConfig)
    );

    let entry = resolveBuildAssetPaths(
      ctx,
      viteManifest,
      ctx.entryClientFilePath
    );

    let routes: BrowserManifest["routes"] = {};

    let routeManifestExports = await getRouteManifestModuleExports(
      viteChildCompiler,
      ctx
    );

    for (let [key, route] of Object.entries(ctx.remixConfig.routes)) {
      let routeFilePath = path.join(ctx.remixConfig.appDirectory, route.file);
      let sourceExports = routeManifestExports[key];
      let isRootRoute = route.parentId === undefined;

      routes[key] = {
        id: route.id,
        parentId: route.parentId,
        path: route.path,
        index: route.index,
        caseSensitive: route.caseSensitive,
        hasAction: sourceExports.includes("action"),
        hasLoader: sourceExports.includes("loader"),
        hasClientAction: sourceExports.includes("clientAction"),
        hasClientLoader: sourceExports.includes("clientLoader"),
        hasErrorBoundary: sourceExports.includes("ErrorBoundary"),
        ...resolveBuildAssetPaths(
          ctx,
          viteManifest,
          routeFilePath,
          // If this is the root route, we also need to include assets from the
          // client entry file as this is a common way for consumers to import
          // global reset styles, etc.
          isRootRoute ? [ctx.entryClientFilePath] : []
        ),
      };
    }

    let fingerprintedValues = { entry, routes };
    let version = getHash(JSON.stringify(fingerprintedValues), 8);
    let manifestPath = `assets/manifest-${version}.js`;
    let url = `${ctx.remixConfig.publicPath}${manifestPath}`;
    let nonFingerprintedValues = { url, version };

    let manifest: BrowserManifest = {
      ...fingerprintedValues,
      ...nonFingerprintedValues,
    };

    await writeFileSafe(
      path.join(getClientBuildDirectory(ctx.remixConfig), manifestPath),
      `window.__remixManifest=${JSON.stringify(manifest)};`
    );

    return manifest;
  };

  let getBrowserManifestForDev = async (): Promise<BrowserManifest> => {
    let routes: BrowserManifest["routes"] = {};

    let routeManifestExports = await getRouteManifestModuleExports(
      viteChildCompiler,
      ctx
    );

    for (let [key, route] of Object.entries(ctx.remixConfig.routes)) {
      let sourceExports = routeManifestExports[key];
      routes[key] = {
        id: route.id,
        parentId: route.parentId,
        path: route.path,
        index: route.index,
        caseSensitive: route.caseSensitive,
        module: path.posix.join(
          ctx.remixConfig.publicPath,
          `${resolveFileUrl(
            ctx,
            resolveRelativeRouteFilePath(route, ctx.remixConfig)
          )}${CLIENT_ROUTE_QUERY_STRING}`
        ),
        hasAction: sourceExports.includes("action"),
        hasLoader: sourceExports.includes("loader"),
        hasClientAction: sourceExports.includes("clientAction"),
        hasClientLoader: sourceExports.includes("clientLoader"),
        hasErrorBoundary: sourceExports.includes("ErrorBoundary"),
        imports: [],
      };
    }

    return {
      version: String(Math.random()),
      url: path.posix.join(
        ctx.remixConfig.publicPath,
        VirtualModule.url(browserManifestId)
      ),
      hmr: {
        runtime: path.posix.join(
          ctx.remixConfig.publicPath,
          VirtualModule.url(injectHmrRuntimeId)
        ),
      },
      entry: {
        module: path.posix.join(
          ctx.remixConfig.publicPath,
          resolveFileUrl(ctx, ctx.entryClientFilePath)
        ),
        imports: [],
      },
      routes,
    };
  };

  return [
    {
      name: "remix",
      config: async (_viteUserConfig, _viteConfigEnv) => {
        // Preload Vite's ESM build up-front as soon as we're in an async context
        await preloadViteEsm();

        // Ensure sync import of Vite works after async preload
        let vite = importViteEsmSync();

        viteUserConfig = _viteUserConfig;
        viteConfigEnv = _viteConfigEnv;
        viteCommand = viteConfigEnv.command;

        await updateRemixPluginContext();

        Object.assign(
          process.env,
          vite.loadEnv(
            viteConfigEnv.mode,
            ctx.rootDirectory,
            // We override default prefix of "VITE_" with a blank string since
            // we're targeting the server, so we want to load all environment
            // variables, not just those explicitly marked for the client
            ""
          )
        );

        return {
          __remixPluginContext: ctx,
          appType: "custom",
          optimizeDeps: {
            include: [
              // Pre-bundle React dependencies to avoid React duplicates,
              // even if React dependencies are not direct dependencies.
              // https://react.dev/warnings/invalid-hook-call-warning#duplicate-react
              "react",
              "react/jsx-runtime",
              "react/jsx-dev-runtime",
              "react-dom/client",

              // Pre-bundle Remix dependencies to avoid Remix router duplicates.
              // Our remix-remix-react-proxy plugin does not process default client and
              // server entry files since those come from within `node_modules`.
              // That means that before Vite pre-bundles dependencies (e.g. first time dev server is run)
              // mismatching Remix routers cause `Error: You must render this element inside a <Remix> element`.
              "@remix-run/react",

              // For some reason, the `vite-dotenv` integration test consistently fails on webkit
              // with `504 (Outdated Optimize Dep)` from Vite  unless `@remix-run/node` is included
              // in `optimizeDeps.include`. 🤷
              // This could be caused by how we copy `node_modules/` into integration test fixtures,
              // so maybe this will be unnecessary once we switch to pnpm
              "@remix-run/node",
            ],
          },
          esbuild: {
            jsx: "automatic",
            jsxDev: viteCommand !== "build",
          },
          resolve: {
            dedupe: [
              // https://react.dev/warnings/invalid-hook-call-warning#duplicate-react
              "react",
              "react-dom",

              // see description for `@remix-run/react` in `optimizeDeps.include`
              "@remix-run/react",
            ],
          },
          base: viteUserConfig.base ?? ctx.remixConfig.publicPath,
          ...(viteCommand === "build" && {
            build: {
              ...(!viteConfigEnv.isSsrBuild
                ? {
                    manifest: true,
                    outDir: getClientBuildDirectory(ctx.remixConfig),
                    rollupOptions: {
                      preserveEntrySignatures: "exports-only",
                      input: [
                        ctx.entryClientFilePath,
                        ...Object.values(ctx.remixConfig.routes).map(
                          (route) =>
                            `${path.resolve(
                              ctx.remixConfig.appDirectory,
                              route.file
                            )}${CLIENT_ROUTE_QUERY_STRING}`
                        ),
                      ],
                    },
                  }
                : {
                    // We move SSR-only assets to client assets. Note that the
                    // SSR build can also emit code-split JS files (e.g. by
                    // dynamic import) under the same assets directory
                    // regardless of "ssrEmitAssets" option, so we also need to
                    // keep these JS files have to be kept as-is.
                    ssrEmitAssets: true,
                    copyPublicDir: false, // Assets in the public directory are only used by the client
                    manifest: true, // We need the manifest to detect SSR-only assets
                    outDir: getServerBuildDirectory(ctx),
                    rollupOptions: {
                      preserveEntrySignatures: "exports-only",
                      input: serverBuildId,
                      output: {
                        entryFileNames: ctx.remixConfig.serverBuildFile,
                        format: ctx.remixConfig.serverModuleFormat,
                      },
                    },
                  }),
            },
          }),
        };
      },
      async configResolved(resolvedViteConfig) {
        await initEsModuleLexer;

        viteConfig = resolvedViteConfig;

        // We load the same Vite config file again for the child compiler so
        // that both parent and child compiler's plugins have independent state.
        // If we re-used the `viteUserConfig.plugins` array for the child
        // compiler, it could lead to mutating shared state between plugin
        // instances in unexpected ways, e.g. during `vite build` the
        // `configResolved` plugin hook would be called with `command = "build"`
        // by parent and then `command = "serve"` by child, which some plugins
        // may respond to by updating state referenced by the parent.
        if (!viteConfig.configFile) {
          throw new Error(
            "The Remix Vite plugin requires the use of a Vite config file"
          );
        }

        let vite = importViteEsmSync();

        let childCompilerConfigFile = await vite.loadConfigFromFile(
          {
            command: viteConfig.command,
            mode: viteConfig.mode,
            isSsrBuild: ctx.isSsrBuild,
          },
          viteConfig.configFile
        );

        invariant(
          childCompilerConfigFile,
          "Vite config file was unable to be resolved for Remix child compiler"
        );

        viteChildCompiler = await vite.createServer({
          ...viteUserConfig,
          mode: viteConfig.mode,
          server: {
            watch: viteConfig.command === "build" ? null : undefined,
            preTransformRequests: false,
            hmr: false,
          },
          configFile: false,
          envFile: false,
          plugins: [
            ...(childCompilerConfigFile.config.plugins ?? [])
              .flat()
              // Exclude this plugin from the child compiler to prevent an
              // infinite loop (plugin creates a child compiler with the same
              // plugin that creates another child compiler, repeat ad
              // infinitum), and to prevent the manifest from being written to
              // disk from the child compiler. This is important in the
              // production build because the child compiler is a Vite dev
              // server and will generate incorrect manifests.
              .filter(
                (plugin) =>
                  typeof plugin === "object" &&
                  plugin !== null &&
                  "name" in plugin &&
                  plugin.name !== "remix" &&
                  plugin.name !== "remix-hmr-updates"
              ),
          ],
        });
        await viteChildCompiler.pluginContainer.buildStart({});
      },
      async transform(code, id) {
        if (isCssModulesFile(id)) {
          cssModulesManifest[id] = code;
        }

        if (id.endsWith(CLIENT_ROUTE_QUERY_STRING)) {
          let routeModuleId = id.replace(CLIENT_ROUTE_QUERY_STRING, "");
          let sourceExports = await getRouteModuleExports(
            viteChildCompiler,
            ctx,
            routeModuleId
          );

          let routeFileName = path.basename(routeModuleId);
          let clientExports = sourceExports
            .filter((exportName) => CLIENT_ROUTE_EXPORTS.includes(exportName))
            .join(", ");

          return `export { ${clientExports} } from "./${routeFileName}";`;
        }
      },
      buildStart() {
        invariant(viteConfig);

        if (
          viteCommand === "build" &&
          viteConfig.mode === "production" &&
          !viteConfig.build.ssr &&
          viteConfig.build.sourcemap
        ) {
          viteConfig.logger.warn(
            colors.yellow(
              "\n" +
                colors.bold("  ⚠️  Source maps are enabled in production\n") +
                [
                  "This makes your server code publicly",
                  "visible in the browser. This is highly",
                  "discouraged! If you insist, ensure that",
                  "you are using environment variables for",
                  "secrets and not hard-coding them in",
                  "your source code.",
                ]
                  .map((line) => "     " + line)
                  .join("\n") +
                "\n"
            )
          );
        }
      },
      async configureServer(viteDevServer) {
        setDevServerHooks({
          // Give the request handler access to the critical CSS in dev to avoid a
          // flash of unstyled content since Vite injects CSS file contents via JS
          getCriticalCss: async (build, url) => {
            return getStylesForUrl({
              rootDirectory: ctx.rootDirectory,
              entryClientFilePath: ctx.entryClientFilePath,
              remixConfig: ctx.remixConfig,
              viteDevServer,
              cssModulesManifest,
              build,
              url,
            });
          },
          // If an error is caught within the request handler, let Vite fix the
          // stack trace so it maps back to the actual source code
          processRequestError: (error) => {
            if (error instanceof Error) {
              viteDevServer.ssrFixStacktrace(error);
            }
          },
        });

        // Invalidate virtual modules and update cached plugin config via file watcher
        viteDevServer.watcher.on("all", async (eventName, filepath) => {
          let { normalizePath } = importViteEsmSync();

          let appFileAddedOrRemoved =
            (eventName === "add" || eventName === "unlink") &&
            normalizePath(filepath).startsWith(
              normalizePath(ctx.remixConfig.appDirectory)
            );

          invariant(viteConfig?.configFile);
          let viteConfigChanged =
            eventName === "change" &&
            normalizePath(filepath) === normalizePath(viteConfig.configFile);

          if (appFileAddedOrRemoved || viteConfigChanged) {
            let lastRemixConfig = ctx.remixConfig;

            await updateRemixPluginContext();

            if (!isEqualJson(lastRemixConfig, ctx.remixConfig)) {
              invalidateVirtualModules(viteDevServer);
            }
          }
        });

        return () => {
          // Let user servers handle SSR requests in middleware mode,
          // otherwise the Vite plugin will handle the request
          if (!viteDevServer.config.server.middlewareMode) {
            viteDevServer.middlewares.use(async (req, res, next) => {
              try {
                let build = (await viteDevServer.ssrLoadModule(
                  serverBuildId
                )) as ServerBuild;

                let handler = createRequestHandler(build, "development");
                let nodeHandler: NodeRequestHandler = async (
                  nodeReq,
                  nodeRes
                ) => {
<<<<<<< HEAD
                  let req = fromNodeRequest(nodeReq, build.publicPath != "/");
                  let { adapter } = ctx.remixConfig;
                  let res = await handler(req, adapter?.loadContext);
=======
                  let req = fromNodeRequest(nodeReq);
                  let res = await handler(req, remixDevLoadContext);
>>>>>>> 49bb1bcd
                  await toNodeRequest(res, nodeRes);
                };
                await nodeHandler(req, res);
              } catch (error) {
                next(error);
              }
            });
          }
        };
      },
      writeBundle: {
        // After the SSR build is finished, we inspect the Vite manifest for
        // the SSR build and move server-only assets to client assets directory
        async handler() {
          if (!ctx.isSsrBuild) {
            return;
          }

          invariant(viteConfig);

          let clientBuildDirectory = getClientBuildDirectory(ctx.remixConfig);
          let serverBuildDirectory = getServerBuildDirectory(ctx);

          let ssrViteManifest = await loadViteManifest(serverBuildDirectory);
          let clientViteManifest = await loadViteManifest(clientBuildDirectory);

          let clientAssetPaths = new Set(
            Object.values(clientViteManifest).flatMap(
              (chunk) => chunk.assets ?? []
            )
          );

          let ssrAssetPaths = new Set(
            Object.values(ssrViteManifest).flatMap(
              (chunk) => chunk.assets ?? []
            )
          );

          // We only move assets that aren't in the client build, otherwise we
          // remove them. These assets only exist because we explicitly set
          // `ssrEmitAssets: true` in the SSR Vite config. These assets
          // typically wouldn't exist by default, which is why we assume it's
          // safe to remove them. We're aiming for a clean build output so that
          // unnecessary assets don't get deployed alongside the server code.
          let movedAssetPaths: string[] = [];
          for (let ssrAssetPath of ssrAssetPaths) {
            let src = path.join(serverBuildDirectory, ssrAssetPath);
            if (!clientAssetPaths.has(ssrAssetPath)) {
              let dest = path.join(clientBuildDirectory, ssrAssetPath);
              await fse.move(src, dest);
              movedAssetPaths.push(dest);
            } else {
              await fse.remove(src);
            }
          }

          // We assume CSS files from the SSR build are unnecessary and remove
          // them for the same reasons as above.
          let ssrCssPaths = Object.values(ssrViteManifest).flatMap(
            (chunk) => chunk.css ?? []
          );
          await Promise.all(
            ssrCssPaths.map((cssPath) =>
              fse.remove(path.join(serverBuildDirectory, cssPath))
            )
          );

          if (movedAssetPaths.length) {
            viteConfig.logger.info(
              [
                "",
                `${colors.green("✓")} ${movedAssetPaths.length} asset${
                  movedAssetPaths.length > 1 ? "s" : ""
                } moved from Remix server build to client assets.`,
                ...movedAssetPaths.map((movedAssetPath) =>
                  colors.dim(path.relative(ctx.rootDirectory, movedAssetPath))
                ),
                "",
              ].join("\n")
            );
          }

          if (!ctx.remixConfig.unstable_ssr) {
            await handleSpaMode(
              serverBuildDirectory,
              ctx.remixConfig.serverBuildFile,
              clientBuildDirectory,
              viteConfig
            );
          }
        },
      },
      async buildEnd() {
        await viteChildCompiler?.close();
      },
    },
    {
      name: "remix-virtual-modules",
      enforce: "pre",
      resolveId(id) {
        if (vmods.includes(id)) return VirtualModule.resolve(id);
      },
      async load(id) {
        switch (id) {
          case VirtualModule.resolve(serverBuildId): {
            return await getServerEntry();
          }
          case VirtualModule.resolve(serverManifestId): {
            let browserManifest = ctx.isSsrBuild
              ? await ctx.getBrowserManifest()
              : await getBrowserManifestForDev();

            return `export default ${jsesc(browserManifest, { es6: true })};`;
          }
          case VirtualModule.resolve(browserManifestId): {
            if (viteCommand === "build") {
              throw new Error("This module only exists in development");
            }

            let browserManifest = await getBrowserManifestForDev();
            let browserManifestString = jsesc(browserManifest, { es6: true });

            return `window.__remixManifest=${browserManifestString};`;
          }
        }
      },
    },
    {
      name: "remix-dot-server",
      enforce: "pre",
      async resolveId(id, importer, options) {
        if (options?.ssr) return;

        let isResolving = options?.custom?.["remix-dot-server"] ?? false;
        if (isResolving) return;
        options.custom = { ...options.custom, "remix-dot-server": true };
        let resolved = await this.resolve(id, importer, options);
        if (!resolved) return;

        let serverFileRE = /\.server(\.[cm]?[jt]sx?)?$/;
        let serverDirRE = /\/\.server\//;
        let isDotServer =
          serverFileRE.test(resolved!.id) || serverDirRE.test(resolved!.id);
        if (!isDotServer) return;

        if (!importer) return;
        if (viteCommand !== "build" && importer.endsWith(".html")) {
          // Vite has a special `index.html` importer for `resolveId` within `transformRequest`
          // https://github.com/vitejs/vite/blob/5684fcd8d27110d098b3e1c19d851f44251588f1/packages/vite/src/node/server/transformRequest.ts#L158
          // https://github.com/vitejs/vite/blob/5684fcd8d27110d098b3e1c19d851f44251588f1/packages/vite/src/node/server/pluginContainer.ts#L668
          return;
        }

        let vite = importViteEsmSync();
        let importerShort = vite.normalizePath(
          path.relative(ctx.rootDirectory, importer)
        );
        let isRoute = getRoute(ctx.remixConfig, importer);

        if (isRoute) {
          let serverOnlyExports = SERVER_ONLY_ROUTE_EXPORTS.map(
            (xport) => `\`${xport}\``
          ).join(", ");
          throw Error(
            [
              colors.red(`Server-only module referenced by client`),
              "",
              `    '${id}' imported by route '${importerShort}'`,
              "",
              `  Remix automatically removes server-code from these exports:`,
              `    ${serverOnlyExports}`,
              "",
              `  But other route exports in '${importerShort}' depend on '${id}'.`,
              "",
              "  See https://remix.run/docs/en/main/future/vite#splitting-up-client-and-server-code",
              "",
            ].join("\n")
          );
        }

        throw Error(
          [
            colors.red(`Server-only module referenced by client`),
            "",
            `    '${id}' imported by '${importerShort}'`,
            "",
            "  See https://remix.run/docs/en/main/future/vite#splitting-up-client-and-server-code",
            "",
          ].join("\n")
        );
      },
    },
    {
      name: "remix-dot-client",
      async transform(code, id, options) {
        if (!options?.ssr) return;
        let clientFileRE = /\.client(\.[cm]?[jt]sx?)?$/;
        let clientDirRE = /\/\.client\//;
        if (clientFileRE.test(id) || clientDirRE.test(id)) {
          let exports = esModuleLexer(code)[1];
          return {
            code: exports
              .map(({ n: name }) =>
                name === "default"
                  ? "export default undefined;"
                  : `export const ${name} = undefined;`
              )
              .join("\n"),
            map: null,
          };
        }
      },
    },
    {
      name: "remix-route-exports",
      async transform(code, id, options) {
        if (options?.ssr) return;

        let route = getRoute(ctx.remixConfig, id);
        if (!route) return;

        if (!ctx.remixConfig.unstable_ssr) {
          let serverOnlyExports = esModuleLexer(code)[1]
            .map((exp) => exp.n)
            .filter((exp) => SERVER_ONLY_ROUTE_EXPORTS.includes(exp));
          if (serverOnlyExports.length > 0) {
            let str = serverOnlyExports.map((e) => `\`${e}\``).join(", ");
            let message =
              `SPA Mode: ${serverOnlyExports.length} invalid route export(s) in ` +
              `\`${route.file}\`: ${str}. See https://remix.run/future/spa-mode ` +
              `for more information.`;
            throw Error(message);
          }

          if (route.id !== "root") {
            let hasHydrateFallback = esModuleLexer(code)[1]
              .map((exp) => exp.n)
              .some((exp) => exp === "HydrateFallback");
            if (hasHydrateFallback) {
              let message =
                `SPA Mode: Invalid \`HydrateFallback\` export found in ` +
                `\`${route.file}\`. \`HydrateFallback\` is only permitted on ` +
                `the root route in SPA Mode. See https://remix.run/future/spa-mode ` +
                `for more information.`;
              throw Error(message);
            }
          }
        }

        return {
          code: removeExports(code, SERVER_ONLY_ROUTE_EXPORTS),
          map: null,
        };
      },
    },
    {
      name: "remix-inject-hmr-runtime",
      enforce: "pre",
      resolveId(id) {
        if (id === injectHmrRuntimeId)
          return VirtualModule.resolve(injectHmrRuntimeId);
      },
      async load(id) {
        if (id !== VirtualModule.resolve(injectHmrRuntimeId)) return;

        return [
          `import RefreshRuntime from "${hmrRuntimeId}"`,
          "RefreshRuntime.injectIntoGlobalHook(window)",
          "window.$RefreshReg$ = () => {}",
          "window.$RefreshSig$ = () => (type) => type",
          "window.__vite_plugin_react_preamble_installed__ = true",
        ].join("\n");
      },
    },
    {
      name: "remix-hmr-runtime",
      enforce: "pre",
      resolveId(id) {
        if (id === hmrRuntimeId) return VirtualModule.resolve(hmrRuntimeId);
      },
      async load(id) {
        if (id !== VirtualModule.resolve(hmrRuntimeId)) return;

        let reactRefreshDir = path.dirname(
          require.resolve("react-refresh/package.json")
        );
        let reactRefreshRuntimePath = path.join(
          reactRefreshDir,
          "cjs/react-refresh-runtime.development.js"
        );

        return [
          "const exports = {}",
          await fse.readFile(reactRefreshRuntimePath, "utf8"),
          await fse.readFile(
            require.resolve("./static/refresh-utils.cjs"),
            "utf8"
          ),
          "export default exports",
        ].join("\n");
      },
    },
    {
      name: "remix-react-refresh-babel",
      async transform(code, id, options) {
        if (viteCommand !== "serve") return;
        if (id.includes("/node_modules/")) return;

        let [filepath] = id.split("?");
        if (!/.[tj]sx?$/.test(filepath)) return;

        let devRuntime = "react/jsx-dev-runtime";
        let ssr = options?.ssr === true;
        let isJSX = filepath.endsWith("x");
        let useFastRefresh = !ssr && (isJSX || code.includes(devRuntime));
        if (!useFastRefresh) return;

        if (id.endsWith(CLIENT_ROUTE_QUERY_STRING)) {
          return { code: addRefreshWrapper(ctx.remixConfig, code, id) };
        }

        let result = await babel.transformAsync(code, {
          filename: id,
          sourceFileName: filepath,
          parserOpts: {
            sourceType: "module",
            allowAwaitOutsideFunction: true,
          },
          plugins: [[require("react-refresh/babel"), { skipEnvCheck: true }]],
          sourceMaps: true,
        });
        if (result === null) return;

        code = result.code!;
        let refreshContentRE = /\$Refresh(?:Reg|Sig)\$\(/;
        if (refreshContentRE.test(code)) {
          code = addRefreshWrapper(ctx.remixConfig, code, id);
        }
        return { code, map: result.map };
      },
    },
    {
      name: "remix-hmr-updates",
      async handleHotUpdate({ server, file, modules, read }) {
        let route = getRoute(ctx.remixConfig, file);

        type ManifestRoute = BrowserManifest["routes"][string];
        type HmrEventData = { route: ManifestRoute | null };
        let hmrEventData: HmrEventData = { route: null };

        if (route) {
          // invalidate manifest on route exports change
          let serverManifest = (await server.ssrLoadModule(serverManifestId))
            .default as BrowserManifest;

          let oldRouteMetadata = serverManifest.routes[route.id];
          let newRouteMetadata = await getRouteMetadata(
            ctx,
            viteChildCompiler,
            route,
            read
          );

          hmrEventData.route = newRouteMetadata;

          if (
            !oldRouteMetadata ||
            (
              [
                "hasLoader",
                "hasClientLoader",
                "hasAction",
                "hasClientAction",
                "hasErrorBoundary",
              ] as const
            ).some((key) => oldRouteMetadata[key] !== newRouteMetadata[key])
          ) {
            invalidateVirtualModules(server);
          }
        }

        server.ws.send({
          type: "custom",
          event: "remix:hmr",
          data: hmrEventData,
        });

        return modules;
      },
    },
  ];
};

function isEqualJson(v1: unknown, v2: unknown) {
  return JSON.stringify(v1) === JSON.stringify(v2);
}

function addRefreshWrapper(
  remixConfig: ResolvedVitePluginConfig,
  code: string,
  id: string
): string {
  let route = getRoute(remixConfig, id);
  let acceptExports =
    route || id.endsWith(CLIENT_ROUTE_QUERY_STRING)
      ? [
          "clientAction",
          "clientLoader",
          "handle",
          "meta",
          "links",
          "shouldRevalidate",
        ]
      : [];
  return (
    REACT_REFRESH_HEADER.replaceAll("__SOURCE__", JSON.stringify(id)) +
    code +
    REACT_REFRESH_FOOTER.replaceAll("__SOURCE__", JSON.stringify(id))
      .replaceAll("__ACCEPT_EXPORTS__", JSON.stringify(acceptExports))
      .replaceAll("__ROUTE_ID__", JSON.stringify(route?.id))
  );
}

const REACT_REFRESH_HEADER = `
import RefreshRuntime from "${hmrRuntimeId}";

const inWebWorker = typeof WorkerGlobalScope !== 'undefined' && self instanceof WorkerGlobalScope;
let prevRefreshReg;
let prevRefreshSig;

if (import.meta.hot && !inWebWorker) {
  if (!window.__vite_plugin_react_preamble_installed__) {
    throw new Error(
      "Remix Vite plugin can't detect preamble. Something is wrong."
    );
  }

  prevRefreshReg = window.$RefreshReg$;
  prevRefreshSig = window.$RefreshSig$;
  window.$RefreshReg$ = (type, id) => {
    RefreshRuntime.register(type, __SOURCE__ + " " + id)
  };
  window.$RefreshSig$ = RefreshRuntime.createSignatureFunctionForTransform;
}`.replace(/\n+/g, "");

const REACT_REFRESH_FOOTER = `
if (import.meta.hot && !inWebWorker) {
  window.$RefreshReg$ = prevRefreshReg;
  window.$RefreshSig$ = prevRefreshSig;
  RefreshRuntime.__hmr_import(import.meta.url).then((currentExports) => {
    RefreshRuntime.registerExportsForReactRefresh(__SOURCE__, currentExports);
    import.meta.hot.accept((nextExports) => {
      if (!nextExports) return;
      __ROUTE_ID__ && window.__remixRouteModuleUpdates.set(__ROUTE_ID__, nextExports);
      const invalidateMessage = RefreshRuntime.validateRefreshBoundaryAndEnqueueUpdate(currentExports, nextExports, __ACCEPT_EXPORTS__);
      if (invalidateMessage) import.meta.hot.invalidate(invalidateMessage);
    });
  });
}`;

function getRoute(
  pluginConfig: ResolvedVitePluginConfig,
  file: string
): ConfigRoute | undefined {
  let vite = importViteEsmSync();
  if (!file.startsWith(vite.normalizePath(pluginConfig.appDirectory))) return;
  let routePath = vite.normalizePath(
    path.relative(pluginConfig.appDirectory, file)
  );
  let route = Object.values(pluginConfig.routes).find(
    (r) => r.file === routePath
  );
  return route;
}

async function getRouteMetadata(
  ctx: RemixPluginContext,
  viteChildCompiler: Vite.ViteDevServer | null,
  route: ConfigRoute,
  readRouteFile?: () => string | Promise<string>
) {
  let sourceExports = await getRouteModuleExports(
    viteChildCompiler,
    ctx,
    route.file,
    readRouteFile
  );

  let info = {
    id: route.id,
    parentId: route.parentId,
    path: route.path,
    index: route.index,
    caseSensitive: route.caseSensitive,
    url: path.posix.join(
      ctx.remixConfig.publicPath,
      "/" +
        path.relative(
          ctx.rootDirectory,
          resolveRelativeRouteFilePath(route, ctx.remixConfig)
        )
    ),
    module: path.posix.join(
      ctx.remixConfig.publicPath,
      `${resolveFileUrl(
        ctx,
        resolveRelativeRouteFilePath(route, ctx.remixConfig)
      )}?import`
    ), // Ensure the Vite dev server responds with a JS module
    hasAction: sourceExports.includes("action"),
    hasClientAction: sourceExports.includes("clientAction"),
    hasLoader: sourceExports.includes("loader"),
    hasClientLoader: sourceExports.includes("clientLoader"),
    hasErrorBoundary: sourceExports.includes("ErrorBoundary"),
    imports: [],
  };
  return info;
}

async function handleSpaMode(
  serverBuildDirectoryPath: string,
  serverBuildFile: string,
  clientBuildDirectory: string,
  viteConfig: Vite.ResolvedConfig
) {
  // Create a handler and call it for the `/` path - rendering down to the
  // proper HydrateFallback ... or not!  Maybe they have a static landing page
  // generated from routes/_index.tsx.
  let serverBuildPath = path.join(serverBuildDirectoryPath, serverBuildFile);
  let build = await import(url.pathToFileURL(serverBuildPath).toString());
  let { createRequestHandler: createHandler } = await import("@remix-run/node");
  let handler = createHandler(build, viteConfig.mode);
  let response = await handler(new Request("http://localhost/"));
  let html = await response.text();
  if (response.status !== 200) {
    throw new Error(
      `SPA Mode: Received a ${response.status} status code from ` +
        `\`entry.server.tsx\` while generating the \`index.html\` file.\n${html}`
    );
  }

  if (
    !html.includes("window.__remixContext =") ||
    !html.includes("window.__remixRouteModules =")
  ) {
    throw new Error(
      "SPA Mode: Did you forget to include <Scripts/> in your `root.tsx` " +
        "`HydrateFallback` component?  Your `index.html` file cannot hydrate " +
        "into a SPA without `<Scripts />`."
    );
  }

  // Write out the index.html file for the SPA
  await fse.writeFile(path.join(clientBuildDirectory, "index.html"), html);

  viteConfig.logger.info(
    "SPA Mode: index.html has been written to your " +
      colors.bold(path.relative(process.cwd(), clientBuildDirectory)) +
      " directory"
  );

  // Cleanup - we no longer need the server build assets
  fse.removeSync(serverBuildDirectoryPath);
}<|MERGE_RESOLUTION|>--- conflicted
+++ resolved
@@ -120,21 +120,7 @@
     remixConfig: ResolvedVitePluginConfig;
   }) => void | Promise<void>;
 };
-
-<<<<<<< HEAD
-type Adapter = Omit<AdapterConfig, AdapterRemixConfigOverrideKey>;
-
-export type VitePluginAdapter = (args: {
-  remixConfig: VitePluginConfig;
-  viteConfig: Vite.UserConfig;
-}) => AdapterConfig | Promise<AdapterConfig>;
-
 export type VitePluginConfig = SupportedRemixEsbuildUserConfig & {
-  /**
-   * A function for adapting the build output and/or development environment
-   * for different hosting providers.
-   */
-  adapter?: VitePluginAdapter;
   /**
    * The react router app basename.  Defaults to `"/"`.
    */
@@ -145,10 +131,19 @@
    */
   buildDirectory?: string;
   /**
-   * Whether to write a `"manifest.json"` file to the build directory.
+   * A function that is called after the full Remix build is complete.
+   */
+  buildEnd?: BuildEndHook;
+  /**
+   * Whether to write a `"manifest.json"` file to the build directory.`
    * Defaults to `false`.
    */
   manifest?: boolean;
+  /**
+   * An array of Remix config presets to ease integration with other platforms
+   * and tools.
+   */
+  presets?: Array<VitePluginPreset>;
   /**
    * The file name of the server build output. This file
    * should end in a `.js` extension and should be deployed to your server.
@@ -169,87 +164,27 @@
    */
   unstable_ssr?: boolean;
 };
-=======
-export type VitePluginConfig = RemixEsbuildUserConfigJsdocOverrides &
-  Omit<
-    SupportedRemixEsbuildUserConfig,
-    keyof RemixEsbuildUserConfigJsdocOverrides
-  > & {
-    /**
-     * The path to the build directory, relative to the project. Defaults to
-     * `"build"`.
-     */
-    buildDirectory?: string;
-    /**
-     * A function that is called after the full Remix build is complete.
-     */
-    buildEnd?: BuildEndHook;
-    /**
-     * Whether to write a `"manifest.json"` file to the build directory.`
-     * Defaults to `false`.
-     */
-    manifest?: boolean;
-    /**
-     * An array of Remix config presets to ease integration with other platforms
-     * and tools.
-     */
-    presets?: Array<VitePluginPreset>;
-    /**
-     * The file name of the server build output. This file
-     * should end in a `.js` extension and should be deployed to your server.
-     * Defaults to `"index.js"`.
-     */
-    serverBuildFile?: string;
-    /**
-     * A function for assigning routes to different server bundles. This
-     * function should return a server bundle ID which will be used as the
-     * bundle's directory name within the server build directory.
-     */
-    serverBundles?: ServerBundlesFunction;
-    /**
-     * Enable server-side rendering for your application. Disable to use Remix in
-     * "SPA Mode", which will request the `/` path at build-time and save it as
-     * an `index.html` file with your assets so your application can be deployed
-     * as a SPA without server-rendering. Default's to `true`.
-     */
-    unstable_ssr?: boolean;
-  };
->>>>>>> 49bb1bcd
 
 type BuildEndHook = (args: {
   remixConfig: ResolvedVitePluginConfig;
   buildManifest: BuildManifest | undefined;
 }) => void | Promise<void>;
 
-<<<<<<< HEAD
-export type ResolvedVitePluginConfig = Pick<
-  ResolvedRemixEsbuildConfig,
-  "appDirectory" | "future" | "routes" | "serverModuleFormat"
-> & {
-  adapter?: Adapter;
-  basename: string;
-  buildDirectory: string;
-  manifest: boolean;
-  publicPath: string; // derived from Vite's `base` config
-  serverBuildFile: string;
-  serverBundles?: ServerBundlesFunction;
-  unstable_ssr: boolean;
-};
-=======
 export type ResolvedVitePluginConfig = Readonly<
   Pick<
     ResolvedRemixEsbuildConfig,
     "appDirectory" | "future" | "publicPath" | "routes" | "serverModuleFormat"
   > & {
+    basename: string;
     buildDirectory: string;
     buildEnd?: BuildEndHook;
     manifest: boolean;
+    publicPath: string; // derived from Vite's `base` config
     serverBuildFile: string;
     serverBundles?: ServerBundlesFunction;
     unstable_ssr: boolean;
   }
 >;
->>>>>>> 49bb1bcd
 
 export type ServerBundleBuildConfig = {
   routes: RouteManifest;
@@ -634,11 +569,8 @@
     let rootDirectory =
       viteUserConfig.root ?? process.env.REMIX_ROOT ?? process.cwd();
 
-<<<<<<< HEAD
-    let { basename, manifest, unstable_ssr } = resolvedRemixUserConfig;
-=======
-    let { buildEnd, manifest, unstable_ssr } = resolvedRemixUserConfig;
->>>>>>> 49bb1bcd
+    let { basename, buildEnd, manifest, unstable_ssr } =
+      resolvedRemixUserConfig;
     let isSpaMode = !unstable_ssr;
 
     // Only select the Remix esbuild config options that the Vite plugin uses
@@ -1218,14 +1150,8 @@
                   nodeReq,
                   nodeRes
                 ) => {
-<<<<<<< HEAD
                   let req = fromNodeRequest(nodeReq, build.publicPath != "/");
-                  let { adapter } = ctx.remixConfig;
-                  let res = await handler(req, adapter?.loadContext);
-=======
-                  let req = fromNodeRequest(nodeReq);
                   let res = await handler(req, remixDevLoadContext);
->>>>>>> 49bb1bcd
                   await toNodeRequest(res, nodeRes);
                 };
                 await nodeHandler(req, res);
