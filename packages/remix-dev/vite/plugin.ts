--- conflicted
+++ resolved
@@ -834,7 +834,6 @@
           },
         });
 
-<<<<<<< HEAD
         // Invalidate plugin config and virtual module via file watcher
         let { normalizePath } = importViteEsmSync();
         viteDevServer.watcher.on(
@@ -846,42 +845,14 @@
                   normalizePath(pluginConfig.appDirectory)
                 )) ||
               (event === "change" &&
-                resolvedViteConfig?.configFile &&
+                viteConfig?.configFile &&
                 normalizePath(filepath) ===
-                  normalizePath(resolvedViteConfig.configFile))
+                  normalizePath(viteConfig.configFile))
             ) {
               let lastPluginConfig = pluginConfig;
               pluginConfig = await resolvePluginConfig();
               if (!isEqualJson(lastPluginConfig, pluginConfig)) {
-                vmods.forEach((vmod) => {
-                  let mod = viteDevServer.moduleGraph.getModuleById(
-                    VirtualModule.resolve(vmod)
-                  );
-
-                  if (mod) {
-                    viteDevServer.moduleGraph.invalidateModule(mod);
-                  }
-                });
-=======
-        // We cache the pluginConfig here to make sure we're only invalidating virtual modules when necessary.
-        // This requires a separate cache from `cachedPluginConfig`, which is updated by remix-hmr-updates. If
-        // we shared the cache, it would already be refreshed by remix-hmr-updates at this point, and we'd
-        // have no way of comparing against the cache to know if the virtual modules need to be invalidated.
-        let previousPluginConfig: ResolvedRemixVitePluginConfig | undefined;
-
-        return () => {
-          viteDevServer.middlewares.use(async (_req, _res, next) => {
-            try {
-              let pluginConfig = await resolvePluginConfig();
-
-              if (
-                JSON.stringify(pluginConfig) !==
-                JSON.stringify(previousPluginConfig)
-              ) {
-                previousPluginConfig = pluginConfig;
-
                 invalidateVirtualModules(viteDevServer);
->>>>>>> 2ef85a1b
               }
             }
           }
@@ -917,22 +888,10 @@
             return;
           }
 
-<<<<<<< HEAD
-          invariant(
-            resolvedViteConfig,
-            "Expected resolvedViteConfig to exist when writeBundle hook is called"
-          );
-
-          let { assetsBuildDirectory, serverBuildPath, rootDirectory } =
+          invariant(viteConfig);
+
+          let { assetsBuildDirectory, serverBuildDirectory, rootDirectory } =
             pluginConfig;
-          let serverBuildDir = path.dirname(serverBuildPath);
-=======
-          invariant(cachedPluginConfig);
-          invariant(viteConfig);
-
-          let { assetsBuildDirectory, serverBuildDirectory, rootDirectory } =
-            cachedPluginConfig;
->>>>>>> 2ef85a1b
 
           let ssrViteManifest = await loadViteManifest(serverBuildDirectory);
           let clientViteManifest = await loadViteManifest(assetsBuildDirectory);
