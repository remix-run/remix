--- conflicted
+++ resolved
@@ -94,13 +94,8 @@
 ) => {
   let handler = createBaseRequestHandler(build, mode);
   return async (req: IncomingMessage, res: ServerResponse) => {
-<<<<<<< HEAD
-    let request = createRequest(req, res);
-    let response = await handler(request, {}, { __criticalCss: criticalCss });
-=======
     let request = createRequest(req);
     let response = await handler(request, {});
->>>>>>> 6953c3f2
     handleNodeResponse(response, res);
   };
 };