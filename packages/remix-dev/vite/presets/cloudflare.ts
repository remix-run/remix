--- conflicted
+++ resolved
@@ -18,12 +18,8 @@
 /**
  * @param options.getRemixDevLoadContext - Augment the load context.
  */
-<<<<<<< HEAD
-export const cloudflarePreset = (
-=======
 export const preset = (
   getBindingsProxy: GetBindingsProxy,
->>>>>>> 02acf58f
   options: {
     getRemixDevLoadContext?: GetRemixDevLoadContext;
   } = {}
