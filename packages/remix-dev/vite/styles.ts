--- conflicted
+++ resolved
@@ -195,13 +195,8 @@
   let routes = createRoutes(build.routes);
   let appPath = path.relative(process.cwd(), remixConfig.appDirectory);
   let documentRouteFiles =
-<<<<<<< HEAD
     matchRoutes(routes, url, viteDevServer.config.base)?.map((match) =>
-      path.join(appPath, config.routes[match.route.id].file)
-=======
-    matchRoutes(routes, url)?.map((match) =>
       path.join(appPath, remixConfig.routes[match.route.id].file)
->>>>>>> deaedf5e
     ) ?? [];
 
   let styles = await getStylesForFiles({
