import * as path from "path";
import { builtinModules as nodeBuiltins } from "module";
import * as esbuild from "esbuild";
import * as fse from "fs-extra";
import debounce from "lodash.debounce";
import chokidar from "chokidar";
import { NodeModulesPolyfillPlugin } from "@esbuild-plugins/node-modules-polyfill";

import { BuildMode, BuildTarget } from "./build";
import type { RemixConfig } from "./config";
import { readConfig } from "./config";
import { warnOnce } from "./warnings";
import type { AssetsManifest } from "./compiler/assets";
import { createAssetsManifest } from "./compiler/assets";
import { getAppDependencies } from "./compiler/dependencies";
import { loaders } from "./compiler/loaders";
import { browserRouteModulesPlugin } from "./compiler/plugins/browserRouteModulesPlugin";
import { emptyModulesPlugin } from "./compiler/plugins/emptyModulesPlugin";
import { mdxPlugin } from "./compiler/plugins/mdx";
import type { AssetsManifestPromiseRef } from "./compiler/plugins/serverAssetsManifestPlugin";
import { serverAssetsManifestPlugin } from "./compiler/plugins/serverAssetsManifestPlugin";
import { serverBareModulesPlugin } from "./compiler/plugins/serverBareModulesPlugin";
import { serverEntryModulePlugin } from "./compiler/plugins/serverEntryModulePlugin";
import { serverRouteModulesPlugin } from "./compiler/plugins/serverRouteModulesPlugin";
import { writeFileSafe } from "./compiler/utils/fs";

// When we build Remix, this shim file is copied directly into the output
// directory in the same place relative to this file. It is eventually injected
// as a source file when building the app.
const reactShim = path.resolve(__dirname, "compiler/shims/react.ts");

interface BuildConfig {
  mode: BuildMode;
  target: BuildTarget;
  sourcemap: boolean;
}

function defaultWarningHandler(message: string, key: string) {
  warnOnce(false, message, key);
}

function defaultBuildFailureHandler(failure: Error | esbuild.BuildFailure) {
  if ("warnings" in failure || "errors" in failure) {
    if (failure.warnings) {
      let messages = esbuild.formatMessagesSync(failure.warnings, {
        kind: "warning",
        color: true,
      });
      console.warn(...messages);
    }

    if (failure.errors) {
      let messages = esbuild.formatMessagesSync(failure.errors, {
        kind: "error",
        color: true,
      });
      console.error(...messages);
    }
  }

  console.error(failure?.message || "An unknown build error occurred");
}

interface BuildOptions extends Partial<BuildConfig> {
  onWarning?(message: string, key: string): void;
  onBuildFailure?(failure: Error | esbuild.BuildFailure): void;
}

export async function build(
  config: RemixConfig,
  {
    mode = BuildMode.Production,
    target = BuildTarget.Node14,
    sourcemap = false,
    onWarning = defaultWarningHandler,
    onBuildFailure = defaultBuildFailureHandler,
  }: BuildOptions = {}
): Promise<void> {
  let assetsManifestPromiseRef: AssetsManifestPromiseRef = {};

  await buildEverything(config, assetsManifestPromiseRef, {
    mode,
    target,
    sourcemap,
    onWarning,
    onBuildFailure,
  });
}

interface WatchOptions extends BuildOptions {
  onRebuildStart?(): void;
  onRebuildFinish?(): void;
  onFileCreated?(file: string): void;
  onFileChanged?(file: string): void;
  onFileDeleted?(file: string): void;
  onInitialBuild?(): void;
}

export async function watch(
  config: RemixConfig,
  {
    mode = BuildMode.Development,
    target = BuildTarget.Node14,
    sourcemap = true,
    onWarning = defaultWarningHandler,
    onBuildFailure = defaultBuildFailureHandler,
    onRebuildStart,
    onRebuildFinish,
    onFileCreated,
    onFileChanged,
    onFileDeleted,
    onInitialBuild,
  }: WatchOptions = {}
): Promise<() => Promise<void>> {
  let options = {
    mode,
    target,
    sourcemap,
    onBuildFailure,
    onWarning,
    incremental: true,
  };

  let assetsManifestPromiseRef: AssetsManifestPromiseRef = {};
  let [browserBuild, serverBuild] = await buildEverything(
    config,
    assetsManifestPromiseRef,
    options
  );

  let initialBuildComplete = !!browserBuild && !!serverBuild;
  if (initialBuildComplete) {
    onInitialBuild?.();
  }

  function disposeBuilders() {
    browserBuild?.rebuild?.dispose();
    serverBuild?.rebuild?.dispose();
    browserBuild = undefined;
    serverBuild = undefined;
  }

  let restartBuilders = debounce(async (newConfig?: RemixConfig) => {
    disposeBuilders();
    try {
      newConfig = await readConfig(config.rootDirectory);
    } catch (error) {
      onBuildFailure(error as Error);
      return;
    }

    config = newConfig;
    if (onRebuildStart) onRebuildStart();
    let builders = await buildEverything(
      config,
      assetsManifestPromiseRef,
      options
    );
    if (onRebuildFinish) onRebuildFinish();
    browserBuild = builders[0];
    serverBuild = builders[1];
  }, 500);

  let rebuildEverything = debounce(async () => {
    if (onRebuildStart) onRebuildStart();

    if (!browserBuild?.rebuild || !serverBuild?.rebuild) {
      disposeBuilders();

      try {
        [browserBuild, serverBuild] = await buildEverything(
          config,
          assetsManifestPromiseRef,
          options
        );

        if (!initialBuildComplete) {
          initialBuildComplete = !!browserBuild && !!serverBuild;
          if (initialBuildComplete) {
            onInitialBuild?.();
          }
        }
        if (onRebuildFinish) onRebuildFinish();
      } catch (err: any) {
        onBuildFailure(err);
      }
      return;
    }

    // If we get here and can't call rebuild something went wrong and we
    // should probably blow as it's not really recoverable.
    let browserBuildPromise = browserBuild.rebuild();
    let assetsManifestPromise = browserBuildPromise.then((build) =>
      generateAssetsManifest(config, build.metafile!)
    );

    // Assign the assetsManifestPromise to a ref so the server build can await
    // it when loading the @remix-run/dev/assets-manifest virtual module.
    assetsManifestPromiseRef.current = assetsManifestPromise;

    await Promise.all([
      assetsManifestPromise,
      serverBuild
        .rebuild()
        .then((build) => writeServerBuildResult(config, build.outputFiles!)),
    ]).catch((err) => {
      disposeBuilders();
      onBuildFailure(err);
    });
    if (onRebuildFinish) onRebuildFinish();
  }, 100);

  let toWatch = [config.appDirectory];
  if (config.serverEntryPoint) {
    toWatch.push(config.serverEntryPoint);
  }

  let watcher = chokidar
    .watch(toWatch, {
      persistent: true,
      ignoreInitial: true,
      awaitWriteFinish: {
        stabilityThreshold: 100,
        pollInterval: 100,
      },
    })
    .on("error", (error) => console.error(error))
    .on("change", async (file) => {
      if (onFileChanged) onFileChanged(file);
      await rebuildEverything();
    })
    .on("add", async (file) => {
      if (onFileCreated) onFileCreated(file);
      let newConfig: RemixConfig;
      try {
        newConfig = await readConfig(config.rootDirectory);
      } catch (error) {
        onBuildFailure(error as Error);
        return;
      }

      if (isEntryPoint(newConfig, file)) {
        await restartBuilders(newConfig);
      } else {
        await rebuildEverything();
      }
    })
    .on("unlink", async (file) => {
      if (onFileDeleted) onFileDeleted(file);
      if (isEntryPoint(config, file)) {
        await restartBuilders();
      } else {
        await rebuildEverything();
      }
    });

  return async () => {
    await watcher.close().catch(() => {});
    disposeBuilders();
  };
}

function isEntryPoint(config: RemixConfig, file: string) {
  let appFile = path.relative(config.appDirectory, file);

  if (
    appFile === config.entryClientFile ||
    appFile === config.entryServerFile
  ) {
    return true;
  }
  for (let key in config.routes) {
    if (appFile === config.routes[key].file) return true;
  }

  return false;
}

///////////////////////////////////////////////////////////////////////////////

async function buildEverything(
  config: RemixConfig,
  assetsManifestPromiseRef: AssetsManifestPromiseRef,
  options: Required<BuildOptions> & { incremental?: boolean }
): Promise<(esbuild.BuildResult | undefined)[]> {
  try {
    let browserBuildPromise = createBrowserBuild(config, options);
    let assetsManifestPromise = browserBuildPromise.then((build) =>
      generateAssetsManifest(config, build.metafile!)
    );

    // Assign the assetsManifestPromise to a ref so the server build can await
    // it when loading the @remix-run/dev/assets-manifest virtual module.
    assetsManifestPromiseRef.current = assetsManifestPromise;

    let serverBuildPromise = createServerBuild(
      config,
      options,
      assetsManifestPromiseRef
    );

    return await Promise.all([
      assetsManifestPromise.then(() => browserBuildPromise),
      serverBuildPromise,
    ]);
  } catch (err) {
    options.onBuildFailure(err as Error);
    return [undefined, undefined];
  }
}

async function createBrowserBuild(
  config: RemixConfig,
  options: BuildOptions & { incremental?: boolean }
): Promise<esbuild.BuildResult> {
  // For the browser build, exclude node built-ins that don't have a
  // browser-safe alternative installed in node_modules. Nothing should
  // *actually* be external in the browser build (we want to bundle all deps) so
  // this is really just making sure we don't accidentally have any dependencies
  // on node built-ins in browser bundles.
  let dependencies = Object.keys(await getAppDependencies(config));
  let externals = nodeBuiltins.filter((mod) => !dependencies.includes(mod));
  let fakeBuiltins = nodeBuiltins.filter((mod) => dependencies.includes(mod));

  if (fakeBuiltins.length > 0) {
    throw new Error(
      `It appears you're using a module that is built in to node, but you installed it as a dependency which could cause problems. Please remove ${fakeBuiltins.join(
        ", "
      )} before continuing.`
    );
  }

  let entryPoints: esbuild.BuildOptions["entryPoints"] = {
    "entry.client": path.resolve(config.appDirectory, config.entryClientFile),
  };
  for (let id of Object.keys(config.routes)) {
    // All route entry points are virtual modules that will be loaded by the
    // browserEntryPointsPlugin. This allows us to tree-shake server-only code
    // that we don't want to run in the browser (i.e. action & loader).
    entryPoints[id] =
      path.resolve(config.appDirectory, config.routes[id].file) + "?browser";
  }

  const esbuildConfig: esbuild.BuildOptions & {} = {
    entryPoints,
    outdir: config.assetsBuildDirectory,
    platform: "browser",
    format: "esm",
    external: externals,
    inject: [reactShim],
    loader: loaders,
    bundle: true,
    logLevel: "silent",
    splitting: true,
    sourcemap: options.sourcemap,
    metafile: true,
    incremental: options.incremental,
    mainFields: ["browser", "module", "main"],
    treeShaking: true,
    minify: options.mode === BuildMode.Production,
    entryNames: "[dir]/[name]-[hash]",
    chunkNames: "_shared/[name]-[hash]",
    assetNames: "_assets/[name]-[hash]",
    publicPath: config.publicPath,
    define: {
      "process.env.NODE_ENV": JSON.stringify(options.mode),
      "process.env.REMIX_DEV_SERVER_WS_PORT": JSON.stringify(
        config.devServerPort
      ),
    },
    plugins: [
      mdxPlugin(config),
      browserRouteModulesPlugin(config, /\?browser$/),
      emptyModulesPlugin(config, /\.server(\.[jt]sx?)?$/),
<<<<<<< HEAD
      NodeModulesPolyfillPlugin()
    ]
  };
  let esbuildContext = {
    isServer: false,
    dev: options.mode === BuildMode.Development
  };
  return esbuild.build(
    config.esbuild(esbuildConfig, esbuildContext) || esbuildConfig
  );
=======
      NodeModulesPolyfillPlugin(),
    ],
  });
>>>>>>> c74c48fa
}

async function createServerBuild(
  config: RemixConfig,
  options: Required<BuildOptions> & { incremental?: boolean },
  assetsManifestPromiseRef: AssetsManifestPromiseRef
): Promise<esbuild.BuildResult> {
  let dependencies = await getAppDependencies(config);

  let stdin: esbuild.StdinOptions | undefined;
  let entryPoints: string[] | undefined;

  if (config.serverEntryPoint) {
    entryPoints = [config.serverEntryPoint];
  } else {
    stdin = {
      contents: config.serverBuildTargetEntryModule,
      resolveDir: config.rootDirectory,
      loader: "ts",
    };
  }

  let plugins: esbuild.Plugin[] = [
    mdxPlugin(config),
    emptyModulesPlugin(config, /\.client(\.[jt]sx?)?$/),
    serverRouteModulesPlugin(config),
    serverEntryModulePlugin(config),
    serverAssetsManifestPlugin(assetsManifestPromiseRef),
    serverBareModulesPlugin(config, dependencies),
  ];

  if (config.serverPlatform !== "node") {
    plugins.unshift(NodeModulesPolyfillPlugin());
  }

  const esbuildConfig: esbuild.BuildOptions & { write: false } = {
    absWorkingDir: config.rootDirectory,
    stdin,
    entryPoints,
    outfile: config.serverBuildPath,
    write: false,
    platform: config.serverPlatform,
    format: config.serverModuleFormat,
    treeShaking: true,
    minify:
      options.mode === BuildMode.Production &&
      !!config.serverBuildTarget &&
      ["cloudflare-workers", "cloudflare-pages"].includes(
        config.serverBuildTarget
      ),
    mainFields:
      config.serverModuleFormat === "esm"
        ? ["module", "main"]
        : ["main", "module"],
    target: options.target,
    inject: [reactShim],
    loader: loaders,
    bundle: true,
    logLevel: "silent",
    incremental: options.incremental,
    sourcemap: options.sourcemap ? "inline" : false,
    // The server build needs to know how to generate asset URLs for imports
    // of CSS and other files.
    assetNames: "_assets/[name]-[hash]",
    publicPath: config.publicPath,
    define: {
      "process.env.NODE_ENV": JSON.stringify(options.mode),
      "process.env.REMIX_DEV_SERVER_WS_PORT": JSON.stringify(
        config.devServerPort
      )
    },
    plugins
  };

  let esbuildContext = {
    isServer: true,
    dev: options.mode === BuildMode.Development
  };
  return esbuild
<<<<<<< HEAD
    .build(config.esbuild(esbuildConfig, esbuildContext) || esbuildConfig)
    .then(async build => {
=======
    .build({
      absWorkingDir: config.rootDirectory,
      stdin,
      entryPoints,
      outfile: config.serverBuildPath,
      write: false,
      platform: config.serverPlatform,
      format: config.serverModuleFormat,
      treeShaking: true,
      minify:
        options.mode === BuildMode.Production &&
        !!config.serverBuildTarget &&
        ["cloudflare-workers", "cloudflare-pages"].includes(
          config.serverBuildTarget
        ),
      mainFields:
        config.serverModuleFormat === "esm"
          ? ["module", "main"]
          : ["main", "module"],
      target: options.target,
      inject: [reactShim],
      loader: loaders,
      bundle: true,
      logLevel: "silent",
      incremental: options.incremental,
      sourcemap: options.sourcemap ? "inline" : false,
      // The server build needs to know how to generate asset URLs for imports
      // of CSS and other files.
      assetNames: "_assets/[name]-[hash]",
      publicPath: config.publicPath,
      define: {
        "process.env.NODE_ENV": JSON.stringify(options.mode),
        "process.env.REMIX_DEV_SERVER_WS_PORT": JSON.stringify(
          config.devServerPort
        ),
      },
      plugins,
    })
    .then(async (build) => {
>>>>>>> c74c48fa
      await writeServerBuildResult(config, build.outputFiles);
      return build;
    });
}

async function generateAssetsManifest(
  config: RemixConfig,
  metafile: esbuild.Metafile
): Promise<AssetsManifest> {
  let assetsManifest = await createAssetsManifest(config, metafile);
  let filename = `manifest-${assetsManifest.version.toUpperCase()}.js`;

  assetsManifest.url = config.publicPath + filename;

  await writeFileSafe(
    path.join(config.assetsBuildDirectory, filename),
    `window.__remixManifest=${JSON.stringify(assetsManifest)};`
  );

  return assetsManifest;
}

async function writeServerBuildResult(
  config: RemixConfig,
  outputFiles: esbuild.OutputFile[]
) {
  await fse.ensureDir(path.dirname(config.serverBuildPath));

  for (let file of outputFiles) {
    if (file.path === config.serverBuildPath) {
      await fse.writeFile(file.path, file.contents);
      break;
    }
  }
}<|MERGE_RESOLUTION|>--- conflicted
+++ resolved
@@ -372,22 +372,16 @@
       mdxPlugin(config),
       browserRouteModulesPlugin(config, /\?browser$/),
       emptyModulesPlugin(config, /\.server(\.[jt]sx?)?$/),
-<<<<<<< HEAD
-      NodeModulesPolyfillPlugin()
-    ]
+      NodeModulesPolyfillPlugin(),
+    ],
   };
   let esbuildContext = {
     isServer: false,
-    dev: options.mode === BuildMode.Development
+    dev: options.mode === BuildMode.Development,
   };
   return esbuild.build(
     config.esbuild(esbuildConfig, esbuildContext) || esbuildConfig
   );
-=======
-      NodeModulesPolyfillPlugin(),
-    ],
-  });
->>>>>>> c74c48fa
 }
 
 async function createServerBuild(
@@ -457,60 +451,18 @@
       "process.env.NODE_ENV": JSON.stringify(options.mode),
       "process.env.REMIX_DEV_SERVER_WS_PORT": JSON.stringify(
         config.devServerPort
-      )
+      ),
     },
-    plugins
+    plugins,
   };
 
   let esbuildContext = {
     isServer: true,
-    dev: options.mode === BuildMode.Development
+    dev: options.mode === BuildMode.Development,
   };
   return esbuild
-<<<<<<< HEAD
     .build(config.esbuild(esbuildConfig, esbuildContext) || esbuildConfig)
-    .then(async build => {
-=======
-    .build({
-      absWorkingDir: config.rootDirectory,
-      stdin,
-      entryPoints,
-      outfile: config.serverBuildPath,
-      write: false,
-      platform: config.serverPlatform,
-      format: config.serverModuleFormat,
-      treeShaking: true,
-      minify:
-        options.mode === BuildMode.Production &&
-        !!config.serverBuildTarget &&
-        ["cloudflare-workers", "cloudflare-pages"].includes(
-          config.serverBuildTarget
-        ),
-      mainFields:
-        config.serverModuleFormat === "esm"
-          ? ["module", "main"]
-          : ["main", "module"],
-      target: options.target,
-      inject: [reactShim],
-      loader: loaders,
-      bundle: true,
-      logLevel: "silent",
-      incremental: options.incremental,
-      sourcemap: options.sourcemap ? "inline" : false,
-      // The server build needs to know how to generate asset URLs for imports
-      // of CSS and other files.
-      assetNames: "_assets/[name]-[hash]",
-      publicPath: config.publicPath,
-      define: {
-        "process.env.NODE_ENV": JSON.stringify(options.mode),
-        "process.env.REMIX_DEV_SERVER_WS_PORT": JSON.stringify(
-          config.devServerPort
-        ),
-      },
-      plugins,
-    })
     .then(async (build) => {
->>>>>>> c74c48fa
       await writeServerBuildResult(config, build.outputFiles);
       return build;
     });
