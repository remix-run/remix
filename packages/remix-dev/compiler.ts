--- conflicted
+++ resolved
@@ -356,19 +356,6 @@
     NodeModulesPolyfillPlugin(),
   ];
 
-<<<<<<< HEAD
-  if (config.serverBuildTarget === "deno") {
-    // @ts-expect-error
-    let { cache } = await import("esbuild-plugin-cache");
-    plugins.unshift(
-      cache({
-        importmap: {},
-        directory: path.join(config.cacheDirectory, "http-import-cache"),
-      })
-    );
-  }
-=======
->>>>>>> 973cd685
   return esbuild.build({
     entryPoints,
     outdir: config.assetsBuildDirectory,
