{
<<<<<<< HEAD
  "include": ["**/*"],
  "exclude": ["dist", "__tests__", "compiler/shims/**/*"],
=======
  "exclude": ["dist", "__tests__", "./compiler/shims"],
>>>>>>> dec8a6df
  "compilerOptions": {
    "lib": ["ES2019", "DOM.Iterable"],
    "target": "ES2019",
    "module": "CommonJS",

    "moduleResolution": "node",
    "resolveJsonModule": true,
    "allowSyntheticDefaultImports": true,
    "strict": true,
    "skipLibCheck": true,
    "declaration": true,
    "emitDeclarationOnly": true,
<<<<<<< HEAD
    "skipLibCheck": true,

    "outDir": "./dist",
    "rootDir": "."
=======
    "rootDir": ".",
    "outDir": "../../build/node_modules/@remix-run/dev/dist"
>>>>>>> dec8a6df
  }
}<|MERGE_RESOLUTION|>--- conflicted
+++ resolved
@@ -1,10 +1,5 @@
 {
-<<<<<<< HEAD
-  "include": ["**/*"],
-  "exclude": ["dist", "__tests__", "compiler/shims/**/*"],
-=======
   "exclude": ["dist", "__tests__", "./compiler/shims"],
->>>>>>> dec8a6df
   "compilerOptions": {
     "lib": ["ES2019", "DOM.Iterable"],
     "target": "ES2019",
@@ -17,14 +12,7 @@
     "skipLibCheck": true,
     "declaration": true,
     "emitDeclarationOnly": true,
-<<<<<<< HEAD
-    "skipLibCheck": true,
-
-    "outDir": "./dist",
-    "rootDir": "."
-=======
     "rootDir": ".",
     "outDir": "../../build/node_modules/@remix-run/dev/dist"
->>>>>>> dec8a6df
   }
 }