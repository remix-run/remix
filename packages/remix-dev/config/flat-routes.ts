import fs from "node:fs";
import path from "node:path";
import globToRegex from "glob-to-regexp";

import type { ConfigRoute, RouteManifest } from "./routes";
import { normalizeSlashes } from "./routes";
<<<<<<< HEAD
import { findConfig } from "../config";
import {
  escapeEnd,
  escapeStart,
  isSegmentSeparator,
  optionalEnd,
  optionalStart,
  paramPrefixChar,
  routeModuleExts,
} from "./routesConvention";
=======
import { createRouteId, defineRoutes } from "./routes";
>>>>>>> 6ed08798

const PrefixLookupTrieEndSymbol = Symbol("PrefixLookupTrieEndSymbol");
type PrefixLookupNode = {
  [key: string]: PrefixLookupNode;
} & Record<typeof PrefixLookupTrieEndSymbol, boolean>;

class PrefixLookupTrie {
  root: PrefixLookupNode = {
    [PrefixLookupTrieEndSymbol]: false,
  };

  add(value: string) {
    if (!value) throw new Error("Cannot add empty string to PrefixLookupTrie");

    let node = this.root;
    for (let char of value) {
      if (!node[char]) {
        node[char] = {
          [PrefixLookupTrieEndSymbol]: false,
        };
      }
      node = node[char];
    }
    node[PrefixLookupTrieEndSymbol] = true;
  }

  findAndRemove(
    prefix: string,
    filter: (nodeValue: string) => boolean
  ): string[] {
    let node = this.root;
    for (let char of prefix) {
      if (!node[char]) return [];
      node = node[char];
    }

    return this.#findAndRemoveRecursive([], node, prefix, filter);
  }

  #findAndRemoveRecursive(
    values: string[],
    node: PrefixLookupNode,
    prefix: string,
    filter: (nodeValue: string) => boolean
  ): string[] {
    for (let char of Object.keys(node)) {
      this.#findAndRemoveRecursive(values, node[char], prefix + char, filter);
    }

    if (node[PrefixLookupTrieEndSymbol] && filter(prefix)) {
      node[PrefixLookupTrieEndSymbol] = false;
      values.push(prefix);
    }

    return values;
  }
}

export function flatRoutes(
  appDirectory: string,
  ignoredFilePatterns: string[] = [],
  prefix = "routes"
) {
  let ignoredFileRegex = ignoredFilePatterns.map((pattern) => {
    return globToRegex(pattern);
  });
  let routesDir = path.join(appDirectory, prefix);

  let rootRoute = findConfig(appDirectory, "root", routeModuleExts);

  if (!rootRoute) {
    throw new Error(
      `Could not find a root route module in the app directory: ${appDirectory}`
    );
  }

  if (!fs.existsSync(rootRoute)) {
    throw new Error(
      `Could not find the routes directory: ${routesDir}. Did you forget to create it?`
    );
  }

  // Only read the routes directory
  let entries = fs.readdirSync(routesDir, {
    withFileTypes: true,
    encoding: "utf-8",
  });

  let routes: string[] = [];
  for (let entry of entries) {
    let filepath = path.join(routesDir, entry.name);

    let route: string | null = null;
    // If it's a directory, don't recurse into it, instead just look for a route module
    if (entry.isDirectory()) {
      route = findRouteModuleForFolder(
        appDirectory,
        filepath,
        ignoredFileRegex
      );
    } else if (entry.isFile()) {
      route = findRouteModuleForFile(appDirectory, filepath, ignoredFileRegex);
    }

    if (route) routes.push(route);
  }

  let routeManifest = flatRoutesUniversal(appDirectory, routes, prefix);
  return routeManifest;
}

export function flatRoutesUniversal(
  appDirectory: string,
  routes: string[],
  prefix: string = "routes"
): RouteManifest {
  let urlConflicts = new Map<string, ConfigRoute[]>();
  let routeManifest: RouteManifest = {};
  let prefixLookup = new PrefixLookupTrie();
  let uniqueRoutes = new Map<string, ConfigRoute>();
  let routeIdConflicts = new Map<string, string[]>();

  // id -> file
  let routeIds = new Map<string, string>();

  for (let file of routes) {
    let normalizedFile = normalizeSlashes(file);
    let routeExt = path.extname(normalizedFile);
    let routeDir = path.dirname(normalizedFile);
    let normalizedApp = normalizeSlashes(appDirectory);
    let routeId =
      routeDir === path.posix.join(normalizedApp, prefix)
        ? path.posix
            .relative(normalizedApp, normalizedFile)
            .slice(0, -routeExt.length)
        : path.posix.relative(normalizedApp, routeDir);

    let conflict = routeIds.get(routeId);
    if (conflict) {
      let currentConflicts = routeIdConflicts.get(routeId);
      if (!currentConflicts) {
        currentConflicts = [path.posix.relative(normalizedApp, conflict)];
      }
      currentConflicts.push(path.posix.relative(normalizedApp, normalizedFile));
      routeIdConflicts.set(routeId, currentConflicts);
      continue;
    }

    routeIds.set(routeId, normalizedFile);
  }

  let sortedRouteIds = Array.from(routeIds).sort(
    ([a], [b]) => b.length - a.length
  );

  for (let [routeId, file] of sortedRouteIds) {
    let index = routeId.endsWith("_index");
    let [segments, raw] = getRouteSegments(routeId.slice(prefix.length + 1));
    let pathname = createRoutePath(segments, raw, index);

    routeManifest[routeId] = {
      file: file.slice(appDirectory.length + 1),
      id: routeId,
      path: pathname,
    };
    if (index) routeManifest[routeId].index = true;
    let childRouteIds = prefixLookup.findAndRemove(routeId, (value) => {
      return [".", "/"].includes(value.slice(routeId.length).charAt(0));
    });
    prefixLookup.add(routeId);

    if (childRouteIds.length > 0) {
      for (let childRouteId of childRouteIds) {
        routeManifest[childRouteId].parentId = routeId;
      }
    }
  }

  // path creation
  let parentChildrenMap = new Map<string, ConfigRoute[]>();
  for (let [routeId] of sortedRouteIds) {
    let config = routeManifest[routeId];
    if (!config.parentId) continue;
    let existingChildren = parentChildrenMap.get(config.parentId) || [];
    existingChildren.push(config);
    parentChildrenMap.set(config.parentId, existingChildren);
  }

  for (let [routeId] of sortedRouteIds) {
    let config = routeManifest[routeId];
    let originalPathname = config.path || "";
    let pathname = config.path;
    let parentConfig = config.parentId ? routeManifest[config.parentId] : null;
    if (parentConfig?.path && pathname) {
      pathname = pathname
        .slice(parentConfig.path.length)
        .replace(/^\//, "")
        .replace(/\/$/, "");
    }

    let conflictRouteId = originalPathname + (config.index ? "?index" : "");
    let conflict = uniqueRoutes.get(conflictRouteId);

    if (!config.parentId) config.parentId = "root";
    config.path = pathname || undefined;
    uniqueRoutes.set(conflictRouteId, config);

    if (conflict && (originalPathname || config.index)) {
      let currentConflicts = urlConflicts.get(originalPathname);
      if (!currentConflicts) currentConflicts = [conflict];
      currentConflicts.push(config);
      urlConflicts.set(originalPathname, currentConflicts);
      continue;
    }
  }

  if (routeIdConflicts.size > 0) {
    for (let [routeId, files] of routeIdConflicts.entries()) {
      console.error(getRouteIdConflictErrorMessage(routeId, files));
    }
  }

  // report conflicts
  if (urlConflicts.size > 0) {
    for (let [path, routes] of urlConflicts.entries()) {
      // delete all but the first route from the manifest
      for (let i = 1; i < routes.length; i++) {
        delete routeManifest[routes[i].id];
      }
      let files = routes.map((r) => r.file);
      console.error(getRoutePathConflictErrorMessage(path, files));
    }
  }

  return routeManifest;
}

function findRouteModuleForFile(
  appDirectory: string,
  filepath: string,
  ignoredFileRegex: RegExp[]
): string | null {
  let relativePath = path.relative(appDirectory, filepath);
  let isIgnored = ignoredFileRegex.some((regex) => regex.test(relativePath));
  if (isIgnored) return null;
  return filepath;
}

function findRouteModuleForFolder(
  appDirectory: string,
  filepath: string,
  ignoredFileRegex: RegExp[]
): string | null {
  let relativePath = path.relative(appDirectory, filepath);
  let isIgnored = ignoredFileRegex.some((regex) => regex.test(relativePath));
  if (isIgnored) return null;

  let routeRouteModule = findConfig(filepath, "route", routeModuleExts);
  let routeIndexModule = findConfig(filepath, "index", routeModuleExts);

  // if both a route and index module exist, throw a conflict error
  // preferring the route module over the index module
  if (routeRouteModule && routeIndexModule) {
    let [segments, raw] = getRouteSegments(
      path.relative(appDirectory, filepath)
    );
    let routePath = createRoutePath(segments, raw, false);
    console.error(
      getRoutePathConflictErrorMessage(routePath || "/", [
        routeRouteModule,
        routeIndexModule,
      ])
    );
  }

  return routeRouteModule || routeIndexModule || null;
}

type State =
  | // normal path segment normal character concatenation until we hit a special character or the end of the segment (i.e. `/`, `.`, '\')
  "NORMAL"
  // we hit a `[` and are now in an escape sequence until we hit a `]` - take characters literally and skip isSegmentSeparator checks
  | "ESCAPE"
  // we hit a `(` and are now in an optional segment until we hit a `)` or an escape sequence
  | "OPTIONAL"
  // we previously were in a opt fional segment and hit a `[` and are now in an escape sequence until we hit a `]` - take characters literally and skip isSegmentSeparator checks - afterwards go back to OPTIONAL state
  | "OPTIONAL_ESCAPE";

export function getRouteSegments(routeId: string): [string[], string[]] {
  let routeSegments: string[] = [];
  let rawRouteSegments: string[] = [];
  let index = 0;
  let routeSegment = "";
  let rawRouteSegment = "";
  let state: State = "NORMAL";

  let pushRouteSegment = (segment: string, rawSegment: string) => {
    if (!segment) return;

    let notSupportedInRR = (segment: string, char: string) => {
      throw new Error(
        `Route segment "${segment}" for "${routeId}" cannot contain "${char}".\n` +
          `If this is something you need, upvote this proposal for React Router https://github.com/remix-run/react-router/discussions/9822.`
      );
    };

    if (rawSegment.includes("*")) {
      return notSupportedInRR(rawSegment, "*");
    }

    if (rawSegment.includes(":")) {
      return notSupportedInRR(rawSegment, ":");
    }

    if (rawSegment.includes("/")) {
      return notSupportedInRR(segment, "/");
    }

    routeSegments.push(segment);
    rawRouteSegments.push(rawSegment);
  };

  while (index < routeId.length) {
    let char = routeId[index];
    index++; //advance to next char

    switch (state) {
      case "NORMAL": {
        if (isSegmentSeparator(char)) {
          pushRouteSegment(routeSegment, rawRouteSegment);
          routeSegment = "";
          rawRouteSegment = "";
          state = "NORMAL";
          break;
        }
        if (char === escapeStart) {
          state = "ESCAPE";
          rawRouteSegment += char;
          break;
        }
        if (char === optionalStart) {
          state = "OPTIONAL";
          rawRouteSegment += char;
          break;
        }
        if (!routeSegment && char == paramPrefixChar) {
          if (index === routeId.length) {
            routeSegment += "*";
            rawRouteSegment += char;
          } else {
            routeSegment += ":";
            rawRouteSegment += char;
          }
          break;
        }

        routeSegment += char;
        rawRouteSegment += char;
        break;
      }
      case "ESCAPE": {
        if (char === escapeEnd) {
          state = "NORMAL";
          rawRouteSegment += char;
          break;
        }

        routeSegment += char;
        rawRouteSegment += char;
        break;
      }
      case "OPTIONAL": {
        if (char === optionalEnd) {
          routeSegment += "?";
          rawRouteSegment += char;
          state = "NORMAL";
          break;
        }

        if (char === escapeStart) {
          state = "OPTIONAL_ESCAPE";
          rawRouteSegment += char;
          break;
        }

        if (!routeSegment && char === paramPrefixChar) {
          if (index === routeId.length) {
            routeSegment += "*";
            rawRouteSegment += char;
          } else {
            routeSegment += ":";
            rawRouteSegment += char;
          }
          break;
        }

        routeSegment += char;
        rawRouteSegment += char;
        break;
      }
      case "OPTIONAL_ESCAPE": {
        if (char === escapeEnd) {
          state = "OPTIONAL";
          rawRouteSegment += char;
          break;
        }

        routeSegment += char;
        rawRouteSegment += char;
        break;
      }
    }
  }

  // process remaining segment
  pushRouteSegment(routeSegment, rawRouteSegment);
  return [routeSegments, rawRouteSegments];
}

export function createRoutePath(
  routeSegments: string[],
  rawRouteSegments: string[],
  isIndex?: boolean
) {
  let result: string[] = [];

  if (isIndex) {
    routeSegments = routeSegments.slice(0, -1);
  }

  for (let index = 0; index < routeSegments.length; index++) {
    let segment = routeSegments[index];
    let rawSegment = rawRouteSegments[index];

    // skip pathless layout segments
    if (segment.startsWith("_") && rawSegment.startsWith("_")) {
      continue;
    }

    // remove trailing slash
    if (segment.endsWith("_") && rawSegment.endsWith("_")) {
      segment = segment.slice(0, -1);
    }

    result.push(segment);
  }

  return result.length ? result.join("/") : undefined;
}

export function getRoutePathConflictErrorMessage(
  pathname: string,
  routes: string[]
) {
  let [taken, ...others] = routes;

  if (!pathname.startsWith("/")) {
    pathname = "/" + pathname;
  }

  return (
    `⚠️ Route Path Collision: "${pathname}"\n\n` +
    `The following routes all define the same URL, only the first one will be used\n\n` +
    `🟢 ${taken}\n` +
    others.map((route) => `⭕️️ ${route}`).join("\n") +
    "\n"
  );
}

export function getRouteIdConflictErrorMessage(
  routeId: string,
  files: string[]
) {
  let [taken, ...others] = files;

  return (
    `⚠️ Route ID Collision: "${routeId}"\n\n` +
    `The following routes all define the same Route ID, only the first one will be used\n\n` +
    `🟢 ${taken}\n` +
    others.map((route) => `⭕️️ ${route}`).join("\n") +
    "\n"
  );
}

export const routeModuleExts = [".js", ".jsx", ".ts", ".tsx", ".md", ".mdx"];

export function isSegmentSeparator(checkChar: string | undefined) {
  if (!checkChar) return false;
  return ["/", ".", path.win32.sep].includes(checkChar);
}

export let paramPrefixChar = "$" as const;
export let escapeStart = "[" as const;
export let escapeEnd = "]" as const;

export let optionalStart = "(" as const;
export let optionalEnd = ")" as const;<|MERGE_RESOLUTION|>--- conflicted
+++ resolved
@@ -4,20 +4,7 @@
 
 import type { ConfigRoute, RouteManifest } from "./routes";
 import { normalizeSlashes } from "./routes";
-<<<<<<< HEAD
 import { findConfig } from "../config";
-import {
-  escapeEnd,
-  escapeStart,
-  isSegmentSeparator,
-  optionalEnd,
-  optionalStart,
-  paramPrefixChar,
-  routeModuleExts,
-} from "./routesConvention";
-=======
-import { createRouteId, defineRoutes } from "./routes";
->>>>>>> 6ed08798
 
 const PrefixLookupTrieEndSymbol = Symbol("PrefixLookupTrieEndSymbol");
 type PrefixLookupNode = {
