import path from "path";

import type { RemixConfig } from "../config";
import { readConfig } from "../config";

const remixRoot = path.resolve(__dirname, "./fixtures/stack");

describe("readConfig", () => {
  let config: RemixConfig;
  beforeEach(async () => {
    config = await readConfig(remixRoot);
  });

  it("generates a config", async () => {
    expect(config).toMatchInlineSnapshot(
      {
        rootDirectory: expect.any(String),
        appDirectory: expect.any(String),
        cacheDirectory: expect.any(String),
        devServerPort: expect.any(Number),
        serverBuildPath: expect.any(String),
        assetsBuildDirectory: expect.any(String),
        relativeAssetsBuildDirectory: expect.any(String),
        tsconfigPath: expect.any(String),
        future: {
<<<<<<< HEAD
          v2_errorBoundary: expect.any(Boolean),
=======
          unstable_cssModules: expect.any(Boolean),
          unstable_cssSideEffectImports: expect.any(Boolean),
          unstable_vanillaExtract: expect.any(Boolean),
>>>>>>> d371904e
          v2_meta: expect.any(Boolean),
          v2_routeConvention: expect.any(Boolean),
        },
      },
      `
      Object {
        "appDirectory": Any<String>,
        "assetsBuildDirectory": Any<String>,
        "cacheDirectory": Any<String>,
        "devServerBroadcastDelay": 0,
        "devServerPort": Any<Number>,
        "entryClientFile": "entry.client.tsx",
        "entryServerFile": "entry.server.tsx",
        "future": Object {
<<<<<<< HEAD
          "v2_errorBoundary": Any<Boolean>,
=======
          "unstable_cssModules": Any<Boolean>,
          "unstable_cssSideEffectImports": Any<Boolean>,
          "unstable_vanillaExtract": Any<Boolean>,
>>>>>>> d371904e
          "v2_meta": Any<Boolean>,
          "v2_routeConvention": Any<Boolean>,
        },
        "mdx": undefined,
        "publicPath": "/build/",
        "relativeAssetsBuildDirectory": Any<String>,
        "rootDirectory": Any<String>,
        "routes": Object {
          "root": Object {
            "file": "root.tsx",
            "id": "root",
            "path": "",
          },
        },
        "serverBuildPath": Any<String>,
        "serverBuildTarget": undefined,
        "serverBuildTargetEntryModule": "export * from \\"@remix-run/dev/server-build\\";",
        "serverDependenciesToBundle": Array [],
        "serverEntryPoint": undefined,
        "serverMode": "production",
        "serverModuleFormat": "cjs",
        "serverPlatform": "node",
        "tsconfigPath": Any<String>,
        "watchPaths": Array [],
      }
    `
    );
  });

  it("returns the same devServerPort value across reloads", async () => {
    let newConfig = await readConfig(remixRoot);
    expect(newConfig.devServerPort).toBe(config.devServerPort);
  });
});<|MERGE_RESOLUTION|>--- conflicted
+++ resolved
@@ -23,13 +23,10 @@
         relativeAssetsBuildDirectory: expect.any(String),
         tsconfigPath: expect.any(String),
         future: {
-<<<<<<< HEAD
-          v2_errorBoundary: expect.any(Boolean),
-=======
           unstable_cssModules: expect.any(Boolean),
           unstable_cssSideEffectImports: expect.any(Boolean),
           unstable_vanillaExtract: expect.any(Boolean),
->>>>>>> d371904e
+          v2_errorBoundary: expect.any(Boolean),
           v2_meta: expect.any(Boolean),
           v2_routeConvention: expect.any(Boolean),
         },
@@ -44,13 +41,10 @@
         "entryClientFile": "entry.client.tsx",
         "entryServerFile": "entry.server.tsx",
         "future": Object {
-<<<<<<< HEAD
-          "v2_errorBoundary": Any<Boolean>,
-=======
           "unstable_cssModules": Any<Boolean>,
           "unstable_cssSideEffectImports": Any<Boolean>,
           "unstable_vanillaExtract": Any<Boolean>,
->>>>>>> d371904e
+          "v2_errorBoundary": Any<Boolean>,
           "v2_meta": Any<Boolean>,
           "v2_routeConvention": Any<Boolean>,
         },
