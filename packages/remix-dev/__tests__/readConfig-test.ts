--- conflicted
+++ resolved
@@ -24,14 +24,6 @@
         entryClientFilePath: expect.any(String),
         entryServerFilePath: expect.any(String),
         tsconfigPath: expect.any(String),
-        future: {
-<<<<<<< HEAD
-          v2_headers: expect.any(Boolean),
-          v2_routeConvention: expect.any(Boolean),
-=======
-          v2_meta: expect.any(Boolean),
->>>>>>> 361b94d6
-        },
       },
       `
       Object {
@@ -46,12 +38,6 @@
         "entryServerFilePath": Any<String>,
         "future": Object {
           "v2_dev": false,
-<<<<<<< HEAD
-          "v2_headers": Any<Boolean>,
-          "v2_routeConvention": Any<Boolean>,
-=======
-          "v2_meta": Any<Boolean>,
->>>>>>> 361b94d6
         },
         "mdx": undefined,
         "postcss": true,
