--- conflicted
+++ resolved
@@ -45,12 +45,9 @@
         "future": Object {
           "unstable_cssModules": Any<Boolean>,
           "unstable_cssSideEffectImports": Any<Boolean>,
-<<<<<<< HEAD
+          "unstable_dev": false,
           "unstable_postcss": Any<Boolean>,
           "unstable_tailwind": Any<Boolean>,
-=======
-          "unstable_dev": false,
->>>>>>> 52f29fc2
           "unstable_vanillaExtract": Any<Boolean>,
           "v2_errorBoundary": Any<Boolean>,
           "v2_meta": Any<Boolean>,
