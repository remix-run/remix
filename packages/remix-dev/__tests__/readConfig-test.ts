import path from "path";

import type { RemixConfig } from "../config";
import { readConfig } from "../config";

const remixRoot = path.resolve(__dirname, "./fixtures/stack");

describe("readConfig", () => {
  let config: RemixConfig;
  beforeEach(async () => {
    config = await readConfig(remixRoot);
  });

  it("generates a config", async () => {
    expect(config).toMatchInlineSnapshot(
      {
        rootDirectory: expect.any(String),
        appDirectory: expect.any(String),
        cacheDirectory: expect.any(String),
        devServerPort: expect.any(Number),
        serverBuildPath: expect.any(String),
        assetsBuildDirectory: expect.any(String),
        relativeAssetsBuildDirectory: expect.any(String),
        entryClientFilePath: expect.any(String),
        entryServerFilePath: expect.any(String),
        tsconfigPath: expect.any(String),
        future: {
<<<<<<< HEAD
          v2_errorBoundary: expect.any(Boolean),
=======
          unstable_postcss: expect.any(Boolean),
          unstable_tailwind: expect.any(Boolean),
>>>>>>> f3beabb9
          v2_headers: expect.any(Boolean),
          v2_meta: expect.any(Boolean),
          v2_routeConvention: expect.any(Boolean),
        },
      },
      `
      Object {
        "appDirectory": Any<String>,
        "assetsBuildDirectory": Any<String>,
        "cacheDirectory": Any<String>,
        "devServerBroadcastDelay": 0,
        "devServerPort": Any<Number>,
        "entryClientFile": "entry.client.tsx",
        "entryClientFilePath": Any<String>,
        "entryServerFile": "entry.server.tsx",
        "entryServerFilePath": Any<String>,
        "future": Object {
          "v2_dev": false,
          "v2_headers": Any<Boolean>,
          "v2_meta": Any<Boolean>,
          "v2_routeConvention": Any<Boolean>,
        },
        "mdx": undefined,
        "postcss": true,
        "publicPath": "/build/",
        "relativeAssetsBuildDirectory": Any<String>,
        "rootDirectory": Any<String>,
        "routes": Object {
          "root": Object {
            "file": "root.tsx",
            "id": "root",
            "path": "",
          },
        },
        "serverBuildPath": Any<String>,
        "serverBuildTargetEntryModule": "export * from \\"@remix-run/dev/server-build\\";",
        "serverConditions": undefined,
        "serverDependenciesToBundle": Array [],
        "serverEntryPoint": undefined,
        "serverMainFields": Array [
          "main",
          "module",
        ],
        "serverMinify": false,
        "serverMode": "production",
        "serverModuleFormat": "cjs",
        "serverNodeBuiltinsPolyfill": undefined,
        "serverPlatform": "node",
        "tailwind": true,
        "tsconfigPath": Any<String>,
        "watchPaths": Array [],
      }
    `
    );
  });

  it("returns the same devServerPort value across reloads", async () => {
    let newConfig = await readConfig(remixRoot);
    expect(newConfig.devServerPort).toBe(config.devServerPort);
  });
});<|MERGE_RESOLUTION|>--- conflicted
+++ resolved
@@ -25,12 +25,6 @@
         entryServerFilePath: expect.any(String),
         tsconfigPath: expect.any(String),
         future: {
-<<<<<<< HEAD
-          v2_errorBoundary: expect.any(Boolean),
-=======
-          unstable_postcss: expect.any(Boolean),
-          unstable_tailwind: expect.any(Boolean),
->>>>>>> f3beabb9
           v2_headers: expect.any(Boolean),
           v2_meta: expect.any(Boolean),
           v2_routeConvention: expect.any(Boolean),
