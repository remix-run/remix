import { execSync } from "child_process";
import * as os from "os";
import * as path from "path";
import { pathToFileURL } from "url";
import * as fse from "fs-extra";
import inquirer from "inquirer";
import stripAnsi from "strip-ansi";

import { run } from "../cli/run";
import { server } from "./msw";
<<<<<<< HEAD
import { flatRoutesWarning } from "../config";
=======
import { errorBoundaryWarning } from "../config";
>>>>>>> 3dc66b7c

beforeAll(() => server.listen({ onUnhandledRequest: "error" }));
afterAll(() => server.close());

const yarnUserAgent = "yarn/1.22.18 npm/? node/v14.17.0 linux x64";
const pnpmUserAgent = "pnpm/6.32.3 npm/? node/v14.17.0 linux x64";

// keep the console clear
jest.mock("ora", () => {
  return jest.fn(() => ({
    start: jest.fn(() => ({
      stop: jest.fn(),
      clear: jest.fn(),
    })),
  }));
});

// this is so we can mock execSync for "npm install" and the like
jest.mock("child_process", () => {
  let cp = jest.requireActual(
    "child_process"
  ) as typeof import("child_process");
  let installDepsCmdPattern = /^(npm|yarn|pnpm) install$/;
  let configGetCmdPattern = /^(npm|yarn|pnpm) config get/;

  return {
    ...cp,
    execSync: jest.fn(
      (command: string, options: Parameters<typeof cp.execSync>[1]) => {
        // this prevents us from having to run the install process
        // and keeps our console output clean
        if (
          installDepsCmdPattern.test(command) ||
          configGetCmdPattern.test(command)
        ) {
          return "sample stdout";
        }
        return cp.execSync(command, options);
      }
    ),
  };
});

// this is so we can verify the prompts for the users
jest.mock("inquirer", () => {
  let inquirerActual = jest.requireActual("inquirer");
  return {
    ...inquirerActual,
    prompt: jest.fn().mockImplementation(inquirerActual.prompt),
  };
});

const TEMP_DIR = path.join(
  fse.realpathSync(os.tmpdir()),
  `remix-tests-${Math.random().toString(32).slice(2)}`
);

beforeAll(async () => {
  await fse.remove(TEMP_DIR);
  await fse.ensureDir(TEMP_DIR);
});

afterAll(async () => {
  await fse.remove(TEMP_DIR);
});

let output: string;
let originalLog = console.log;
let originalWarn = console.warn;
let originalError = console.error;

beforeEach(async () => {
  output = "";
  function hijackLog(message: unknown = "", ...rest: Array<unknown>) {
    // if you need to debug stuff, then use:
    // console.log('debug:', 'whatever you need to say');
    if (typeof message === "string" && message.startsWith("debug:")) {
      return originalLog(message, ...rest);
    }
    let messageString =
      typeof message === "string" ? message : JSON.stringify(message, null, 2);
    if (rest[0]) {
      throw new Error(
        "Our tests are not set up to handle multiple arguments to console.log."
      );
    }
    output += "\n" + stripAnsi(messageString).replace(TEMP_DIR, "<TEMP_DIR>");
  }
  console.log = hijackLog;
  console.warn = hijackLog;
  console.error = hijackLog;
});

afterEach(() => {
  console.log = originalLog;
  console.warn = originalWarn;
  console.error = originalError;
});

describe("the create command", () => {
  let tempDirs = new Set<string>();
  let originalCwd = process.cwd();

  beforeEach(() => {
    process.chdir(TEMP_DIR);
    jest.clearAllMocks();
  });

  afterEach(async () => {
    process.chdir(originalCwd);
    for (let dir of tempDirs) {
      await fse.remove(dir);
    }
    tempDirs = new Set<string>();
  });

  async function getProjectDir(name: string) {
    let tmpDir = path.join(TEMP_DIR, name);
    tempDirs.add(tmpDir);
    return tmpDir;
  }

  // this also tests sub directories
  it("works for examples in the examples repo", async () => {
    let projectDir = await getProjectDir("example");
    await run([
      "create",
      projectDir,
      "--template",
      "examples/basic",
      "--no-install",
      "--typescript",
    ]);
    expect(output.trim()).toBe(
      getSuccessMessage(path.join("<TEMP_DIR>", "example"))
    );
    expect(fse.existsSync(path.join(projectDir, "package.json"))).toBeTruthy();
    expect(fse.existsSync(path.join(projectDir, "app/root.tsx"))).toBeTruthy();
  });

  it("works for templates in the remix org", async () => {
    let projectDir = await getProjectDir("template");
    await run([
      "create",
      projectDir,
      "--template",
      "grunge-stack",
      "--no-install",
      "--typescript",
    ]);

    expect(output.trim()).toBe(
      getOptOutOfInstallMessage() +
        "\n\n" +
        getSuccessMessage(path.join("<TEMP_DIR>", "template"))
    );

    expect(fse.existsSync(path.join(projectDir, "package.json"))).toBeTruthy();
    expect(fse.existsSync(path.join(projectDir, "app/root.tsx"))).toBeTruthy();
  });

  it("works for GitHub username/repo combo", async () => {
    let projectDir = await getProjectDir("repo");
    await run([
      "create",
      projectDir,
      "--template",
      "remix-fake-tester-username/remix-fake-tester-repo",
      "--no-install",
      "--typescript",
    ]);
    expect(output.trim()).toBe(
      getOptOutOfInstallMessage() +
        "\n\n" +
        getSuccessMessage(path.join("<TEMP_DIR>", "repo"))
    );
    expect(fse.existsSync(path.join(projectDir, "package.json"))).toBeTruthy();
    expect(fse.existsSync(path.join(projectDir, "app/root.tsx"))).toBeTruthy();
  });

  it("fails for private GitHub username/repo combo without a token", async () => {
    let projectDir = await getProjectDir("repo");
    await expect(() =>
      run([
        "create",
        projectDir,
        "--template",
        "private-org/private-repo",
        "--no-install",
        "--typescript",
      ])
    ).rejects.toMatchInlineSnapshot(
      `[Error: 🚨 The template could not be verified. Please double check that the template is a valid GitHub repository and try again.]`
    );
  });

  it("succeeds for private GitHub username/repo combo with a valid token", async () => {
    let projectDir = await getProjectDir("repo");
    await run([
      "create",
      projectDir,
      "--template",
      "private-org/private-repo",
      "--no-install",
      "--typescript",
      "--token",
      "valid-token",
    ]);
    expect(output.trim()).toBe(
      getOptOutOfInstallMessage() +
        "\n\n" +
        getSuccessMessage(path.join("<TEMP_DIR>", "repo"))
    );
    expect(fse.existsSync(path.join(projectDir, "package.json"))).toBeTruthy();
    expect(fse.existsSync(path.join(projectDir, "app/root.tsx"))).toBeTruthy();
  });

  it("works for remote tarballs", async () => {
    let projectDir = await getProjectDir("remote-tarball");
    await run([
      "create",
      projectDir,
      "--template",
      "https://example.com/remix-stack.tar.gz",
      "--no-install",
      "--typescript",
    ]);
    expect(output.trim()).toBe(
      getOptOutOfInstallMessage() +
        "\n\n" +
        getSuccessMessage(path.join("<TEMP_DIR>", "remote-tarball"))
    );
    expect(fse.existsSync(path.join(projectDir, "package.json"))).toBeTruthy();
    expect(fse.existsSync(path.join(projectDir, "app/root.tsx"))).toBeTruthy();
  });

  it("fails for private github release tarballs", async () => {
    let projectDir = await getProjectDir("private-release-tarball");
    await expect(() =>
      run([
        "create",
        projectDir,
        "--template",
        "https://github.com/private-org/private-repo/releases/download/v0.0.1/stack.tar.gz",
        "--no-install",
        "--typescript",
      ])
    ).rejects.toMatchInlineSnapshot(
      `[Error: 🚨 The template file could not be verified. Please double check the URL and try again.]`
    );
  });

  it("succeeds for private github release tarballs when including token", async () => {
    let projectDir = await getProjectDir("private-release-tarball-with-token");
    await run([
      "create",
      projectDir,
      "--template",
      "https://github.com/private-org/private-repo/releases/download/v0.0.1/stack.tar.gz",
      "--no-install",
      "--typescript",
      "--token",
      "valid-token",
    ]);
    expect(output.trim()).toBe(
      getOptOutOfInstallMessage() +
        "\n\n" +
        getSuccessMessage(
          path.join("<TEMP_DIR>", "private-release-tarball-with-token")
        )
    );
    expect(fse.existsSync(path.join(projectDir, "package.json"))).toBeTruthy();
    expect(fse.existsSync(path.join(projectDir, "app/root.tsx"))).toBeTruthy();
  });

  it("works for different branches", async () => {
    let projectDir = await getProjectDir("diff-branch");
    await run([
      "create",
      projectDir,
      "--template",
      "https://github.com/fake-remix-tester/nested-dir/tree/dev/stack",
      "--no-install",
      "--typescript",
    ]);
    expect(output.trim()).toBe(
      getOptOutOfInstallMessage() +
        "\n\n" +
        getSuccessMessage(path.join("<TEMP_DIR>", "diff-branch"))
    );
    expect(fse.existsSync(path.join(projectDir, "package.json"))).toBeTruthy();
    expect(fse.existsSync(path.join(projectDir, "app/root.tsx"))).toBeTruthy();
  });

  it("works for a path to a tarball on disk", async () => {
    let projectDir = await getProjectDir("local-tarball");
    await run([
      "create",
      projectDir,
      "--template",
      path.join(__dirname, "fixtures", "arc.tar.gz"),
      "--no-install",
      "--typescript",
    ]);
    expect(output.trim()).toBe(
      getSuccessMessage(path.join("<TEMP_DIR>", "local-tarball"))
    );
    expect(fse.existsSync(path.join(projectDir, "package.json"))).toBeTruthy();
    expect(fse.existsSync(path.join(projectDir, "app/root.tsx"))).toBeTruthy();
  });

  it("works for a file URL to a tarball on disk", async () => {
    let projectDir = await getProjectDir("file-url-tarball");
    await run([
      "create",
      projectDir,
      "--template",
      pathToFileURL(path.join(__dirname, "fixtures", "arc.tar.gz")).toString(),
      "--no-install",
      "--typescript",
    ]);
    expect(output.trim()).toBe(
      getSuccessMessage(path.join("<TEMP_DIR>", "file-url-tarball"))
    );
    expect(fse.existsSync(path.join(projectDir, "package.json"))).toBeTruthy();
    expect(fse.existsSync(path.join(projectDir, "app/root.tsx"))).toBeTruthy();
  });

  it("converts a template to JavaScript", async () => {
    let projectDir = await getProjectDir("template-to-js");
    await run([
      "create",
      projectDir,
      "--template",
      "blues-stack",
      "--no-install",
      "--no-typescript",
    ]);
    expect(output.trim()).toBe(
<<<<<<< HEAD
      flatRoutesWarning +
=======
      errorBoundaryWarning +
>>>>>>> 3dc66b7c
        "\n\n" +
        getOptOutOfInstallMessage() +
        "\n\n" +
        getSuccessMessage(path.join("<TEMP_DIR>", "template-to-js"))
    );
    expect(fse.existsSync(path.join(projectDir, "app/root.tsx"))).toBeFalsy();
    expect(fse.existsSync(path.join(projectDir, "app/root.jsx"))).toBeTruthy();
  });

  it("works for a file path to a directory on disk", async () => {
    let projectDir = await getProjectDir("local-directory");
    await run([
      "create",
      projectDir,
      "--template",
      path.join(__dirname, "fixtures/stack"),
      "--no-install",
      "--typescript",
    ]);
    expect(output.trim()).toBe(
      getOptOutOfInstallMessage() +
        "\n\n" +
        getSuccessMessage(path.join("<TEMP_DIR>", "local-directory"))
    );

    expect(fse.existsSync(path.join(projectDir, "package.json"))).toBeTruthy();
    expect(fse.existsSync(path.join(projectDir, "app/root.tsx"))).toBeTruthy();
  });

  it("works for a file URL to a directory on disk", async () => {
    let projectDir = await getProjectDir("file-url-directory");
    await run([
      "create",
      projectDir,
      "--template",
      pathToFileURL(path.join(__dirname, "fixtures/stack")).toString(),
      "--no-install",
      "--typescript",
    ]);
    expect(output.trim()).toBe(
      getOptOutOfInstallMessage() +
        "\n\n" +
        getSuccessMessage(path.join("<TEMP_DIR>", "file-url-directory"))
    );
    expect(fse.existsSync(path.join(projectDir, "package.json"))).toBeTruthy();
    expect(fse.existsSync(path.join(projectDir, "app/root.tsx"))).toBeTruthy();
  });

  it("prioritizes built-in templates when validating input", async () => {
    let projectDir = await getProjectDir("built-in-template");

    // create a local directory in our cwd with the same name as our chosen
    // template and give it a package.json so we can check it against the one in
    // our template
    let dupedDir = path.join(process.cwd(), "express");
    await fse.mkdir(dupedDir);
    await fse.writeFile(
      path.join(dupedDir, "package.json"),
      '{ "name": "dummy" }'
    );

    await run([
      "create",
      projectDir,
      "--template",
      "express",
      "--install",
      "--typescript",
    ]);

    expect(fse.existsSync(path.join(projectDir, "package.json"))).toBeTruthy();
    let pkgJSON = JSON.parse(
      fse.readFileSync(path.join(projectDir, "package.json"), "utf-8")
    );
    expect(pkgJSON.name).not.toBe("dummy");
  });

  it("runs remix.init script when installing dependencies", async () => {
    let projectDir = await getProjectDir("remix-init-auto");
    await run([
      "create",
      projectDir,
      "--template",
      path.join(__dirname, "fixtures", "successful-remix-init.tar.gz"),
      "--install",
      "--typescript",
    ]);
    expect(output.trim()).toBe(
      "💿 Running remix.init script\n" +
        getSuccessMessage(path.join("<TEMP_DIR>", "remix-init-auto"))
    );
    expect(output).toContain(`💿 Running remix.init script`);
    expect(fse.existsSync(path.join(projectDir, "package.json"))).toBeTruthy();
    expect(fse.existsSync(path.join(projectDir, "app/root.tsx"))).toBeTruthy();
    expect(fse.existsSync(path.join(projectDir, "test.txt"))).toBeTruthy();
    expect(fse.existsSync(path.join(projectDir, "remix.init"))).toBeFalsy();
  });

  it("runs remix.init script when using index.ts", async () => {
    let projectDir = await getProjectDir("remix-init-ts");
    await run([
      "create",
      projectDir,
      "--template",
      path.join(__dirname, "fixtures", "stack-init-ts.tar.gz"),
      "--install",
      "--typescript",
    ]);
    expect(output).toContain(
      `Running init script on ${projectDir.replace(TEMP_DIR, "<TEMP_DIR>")}`
    );
    expect(fse.existsSync(path.join(projectDir, "package.json"))).toBeTruthy();
    expect(fse.existsSync(path.join(projectDir, "app/root.tsx"))).toBeTruthy();
    expect(fse.existsSync(path.join(projectDir, "remix.init"))).toBeFalsy();
  });

  it("runs remix.init script when using `remix init`", async () => {
    let projectDir = await getProjectDir("remix-init-manual");
    await run([
      "create",
      projectDir,
      "--template",
      path.join(__dirname, "fixtures", "successful-remix-init.tar.gz"),
      "--no-install",
      "--typescript",
    ]);
    expect(output.trim()).toBe(
      getOptOutOfInstallMessage() +
        "\n\n" +
        getSuccessMessage(path.join("<TEMP_DIR>", "remix-init-manual"))
    );

    output = "";
    process.chdir(projectDir);
    await run(["init"]);

    expect(output).toBe("");
    expect(fse.existsSync(path.join(projectDir, "package.json"))).toBeTruthy();
    expect(fse.existsSync(path.join(projectDir, "app/root.tsx"))).toBeTruthy();
    expect(fse.existsSync(path.join(projectDir, "test.txt"))).toBeTruthy();
    expect(fse.existsSync(path.join(projectDir, "remix.init"))).toBeFalsy();
  });

  it("It keeps the `remix.init` script when using the `--no-delete` flag", async () => {
    let projectDir = await getProjectDir("remix-init-manual");
    await run([
      "create",
      projectDir,
      "--template",
      path.join(__dirname, "fixtures", "successful-remix-init.tar.gz"),
      "--no-install",
      "--typescript",
    ]);
    expect(output.trim()).toBe(
      getOptOutOfInstallMessage() +
        "\n\n" +
        getSuccessMessage(path.join("<TEMP_DIR>", "remix-init-manual"))
    );

    output = "";
    process.chdir(projectDir);
    await run(["init", "--no-delete"]);

    expect(output).toBe("");
    expect(fse.existsSync(path.join(projectDir, "remix.init"))).toBeTruthy();
  });

  it("throws an error when invalid remix.init script when automatically ran", async () => {
    let projectDir = await getProjectDir("invalid-remix-init-manual");
    await expect(
      run([
        "create",
        projectDir,
        "--template",
        path.join(__dirname, "fixtures", "failing-remix-init.tar.gz"),
        "--install",
        "--typescript",
      ])
    ).rejects.toThrowError(`🚨 Oops, remix.init failed`);

    expect(fse.existsSync(path.join(projectDir, "package.json"))).toBeTruthy();
    expect(fse.existsSync(path.join(projectDir, "app/root.tsx"))).toBeTruthy();
    // we should keep remix.init around if the init script fails
    expect(fse.existsSync(path.join(projectDir, "remix.init"))).toBeTruthy();
  });

  it("throws an error when invalid remix.init script when manually ran", async () => {
    let projectDir = await getProjectDir("invalid-remix-init-manual");
    await run([
      "create",
      projectDir,
      "--template",
      path.join(__dirname, "fixtures", "failing-remix-init.tar.gz"),
      "--no-install",
      "--typescript",
    ]);
    expect(output.trim()).toBe(
      getOptOutOfInstallMessage() +
        "\n\n" +
        getSuccessMessage(path.join("<TEMP_DIR>", "invalid-remix-init-manual"))
    );

    process.chdir(projectDir);
    await expect(run(["init"])).rejects.toThrowError(
      `🚨 Oops, remix.init failed`
    );
    expect(fse.existsSync(path.join(projectDir, "package.json"))).toBeTruthy();
    expect(fse.existsSync(path.join(projectDir, "app/root.tsx"))).toBeTruthy();
    // we should keep remix.init around if the init script fails
    expect(fse.existsSync(path.join(projectDir, "remix.init"))).toBeTruthy();
  });

  it("recognizes when Yarn was used to run the command", async () => {
    let originalUserAgent = process.env.npm_config_user_agent;
    process.env.npm_config_user_agent = yarnUserAgent;

    let projectDir = await getProjectDir("yarn-create");
    await run([
      "create",
      projectDir,
      "--template",
      path.join(__dirname, "fixtures", "successful-remix-init.tar.gz"),
      "--install",
      "--typescript",
    ]);

    expect(execSync).toBeCalledWith("yarn install", expect.anything());
    process.env.npm_config_user_agent = originalUserAgent;
  });

  it("recognizes when pnpm was used to run the command", async () => {
    let originalUserAgent = process.env.npm_config_user_agent;
    process.env.npm_config_user_agent = pnpmUserAgent;

    let projectDir = await getProjectDir("pnpm-create");
    await run([
      "create",
      projectDir,
      "--template",
      path.join(__dirname, "fixtures", "successful-remix-init.tar.gz"),
      "--install",
      "--typescript",
    ]);

    expect(execSync).toBeCalledWith("pnpm install", expect.anything());
    process.env.npm_config_user_agent = originalUserAgent;
  });

  it("prompts to run the install command for the preferred package manager", async () => {
    let originalUserAgent = process.env.npm_config_user_agent;
    process.env.npm_config_user_agent = pnpmUserAgent;

    let projectDir = await getProjectDir("pnpm-prompt-install");
    let mockPrompt = jest.mocked(inquirer.prompt);
    mockPrompt.mockImplementationOnce(() => {
      return Promise.resolve({
        install: false,
      }) as unknown as ReturnType<typeof inquirer.prompt>;
    });

    await run([
      "create",
      projectDir,
      "--template",
      "grunge-stack",
      "--typescript",
    ]);

    let mockPromptCalls = mockPrompt.mock.calls;
    let lastCallArgs = mockPromptCalls[mockPromptCalls.length - 1][0];
    let lastCallUnknown = lastCallArgs as Array<unknown>;
    expect(lastCallUnknown[lastCallUnknown.length - 1]).toHaveProperty(
      "message",
      "Do you want me to run `pnpm install`?"
    );
    process.env.npm_config_user_agent = originalUserAgent;
  });

  it("suggests to run the init command with the preferred package manager", async () => {
    let originalUserAgent = process.env.npm_config_user_agent;
    process.env.npm_config_user_agent = pnpmUserAgent;

    let projectDir = await getProjectDir("pnpm-suggest-install");
    let mockPrompt = jest.mocked(inquirer.prompt);
    mockPrompt.mockImplementationOnce(() => {
      return Promise.resolve({
        install: false,
      }) as unknown as ReturnType<typeof inquirer.prompt>;
    });

    await run([
      "create",
      projectDir,
      "--template",
      "grunge-stack",
      "--no-install",
      "--typescript",
    ]);

    expect(output).toContain(getOptOutOfInstallMessage("pnpm exec remix init"));
    process.env.npm_config_user_agent = originalUserAgent;
  });

  describe("errors", () => {
    it("identifies when a github repo is not accessible (403)", async () => {
      let projectDir = await getProjectDir("repo");
      await expect(async () => {
        try {
          let res = await run([
            "create",
            projectDir,
            "--template",
            "error-username/403",
            "--no-install",
            "--typescript",
          ]);
          return res;
        } catch (error: unknown) {
          throw error;
        }
      }).rejects.toMatchInlineSnapshot(
        `[Error: 🚨 The template could not be verified because you do not have access to the repository. Please double check the access rights of this repo and try again.]`
      );
    });

    it("identifies when a github repo does not exist (404)", async () => {
      let projectDir = await getProjectDir("repo");
      await expect(() =>
        run([
          "create",
          projectDir,
          "--template",
          "error-username/404",
          "--no-install",
          "--typescript",
        ])
      ).rejects.toMatchInlineSnapshot(
        `[Error: 🚨 The template could not be verified. Please double check that the template is a valid GitHub repository and try again.]`
      );
    });

    it("identifies when something unknown goes wrong with the repo request (4xx)", async () => {
      let projectDir = await getProjectDir("repo");
      await expect(() =>
        run([
          "create",
          projectDir,
          "--template",
          "error-username/400",
          "--no-install",
          "--typescript",
        ])
      ).rejects.toMatchInlineSnapshot(
        `[Error: 🚨 The template could not be verified. The server returned a response with a 400 status. Please double check that the template is a valid GitHub repository and try again.]`
      );
    });

    it("identifies when a remote tarball does not exist (404)", async () => {
      let projectDir = await getProjectDir("remote-tarball");
      await expect(() =>
        run([
          "create",
          projectDir,
          "--template",
          "https://example.com/error/404/remix-stack.tar.gz",
          "--no-install",
          "--typescript",
        ])
      ).rejects.toMatchInlineSnapshot(
        `[Error: 🚨 The template file could not be verified. Please double check the URL and try again.]`
      );
    });

    it("identifies when a remote tarball does not exist (4xx)", async () => {
      let projectDir = await getProjectDir("remote-tarball");
      await expect(() =>
        run([
          "create",
          projectDir,
          "--template",
          "https://example.com/error/400/remix-stack.tar.gz",
          "--no-install",
          "--typescript",
        ])
      ).rejects.toMatchInlineSnapshot(
        `[Error: 🚨 The template file could not be verified. The server returned a response with a 400 status. Please double check the URL and try again.]`
      );
    });

    it("allows creating an app in a dir if it's empty", async () => {
      let projectDir = await getProjectDir("other-empty-dir");
      await run([
        "create",
        projectDir,
        "--template",
        "grunge-stack",
        "--no-install",
        "--typescript",
      ]);

      expect(
        fse.existsSync(path.join(projectDir, "package.json"))
      ).toBeTruthy();
    });

    it("doesn't allow creating an app in a dir if it's not empty", async () => {
      let projectDir = await getProjectDir("not-empty-dir");
      fse.mkdirSync(projectDir);
      fse.createFileSync(path.join(projectDir, "some-file.txt"));
      await expect(() =>
        run([
          "create",
          projectDir,
          "--template",
          "grunge-stack",
          "--no-install",
          "--typescript",
        ])
      ).rejects.toMatchInlineSnapshot(
        `[Error: 🚨 The project directory must be empty to create a new project. Please clear the contents of the directory or choose a different path.]`
      );
    });

    it("allows creating an app in the current dir if it's empty", async () => {
      let projectDir = await getProjectDir("empty-dir");
      let cwd = process.cwd();
      fse.mkdirSync(projectDir);
      process.chdir(projectDir);
      await run([
        "create",
        ".",
        "--template",
        "grunge-stack",
        "--no-install",
        "--typescript",
      ]);
      process.chdir(cwd);

      expect(
        fse.existsSync(path.join(projectDir, "package.json"))
      ).toBeTruthy();
    });

    it("doesn't allow creating an app in the current dir if it's not empty", async () => {
      let projectDir = await getProjectDir("not-empty-dir");
      let cwd = process.cwd();
      fse.mkdirSync(projectDir);
      fse.createFileSync(path.join(projectDir, "some-file.txt"));
      process.chdir(projectDir);
      await expect(() =>
        run([
          "create",
          ".",
          "--template",
          "grunge-stack",
          "--no-install",
          "--typescript",
        ])
      ).rejects.toMatchInlineSnapshot(
        `[Error: 🚨 The project directory must be empty to create a new project. Please clear the contents of the directory or choose a different path.]`
      );
      process.chdir(cwd);
    });
  });

  describe("supports proxy usage", () => {
    beforeAll(() => {
      server.close();
    });
    afterAll(() => {
      server.listen({ onUnhandledRequest: "error" });
    });
    it("uses the proxy from env var", async () => {
      let projectDir = await getProjectDir("template");
      let error: Error | undefined;
      let prevProxy = process.env.HTTPS_PROXY;
      try {
        process.env.HTTPS_PROXY = "http://127.0.0.1:33128";
        await run([
          "create",
          projectDir,
          "--template",
          "grunge-stack",
          "--no-install",
          "--typescript",
        ]);
      } catch (err) {
        error = err;
      } finally {
        process.env.HTTPS_PROXY = prevProxy;
      }
      expect(error?.message).toMatch("127.0.0.1:33");
    });
  });
});

function getSuccessMessage(projectDirectory: string) {
  return `💿 That's it! \`cd\` into "${projectDirectory}" and check the README for development and deploy instructions!`;
}

const getOptOutOfInstallMessage = (command = "yarn remix init") =>
  "💿 You've opted out of installing dependencies so we won't run the " +
  path.join("remix.init", "index.js") +
  " script for you just yet. Once you've installed dependencies, you can run " +
  `it manually with \`${command}\``;

/*
eslint
  @typescript-eslint/consistent-type-imports: "off",
*/<|MERGE_RESOLUTION|>--- conflicted
+++ resolved
@@ -8,11 +8,7 @@
 
 import { run } from "../cli/run";
 import { server } from "./msw";
-<<<<<<< HEAD
-import { flatRoutesWarning } from "../config";
-=======
-import { errorBoundaryWarning } from "../config";
->>>>>>> 3dc66b7c
+import { errorBoundaryWarning, flatRoutesWarning } from "../config";
 
 beforeAll(() => server.listen({ onUnhandledRequest: "error" }));
 afterAll(() => server.close());
@@ -352,11 +348,9 @@
       "--no-typescript",
     ]);
     expect(output.trim()).toBe(
-<<<<<<< HEAD
       flatRoutesWarning +
-=======
-      errorBoundaryWarning +
->>>>>>> 3dc66b7c
+        "\n\n" +
+        errorBoundaryWarning +
         "\n\n" +
         getOptOutOfInstallMessage() +
         "\n\n" +
