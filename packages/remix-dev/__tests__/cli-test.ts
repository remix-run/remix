--- conflicted
+++ resolved
@@ -58,7 +58,7 @@
           Values:
             - projectDir        The Remix project directory
             - template          The project template to use
-            - remixPlatform     node, cloudflare-pages, or cloudflare-workers
+            - remixPlatform     node, cloudflare-pages, cloudflare-workers, or deno
 
           Creating a new project:
 
@@ -198,11 +198,7 @@
         "create",
         projectDir,
         "--template",
-<<<<<<< HEAD
-        "https://github.com/remix-run/remix/blob/5fbd594fd887360dfff2b511b2b04091dd1edcbe/packages/remix-dev/__tests__/fixtures/arc.tar.gz?raw=true",
-=======
         "https://github.com/remix-run/remix/blob/fecc83d06f3a8528af84eded358811a13ab06b59/packages/remix-dev/__tests__/fixtures/arc.tar.gz?raw=true",
->>>>>>> ad9c899b
         "--no-install",
       ]);
       expect(stdout.trim()).toBe(
