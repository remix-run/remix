--- conflicted
+++ resolved
@@ -18,16 +18,9 @@
   `remix-tests-${Math.random().toString(32).slice(2)}`
 );
 
-<<<<<<< HEAD
-const TEMP_DIR = path.join(process.cwd(), ".tmp", "create-remix");
 const yarnUserAgent = "yarn/1.22.18 npm/? node/v14.17.0 linux x64";
 const pnpmUserAgent = "pnpm/6.32.3 npm/? node/v14.17.0 linux x64";
 
-describe("remix cli", () => {
-  beforeAll(() => {
-    if (!fse.existsSync(remix)) {
-      throw new Error(`Cannot run Remix CLI tests w/out building Remix`);
-=======
 beforeAll(async () => {
   await fse.remove(TEMP_DIR);
   await fse.ensureDir(TEMP_DIR);
@@ -59,7 +52,6 @@
         NO_COLOR: "1",
         ...options.env,
       },
->>>>>>> 5144a17e
     }
   );
   return {
@@ -194,6 +186,79 @@
         { question: /install/i, type: ["n", ENTER] },
       ]);
     });
+
+    it.skip("recognizes when Yarn was used to run the command", async () => {
+      let projectDir = getProjectDir("yarn-create");
+      await execFile(
+        "node",
+        [
+          remix,
+          "create",
+          projectDir,
+          "--template",
+          "grunge-stack",
+          "--install",
+        ],
+        { env: { ...process.env, npm_user_agent: yarnUserAgent } }
+      );
+
+      expect(childProcess.execSync).toBeCalledWith(
+        "yarn install",
+        expect.anything()
+      );
+    });
+
+    it.skip("recognizes when pNPM was used to run the command", async () => {
+      let projectDir = getProjectDir("pnpm-create");
+      await execFile(
+        "node",
+        [
+          remix,
+          "create",
+          projectDir,
+          "--template",
+          "grunge-stack",
+          "--install",
+        ],
+        { env: { ...process.env, npm_user_agent: pnpmUserAgent } }
+      );
+
+      expect(childProcess.execSync).toBeCalledWith(
+        "pnpm install",
+        expect.anything()
+      );
+    });
+
+    it.skip("prompts to run the install command for the preferred package manager", async () => {
+      let projectDir = getProjectDir("pnpm-create");
+      let { stdout } = await execFile(
+        "node",
+        [remix, "create", projectDir, "--template", "grunge-stack"],
+        { env: { ...process.env, npm_user_agent: pnpmUserAgent } }
+      );
+
+      expect(stdout).toContain("Do you want me to run `pnpm install`?");
+    });
+
+    it.skip("suggests to run the init command with the preferred package manager", async () => {
+      let projectDir = getProjectDir("pnpm-create");
+      let { stdout } = await execFile(
+        "node",
+        [
+          remix,
+          "create",
+          projectDir,
+          "--template",
+          "grunge-stack",
+          "--no-install",
+        ],
+        { env: { ...process.env, npm_user_agent: pnpmUserAgent } }
+      );
+
+      expect(stdout).toContain(
+        "💿 You've opted out of installing dependencies so we won't run the remix.init/index.js script for you just yet. Once you've installed dependencies, you can run it manually with `pnpm exec remix init`"
+      );
+    });
   });
 });
 
@@ -292,99 +357,6 @@
     }
   }, 6_000);
 
-<<<<<<< HEAD
-      await expect(
-        execFile("node", [remix, "init"], {
-          cwd: projectDir,
-        })
-      ).rejects.toThrowError(`🚨 Oops, remix.init failed`);
-      expect(
-        fse.existsSync(path.join(projectDir, "package.json"))
-      ).toBeTruthy();
-      expect(
-        fse.existsSync(path.join(projectDir, "app/root.tsx"))
-      ).toBeTruthy();
-      // we should keep remix.init around if the init script fails
-      expect(fse.existsSync(path.join(projectDir, "remix.init"))).toBeTruthy();
-      // deps can take a bit to install
-    }, 60_000);
-
-    it.skip("recognizes when Yarn was used to run the command", async () => {
-      let projectDir = getProjectDir("yarn-create");
-      await execFile(
-        "node",
-        [
-          remix,
-          "create",
-          projectDir,
-          "--template",
-          "grunge-stack",
-          "--install",
-        ],
-        { env: { ...process.env, npm_user_agent: yarnUserAgent } }
-      );
-
-      expect(childProcess.execSync).toBeCalledWith(
-        "yarn install",
-        expect.anything()
-      );
-    });
-
-    it.skip("recognizes when pNPM was used to run the command", async () => {
-      let projectDir = getProjectDir("pnpm-create");
-      await execFile(
-        "node",
-        [
-          remix,
-          "create",
-          projectDir,
-          "--template",
-          "grunge-stack",
-          "--install",
-        ],
-        { env: { ...process.env, npm_user_agent: pnpmUserAgent } }
-      );
-
-      expect(childProcess.execSync).toBeCalledWith(
-        "pnpm install",
-        expect.anything()
-      );
-    });
-
-    it.skip("prompts to run the install command for the preferred package manager", async () => {
-      let projectDir = getProjectDir("pnpm-create");
-      let { stdout } = await execFile(
-        "node",
-        [remix, "create", projectDir, "--template", "grunge-stack"],
-        { env: { ...process.env, npm_user_agent: pnpmUserAgent } }
-      );
-
-      expect(stdout).toContain("Do you want me to run `pnpm install`?");
-    });
-
-    it.skip("suggests to run the init command with the preferred package manager", async () => {
-      let projectDir = getProjectDir("pnpm-create");
-      let { stdout } = await execFile(
-        "node",
-        [
-          remix,
-          "create",
-          projectDir,
-          "--template",
-          "grunge-stack",
-          "--no-install",
-        ],
-        { env: { ...process.env, npm_user_agent: pnpmUserAgent } }
-      );
-
-      expect(stdout).toContain(
-        "💿 You've opted out of installing dependencies so we won't run the remix.init/index.js script for you just yet. Once you've installed dependencies, you can run it manually with `pnpm exec remix init`"
-      );
-    });
-  });
-});
-=======
   await deferred.promise;
   clearTimeout(timeout);
-}
->>>>>>> 5144a17e
+}