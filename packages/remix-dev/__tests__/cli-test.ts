--- conflicted
+++ resolved
@@ -187,7 +187,6 @@
       ]);
     });
 
-<<<<<<< HEAD
     it.skip("recognizes when Yarn was used to run the command", async () => {
       let projectDir = getProjectDir("yarn-create");
       await execFile(
@@ -259,7 +258,8 @@
       expect(stdout).toContain(
         "💿 You've opted out of installing dependencies so we won't run the remix.init/index.js script for you just yet. Once you've installed dependencies, you can run it manually with `pnpm exec remix init`"
       );
-=======
+    });
+
     it("allows you to go through the prompts and convert to JS", async () => {
       let projectDir = path.join(TEMP_DIR, "my-js-app");
 
@@ -301,7 +301,6 @@
         fse.readFileSync(path.join(projectDir, "package.json"), "utf-8")
       );
       expect(Object.keys(pkgJSON.devDependencies)).not.toContain("typescript");
->>>>>>> ba2e804b
     });
   });
 });
