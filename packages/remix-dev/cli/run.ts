import * as path from "path";
import os from "os";
import inspector from "inspector";
import meow from "meow";
import inquirer from "inquirer";
import semver from "semver";
import fse from "fs-extra";
import ora from "ora";

import * as colors from "../colors";
import * as commands from "./commands";
import { convertTemplateToJavaScript } from "./convert-to-javascript";
import { validateNewProjectPath, validateTemplate } from "./create";

/**
 * Determine which package manager the user prefers.
 *
 * npm, Yarn and pnpm set the user agent environment variable
 * that can be used to determine which package manager ran
 * the command.
 */
function getPreferredPackageManager() {
  return ((process.env.npm_user_agent ?? "").split("/")[0] ?? "npm") as
    | "npm"
    | "yarn"
    | "pnpm";
}

const helpText = `
${colors.logoBlue("R")} ${colors.logoGreen("E")} ${colors.logoYellow(
  "M"
)} ${colors.logoPink("I")} ${colors.logoRed("X")}

${colors.heading("Usage")}:
  $ remix create <${colors.arg("projectDir")}> --template <${colors.arg(
  "template"
)}>
  $ remix init [${colors.arg("projectDir")}]
  $ remix build [${colors.arg("projectDir")}]
  $ remix dev [${colors.arg("projectDir")}]
  $ remix routes [${colors.arg("projectDir")}]
  $ remix setup [${colors.arg("remixPlatform")}]
  $ remix migrate [-m ${colors.arg("migration")}] [${colors.arg("projectDir")}]

${colors.heading("Options")}:
  --help, -h          Print this help message and exit
  --version, -v       Print the CLI version and exit
  --no-color          Disable ANSI colors in console output
\`create\` Options:
  --template          The template to use
  --no-install        Skip installing dependencies after creation
  --no-typescript     Convert the template to JavaScript
  --remix-version     The version of Remix to use
\`build\` Options:
  --sourcemap         Generate source maps for production
\`dev\` Options:
  --debug             Attach Node.js inspector
\`routes\` Options:
  --json              Print the routes as JSON
\`migrate\` Options:
  --dry               Dry run (no changes are made to files)
  --force             Bypass Git safety checks and forcibly run migration
  --migration, -m     Name of the migration to run

${colors.heading("Values")}:
  - ${colors.arg("projectDir")}        The Remix project directory
  - ${colors.arg("template")}          The project template to use
  - ${colors.arg("remixPlatform")}     \`node\` or \`cloudflare\`
  - ${colors.arg(
    "migration"
  )}         One of the choices from https://github.com/remix-run/remix/tree/main/packages/remix-dev/cli/migrate/migration-options

${colors.heading("Creating a new project")}:

  Remix projects are created from templates. A template can be:

  - a file path to a directory of files
  - a file path to a tarball
  - the name of a :username/:repo on GitHub
  - the URL of a tarball

  $ remix create my-app --template /path/to/remix-template
  $ remix create my-app --template /path/to/remix-template.tar.gz
  $ remix create my-app --template remix-run/grunge-stack
  $ remix create my-app --template :username/:repo
  $ remix create my-app --template https://github.com/:username/:repo
  $ remix create my-app --template https://github.com/:username/:repo/tree/:branch
  $ remix create my-app --template https://github.com/:username/:repo/archive/refs/tags/:tag.tar.gz
  $ remix create my-app --template https://example.com/remix-template.tar.gz

  To create a new project from a template in a private GitHub repo,
  set the \`GITHUB_TOKEN\` environment variable to a personal access
  token with access to that repo.

${colors.heading("Initialize a project:")}:

  Remix project templates may contain a \`remix.init\` directory
  with a script that initializes the project. This script automatically
  runs during \`remix create\`, but if you ever need to run it manually
  (e.g. to test it out) you can:

  $ remix init

${colors.heading("Build your project")}:

  $ remix build
  $ remix build --sourcemap
  $ remix build my-app

${colors.heading("Run your project locally in development")}:

  $ remix dev
  $ remix dev my-app
  $ remix dev --debug

${colors.heading("Show all routes in your app")}:

  $ remix routes
  $ remix routes my-app
  $ remix routes --json
`;

const templateChoices = [
  { name: "Remix App Server", value: "remix" },
  { name: "Express Server", value: "express" },
  { name: "Architect (AWS Lambda)", value: "arc" },
  { name: "Fly.io", value: "fly" },
  { name: "Netlify", value: "netlify" },
  { name: "Vercel", value: "vercel" },
  { name: "Cloudflare Pages", value: "cloudflare-pages" },
  { name: "Cloudflare Workers", value: "cloudflare-workers" },
];

/**
 * Programmatic interface for running the Remix CLI with the given command line
 * arguments.
 */
export async function run(argv: string[] = process.argv.slice(2)) {
  // Check the node version
  let versions = process.versions;
  if (versions && versions.node && semver.major(versions.node) < 14) {
    throw new Error(
      `️🚨 Oops, Node v${versions.node} detected. Remix requires a Node version greater than 14.`
    );
  }

  let { flags, input, showHelp, showVersion } = meow(helpText, {
    argv,
    booleanDefault: undefined,
    description: false,
    flags: {
      debug: { type: "boolean" },
      dry: { type: "boolean" },
      force: { type: "boolean" },
      help: { type: "boolean", alias: "h" },
      install: { type: "boolean" },
      json: { type: "boolean" },
      migration: { type: "string", alias: "m" },
      remixVersion: { type: "string" },
      sourcemap: { type: "boolean" },
      template: { type: "string" },
      typescript: { type: "boolean" },
      version: { type: "boolean", alias: "v" },
    },
  });

  if (flags.help) showHelp();
  if (flags.version) showVersion();
  if (flags.template === "typescript" || flags.template === "ts") {
    flags.template = "remix-ts";
  }

  let command = input[0];

  // Note: Keep each case in this switch statement small.
  switch (command) {
    case "create":
    // `remix new` is an alias for `remix create`
    case "new": {
      let projectPath = input[1];

      // Flags will validate early and stop the process if invalid flags are
      // provided. Input provided in the interactive CLI is validated by
      // inquirer step-by-step. This not only allows us to catch issues as early
      // as possible, but inquirer will allow users to retry input rather than
      // stop the process.
      if (flags.template) {
        await validateTemplate(flags.template);
      }
      if (projectPath) {
        await validateNewProjectPath(projectPath);
      }

      let projectDir = projectPath
        ? path.resolve(process.cwd(), projectPath)
        : await inquirer
            .prompt<{ dir: string }>([
              {
                type: "input",
                name: "dir",
                message: "Where would you like to create your app?",
                default: "./my-remix-app",
                async validate(input) {
                  try {
                    await validateNewProjectPath(String(input));
                    return true;
                  } catch (error) {
                    if (error instanceof Error && error.message) {
                      return error.message;
                    }
                    throw error;
                  }
                },
              },
            ])
            .then(async (input) => {
              let inputDir = input.dir.startsWith("~")
                ? input.dir.replace("~", os.homedir())
                : input.dir;
              if (path.isAbsolute(inputDir)) {
                return inputDir;
              }
              return path.resolve(process.cwd(), inputDir);
            })
            .catch((error) => {
              if (error.isTtyError) {
                showHelp();
                return;
              }
              throw error;
            });

      if (!projectDir) {
        showHelp();
        return;
      }

      let pm = getPreferredPackageManager();

      let answers = await inquirer
        .prompt<{
          appType: "template" | "stack";
          appTemplate: string;
          useTypeScript: boolean;
          install: boolean;
        }>([
          {
            name: "appType",
            type: "list",
            message: "What type of app do you want to create?",
            when() {
              return flags.template === undefined;
            },
            choices: [
              {
                name: "A pre-configured stack ready for production",
                value: "stack",
              },
              {
                name: "Just the basics",
                value: "template",
              },
            ],
          },
          {
            name: "appTemplate",
            type: "list",
            when(answers) {
              return answers.appType === "stack";
            },
            message: "Which Stack do you want? ",
            loop: false,
            suffix: "(Learn more about these stacks: https://remix.run/stacks)",
            choices: [
              {
                name: "Blues",
                value: "remix-run/blues-stack",
              },
              {
                name: "Indie",
                value: "remix-run/indie-stack",
              },
              {
                name: "Grunge",
                value: "remix-run/grunge-stack",
              },
            ],
          },
          {
            name: "appTemplate",
            type: "list",
            when(answers) {
              return answers.appType === "template";
            },
            message:
              "Where do you want to deploy? Choose Remix if you're unsure; " +
              "it's easy to change deployment targets.",
            loop: false,
            choices: templateChoices,
          },
          {
            name: "install",
            type: "confirm",
            message: `Do you want me to run \`${pm} install\`?`,
            when() {
              return flags.install === undefined;
            },
            default: true,
          },
        ])
        .catch((error) => {
          if (error.isTtyError) {
            console.warn(
              colors.warning(
                "🚨 Your terminal doesn't support interactivity; using default " +
                  "configuration.\n\n" +
                  "If you'd like to use different settings, try passing them " +
                  "as arguments. Run `npx create-remix@latest --help` to see " +
                  "available options."
              )
            );
            return {
              appType: "template",
              appTemplate: "remix",
              useTypeScript: true,
              install: true,
            };
          }
          throw error;
        });

      let installDeps = flags.install !== false && answers.install !== false;

      await commands.create({
        appTemplate: flags.template || answers.appTemplate,
        projectDir,
        remixVersion: flags.remixVersion,
<<<<<<< HEAD
        installDeps: flags.install !== false && answers.install !== false,
        packageManager: pm,
        useTypeScript:
          flags.typescript !== false && answers.useTypeScript !== false,
=======
        installDeps,
        useTypeScript: flags.typescript !== false,
>>>>>>> ba2e804b
        githubToken: process.env.GITHUB_TOKEN,
      });

      let isTypeScript = fse.existsSync(path.join(projectDir, "tsconfig.json"));

      if (flags.typescript === undefined && isTypeScript) {
        let { useTypeScript } = await inquirer.prompt<{
          useTypeScript: boolean;
        }>([
          {
            name: "useTypeScript",
            type: "list",
            message: "TypeScript or JavaScript?",
            choices: [
              { name: "TypeScript", value: true },
              { name: "JavaScript", value: false },
            ],
          },
        ]);

        if (useTypeScript === false) {
          let spinner = ora("Converting template to JavaScript…").start();
          await convertTemplateToJavaScript(projectDir);
          spinner.stop();
          spinner.clear();
        }
      }

      let initScriptDir = path.join(projectDir, "remix.init");
      let hasInitScript = await fse.pathExists(initScriptDir);
      if (hasInitScript) {
        if (installDeps) {
          console.log("💿 Running remix.init script");
          await commands.init(projectDir);
          await fse.remove(initScriptDir);
        } else {
          console.log();
          console.log(
            colors.warning(
              "💿 You've opted out of installing dependencies so we won't run the " +
                "remix.init/index.js script for you just yet. Once you've installed " +
                "dependencies, you can run it manually with `npx remix init`"
            )
          );
          console.log();
        }
      }

      let relProjectDir = path.relative(process.cwd(), projectDir);
      let projectDirIsCurrentDir = relProjectDir === "";

      if (projectDirIsCurrentDir) {
        console.log(
          `💿 That's it! Check the README for development and deploy instructions!`
        );
      } else {
        console.log(
          `💿 That's it! \`cd\` into "${path.resolve(
            process.cwd(),
            projectDir
          )}" and check the README for development and deploy instructions!`
        );
      }

      break;
    }
    case "init":
      await commands.init(
        input[1] || process.env.REMIX_ROOT || process.cwd(),
        getPreferredPackageManager()
      );
      break;
    case "routes":
      await commands.routes(input[1], flags.json ? "json" : "jsx");
      break;
    case "build":
      if (!process.env.NODE_ENV) process.env.NODE_ENV = "production";
      await commands.build(input[1], process.env.NODE_ENV, flags.sourcemap);
      break;
    case "watch":
      if (!process.env.NODE_ENV) process.env.NODE_ENV = "development";
      await commands.watch(input[1], process.env.NODE_ENV);
      break;
    case "setup":
      await commands.setup(input[1]);
      break;
    case "migrate": {
      let { migrationId, projectDir } = await commands.migrate.resolveInput({
        migrationId: flags.migration,
        projectDir: input[1],
      });
      await commands.migrate.run({ migrationId, projectDir, flags });
      break;
    }
    case "dev":
      if (!process.env.NODE_ENV) process.env.NODE_ENV = "development";
      if (flags.debug) inspector.open();
      await commands.dev(input[1], process.env.NODE_ENV);
      break;
    default:
      // `remix ./my-project` is shorthand for `remix dev ./my-project`
      if (!process.env.NODE_ENV) process.env.NODE_ENV = "development";
      await commands.dev(input[0], process.env.NODE_ENV);
  }
}<|MERGE_RESOLUTION|>--- conflicted
+++ resolved
@@ -130,6 +130,12 @@
   { name: "Cloudflare Pages", value: "cloudflare-pages" },
   { name: "Cloudflare Workers", value: "cloudflare-workers" },
 ];
+
+const npxInterop = {
+  npm: "npx",
+  yarn: "yarn",
+  pnpm: "pnpm exec",
+};
 
 /**
  * Programmatic interface for running the Remix CLI with the given command line
@@ -335,15 +341,9 @@
         appTemplate: flags.template || answers.appTemplate,
         projectDir,
         remixVersion: flags.remixVersion,
-<<<<<<< HEAD
-        installDeps: flags.install !== false && answers.install !== false,
+        installDeps,
         packageManager: pm,
-        useTypeScript:
-          flags.typescript !== false && answers.useTypeScript !== false,
-=======
-        installDeps,
         useTypeScript: flags.typescript !== false,
->>>>>>> ba2e804b
         githubToken: process.env.GITHUB_TOKEN,
       });
 
@@ -377,7 +377,7 @@
       if (hasInitScript) {
         if (installDeps) {
           console.log("💿 Running remix.init script");
-          await commands.init(projectDir);
+          await commands.init(projectDir, pm);
           await fse.remove(initScriptDir);
         } else {
           console.log();
@@ -385,7 +385,7 @@
             colors.warning(
               "💿 You've opted out of installing dependencies so we won't run the " +
                 "remix.init/index.js script for you just yet. Once you've installed " +
-                "dependencies, you can run it manually with `npx remix init`"
+                `dependencies, you can run it manually with \`${npxInterop[pm]} remix init\``
             )
           );
           console.log();
