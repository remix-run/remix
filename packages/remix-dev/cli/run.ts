import * as path from "path";
import os from "os";
import inspector from "inspector";
import meow from "meow";
import inquirer from "inquirer";
import semver from "semver";
import fse from "fs-extra";

import * as colors from "../colors";
import * as commands from "./commands";
import { validateNewProjectPath, validateTemplate } from "./create";
import { getPreferredPackageManager } from "./getPreferredPackageManager";

const helpText = `
${colors.logoBlue("R")} ${colors.logoGreen("E")} ${colors.logoYellow(
  "M"
)} ${colors.logoPink("I")} ${colors.logoRed("X")}

${colors.heading("Usage")}:
  $ remix create <${colors.arg("projectDir")}> --template <${colors.arg(
  "template"
)}>
  $ remix init [${colors.arg("projectDir")}]
  $ remix build [${colors.arg("projectDir")}]
  $ remix dev [${colors.arg("projectDir")}]
  $ remix routes [${colors.arg("projectDir")}]
  $ remix setup [${colors.arg("remixPlatform")}]
  $ remix migrate [-m ${colors.arg("migration")}] [${colors.arg("projectDir")}]

${colors.heading("Options")}:
  --help, -h          Print this help message and exit
  --version, -v       Print the CLI version and exit
  --no-color          Disable ANSI colors in console output
\`create\` Options:
  --template          The template to use
  --no-install        Skip installing dependencies after creation
  --no-typescript     Convert the template to JavaScript
  --remix-version     The version of Remix to use
\`build\` Options:
  --sourcemap         Generate source maps for production
\`dev\` Options:
  --debug             Attach Node.js inspector
  --port, -p          Choose the port from which to run your app
\`routes\` Options:
  --json              Print the routes as JSON
\`migrate\` Options:
  --debug             Show debugging logs
  --dry               Dry run (no changes are made to files)
  --force             Bypass Git safety checks and forcibly run migration
  --migration, -m     Name of the migration to run

${colors.heading("Values")}:
  - ${colors.arg("projectDir")}        The Remix project directory
  - ${colors.arg("template")}          The project template to use
  - ${colors.arg("remixPlatform")}     \`node\` or \`cloudflare\`
  - ${colors.arg(
    "migration"
  )}         One of the choices from https://github.com/remix-run/remix/blob/main/packages/remix-dev/cli/migrate/migrations/index.ts

${colors.heading("Creating a new project")}:

  Remix projects are created from templates. A template can be:

  - a file path to a directory of files
  - a file path to a tarball
  - the name of a :username/:repo on GitHub
  - the URL of a tarball

  $ remix create my-app --template /path/to/remix-template
  $ remix create my-app --template /path/to/remix-template.tar.gz
  $ remix create my-app --template remix-run/grunge-stack
  $ remix create my-app --template :username/:repo
  $ remix create my-app --template https://github.com/:username/:repo
  $ remix create my-app --template https://github.com/:username/:repo/tree/:branch
  $ remix create my-app --template https://github.com/:username/:repo/archive/refs/tags/:tag.tar.gz
  $ remix create my-app --template https://example.com/remix-template.tar.gz

  To create a new project from a template in a private GitHub repo,
  pass the \`token\` flag with a personal access token with access to that repo.

${colors.heading("Initialize a project:")}:

  Remix project templates may contain a \`remix.init\` directory
  with a script that initializes the project. This script automatically
  runs during \`remix create\`, but if you ever need to run it manually
  (e.g. to test it out) you can:

  $ remix init

${colors.heading("Build your project")}:

  $ remix build
  $ remix build --sourcemap
  $ remix build my-app

${colors.heading("Run your project locally in development")}:

  $ remix dev
  $ remix dev my-app
  $ remix dev --debug

${colors.heading("Show all routes in your app")}:

  $ remix routes
  $ remix routes my-app
  $ remix routes --json
`;

const templateChoices = [
  { name: "Remix App Server", value: "remix" },
  { name: "Express Server", value: "express" },
  { name: "Architect (AWS Lambda)", value: "arc" },
  { name: "Fly.io", value: "fly" },
  { name: "Netlify", value: "netlify" },
  { name: "Vercel", value: "vercel" },
  { name: "Cloudflare Pages", value: "cloudflare-pages" },
  { name: "Cloudflare Workers", value: "cloudflare-workers" },
  { name: "Deno", value: "deno" },
];

const npxInterop = {
  npm: "npx",
  yarn: "yarn",
  pnpm: "pnpm exec",
};

async function dev(
  projectDir: string,
  flags: { debug?: boolean; port?: number }
) {
  if (!process.env.NODE_ENV) process.env.NODE_ENV = "development";
  if (flags.debug) inspector.open();
  await commands.dev(projectDir, process.env.NODE_ENV, flags.port);
}

/**
 * Programmatic interface for running the Remix CLI with the given command line
 * arguments.
 */
export async function run(argv: string[] = process.argv.slice(2)) {
  // Check the node version
  let versions = process.versions;
  if (versions && versions.node && semver.major(versions.node) < 14) {
    throw new Error(
      `️🚨 Oops, Node v${versions.node} detected. Remix requires a Node version greater than 14.`
    );
  }

  let { flags, input, showHelp, showVersion } = meow(helpText, {
    argv,
    booleanDefault: undefined,
    description: false,
    flags: {
      debug: { type: "boolean" },
      dry: { type: "boolean" },
      force: { type: "boolean" },
      help: { type: "boolean", alias: "h" },
      install: { type: "boolean" },
      json: { type: "boolean" },
      migration: { type: "string", alias: "m" },
      port: { type: "number", alias: "p" },
      remixVersion: { type: "string" },
      sourcemap: { type: "boolean" },
      template: { type: "string" },
      typescript: { type: "boolean" },
      version: { type: "boolean", alias: "v" },
      token: { type: "string" },
    },
  });

  if (flags.help) showHelp();
  if (flags.version) showVersion();
  if (flags.template === "typescript" || flags.template === "ts") {
    flags.template = "remix-ts";
  }

  let command = input[0];

  // Note: Keep each case in this switch statement small.
  switch (command) {
    case "create":
    // `remix new` is an alias for `remix create`
    case "new": {
      let projectPath = input[1];

      // Flags will validate early and stop the process if invalid flags are
      // provided. Input provided in the interactive CLI is validated by
      // inquirer step-by-step. This not only allows us to catch issues as early
      // as possible, but inquirer will allow users to retry input rather than
      // stop the process.
      if (flags.template) {
        await validateTemplate(flags.template, {
          githubToken: process.env.GITHUB_TOKEN,
        });
      }
      if (projectPath) {
        await validateNewProjectPath(projectPath);
      }

      let projectDir = projectPath
        ? path.resolve(process.cwd(), projectPath)
        : await inquirer
            .prompt<{ dir: string }>([
              {
                type: "input",
                name: "dir",
                message: "Where would you like to create your app?",
                default: "./my-remix-app",
                async validate(input) {
                  try {
                    await validateNewProjectPath(String(input));
                    return true;
                  } catch (error) {
                    if (error instanceof Error && error.message) {
                      return error.message;
                    }
                    throw error;
                  }
                },
              },
            ])
            .then(async (input) => {
              let inputDir = input.dir.startsWith("~")
                ? input.dir.replace("~", os.homedir())
                : input.dir;
              if (path.isAbsolute(inputDir)) {
                return inputDir;
              }
              return path.resolve(process.cwd(), inputDir);
            })
            .catch((error) => {
              if (error.isTtyError) {
                showHelp();
                return;
              }
              throw error;
            });

      if (!projectDir) {
        showHelp();
        return;
      }

      let packageManager = getPreferredPackageManager();
      let answers = await inquirer
        .prompt<{
          appType: "template" | "stack";
          appTemplate: string;
          useTypeScript: boolean;
          install: boolean;
        }>([
          {
            name: "appType",
            type: "list",
            message: "What type of app do you want to create?",
            default: "template",
            when() {
              return flags.template === undefined;
            },
            choices: [
              {
                name: "Just the basics",
                value: "template",
              },
              {
                name: "A pre-configured stack ready for production",
                value: "stack",
              },
            ],
          },
          {
            name: "appTemplate",
            type: "list",
            when(answers) {
              return answers.appType === "stack";
            },
            message: "Which Stack do you want? ",
            loop: false,
            suffix: "(Learn more about these stacks: https://remix.run/stacks)",
            choices: [
              {
                name: "Blues",
                value: "remix-run/blues-stack",
              },
              {
                name: "Indie",
                value: "remix-run/indie-stack",
              },
              {
                name: "Grunge",
                value: "remix-run/grunge-stack",
              },
            ],
          },
          {
            name: "appTemplate",
            type: "list",
            when(answers) {
              return answers.appType === "template";
            },
            message:
              "Where do you want to deploy? Choose Remix App Server if you're unsure; " +
              "it's easy to change deployment targets.",
            loop: false,
            choices: templateChoices,
          },
          {
            name: "useTypeScript",
            type: "list",
            message: "TypeScript or JavaScript?",
            default: true,
            when() {
              return flags.typescript === undefined;
            },
            choices: [
              { name: "TypeScript", value: true },
              { name: "JavaScript", value: false },
            ],
          },
          {
            name: "install",
            type: "confirm",
            message: `Do you want me to run \`${packageManager} install\`?`,
            when() {
              return flags.install === undefined;
            },
            default: true,
          },
        ])
        .catch((error) => {
          if (error.isTtyError) {
            console.warn(
              colors.warning(
                "🚨 Your terminal doesn't support interactivity; using default " +
                  "configuration.\n\n" +
                  "If you'd like to use different settings, try passing them " +
                  `as arguments. Run \`${packageManager} create remix@latest --help\` to see ` +
                  "available options."
              )
            );
            return {
              appType: "template",
              appTemplate: "remix",
              useTypeScript: true,
              install: true,
            };
          }
          throw error;
        });

      let installDeps = flags.install !== false && answers.install !== false;

      let useTypeScript = flags.typescript ?? answers.useTypeScript;

      await commands.create({
        appTemplate: flags.template || answers.appTemplate,
        projectDir,
        remixVersion: flags.remixVersion,
        installDeps,
<<<<<<< HEAD
        useTypeScript: flags.typescript !== false,
        githubToken: flags.token,
=======
        useTypeScript,
        githubToken: process.env.GITHUB_TOKEN,
>>>>>>> dec8a6df
        debug: flags.debug,
      });

      let initScriptDir = path.join(projectDir, "remix.init");
      let hasInitScript = await fse.pathExists(initScriptDir);
      if (hasInitScript) {
        if (installDeps) {
          console.log("💿 Running remix.init script");
          await commands.init(projectDir);
          await fse.remove(initScriptDir);
        } else {
          console.log();
          console.log(
            colors.warning(
              "💿 You've opted out of installing dependencies so we won't run the " +
                path.join("remix.init", "index.js") +
                " script for you just yet. Once you've installed " +
                `dependencies, you can run it manually with \`${npxInterop[packageManager]} remix init\``
            )
          );
          console.log();
        }
      }

      let relProjectDir = path.relative(process.cwd(), projectDir);
      let projectDirIsCurrentDir = relProjectDir === "";

      if (projectDirIsCurrentDir) {
        console.log(
          `💿 That's it! Check the README for development and deploy instructions!`
        );
      } else {
        console.log(
          `💿 That's it! \`cd\` into "${path.resolve(
            process.cwd(),
            projectDir
          )}" and check the README for development and deploy instructions!`
        );
      }

      break;
    }
    case "init":
      await commands.init(input[1] || process.env.REMIX_ROOT || process.cwd());
      break;
    case "routes":
      await commands.routes(input[1], flags.json ? "json" : "jsx");
      break;
    case "build":
      if (!process.env.NODE_ENV) process.env.NODE_ENV = "production";
      await commands.build(input[1], process.env.NODE_ENV, flags.sourcemap);
      break;
    case "watch":
      if (!process.env.NODE_ENV) process.env.NODE_ENV = "development";
      await commands.watch(input[1], process.env.NODE_ENV);
      break;
    case "setup":
      await commands.setup(input[1]);
      break;
    case "migrate": {
      let { projectDir, migrationId } = await commands.migrate.resolveInput(
        { migrationId: flags.migration, projectId: input[1] },
        flags
      );
      await commands.migrate.run({ flags, migrationId, projectDir });
      break;
    }
    case "dev":
      await dev(input[1], flags);
      break;
    default:
      // `remix ./my-project` is shorthand for `remix dev ./my-project`
      await dev(input[0], flags);
  }
}<|MERGE_RESOLUTION|>--- conflicted
+++ resolved
@@ -357,13 +357,8 @@
         projectDir,
         remixVersion: flags.remixVersion,
         installDeps,
-<<<<<<< HEAD
-        useTypeScript: flags.typescript !== false,
+        useTypeScript,
         githubToken: flags.token,
-=======
-        useTypeScript,
-        githubToken: process.env.GITHUB_TOKEN,
->>>>>>> dec8a6df
         debug: flags.debug,
       });
 
