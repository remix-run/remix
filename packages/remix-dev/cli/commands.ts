import * as path from "path";
import { execSync } from "child_process";
import * as fse from "fs-extra";
import ora from "ora";
import prettyMs from "pretty-ms";
import * as esbuild from "esbuild";

import * as colors from "../colors";
import * as compiler from "../compiler";
import * as devServer from "../devServer";
import * as devServer2 from "../devServer2";
import type { RemixConfig } from "../config";
import { readConfig } from "../config";
import { formatRoutes, RoutesFormat, isRoutesFormat } from "../config/format";
import { log } from "../logging";
import { createApp } from "./create";
import { getPreferredPackageManager } from "./getPreferredPackageManager";
import { setupRemix, isSetupPlatform, SetupPlatform } from "./setup";
import runCodemod from "../codemod";
import { CodemodError } from "../codemod/utils/error";
import { TaskError } from "../codemod/utils/task";

export async function create({
  appTemplate,
  projectDir,
  remixVersion,
  installDeps,
  useTypeScript,
  githubToken,
  debug,
}: {
  appTemplate: string;
  projectDir: string;
  remixVersion?: string;
  installDeps: boolean;
  useTypeScript: boolean;
  githubToken?: string;
  debug?: boolean;
}) {
  let spinner = ora("Creating your app…").start();
  await createApp({
    appTemplate,
    projectDir,
    remixVersion,
    installDeps,
    useTypeScript,
    githubToken,
    debug,
  });
  spinner.stop();
  spinner.clear();
}

type InitFlags = {
  deleteScript?: boolean;
};
export async function init(
  projectDir: string,
  { deleteScript = true }: InitFlags = {}
) {
  let initScriptDir = path.join(projectDir, "remix.init");
  let initScriptTs = path.resolve(initScriptDir, "index.ts");
  let initScript = path.resolve(initScriptDir, "index.js");

  if (await fse.pathExists(initScriptTs)) {
    await esbuild.build({
      entryPoints: [initScriptTs],
      format: "cjs",
      platform: "node",
      outfile: initScript,
    });
  }
  if (!(await fse.pathExists(initScript))) {
    return;
  }

  let initPackageJson = path.resolve(initScriptDir, "package.json");
  let isTypeScript = fse.existsSync(path.join(projectDir, "tsconfig.json"));
  let packageManager = getPreferredPackageManager();

  if (await fse.pathExists(initPackageJson)) {
    execSync(`${packageManager} install`, {
      cwd: initScriptDir,
      stdio: "ignore",
    });
  }

  let initFn = require(initScript);
  if (typeof initFn !== "function" && initFn.default) {
    initFn = initFn.default;
  }
  try {
    await initFn({ isTypeScript, packageManager, rootDirectory: projectDir });

    if (deleteScript) {
      await fse.remove(initScriptDir);
    }
  } catch (error: unknown) {
    if (error instanceof Error) {
      error.message = `${colors.error("🚨 Oops, remix.init failed")}\n\n${
        error.message
      }`;
    }
    throw error;
  }
}

export async function setup(platformArg?: string) {
  let platform: SetupPlatform;
  if (
    platformArg === "cloudflare-workers" ||
    platformArg === "cloudflare-pages"
  ) {
    console.warn(
      `Using '${platformArg}' as a platform value is deprecated. Use ` +
        "'cloudflare' instead."
    );
    console.log("HINT: check the `postinstall` script in `package.json`");
    platform = SetupPlatform.Cloudflare;
  } else {
    platform = isSetupPlatform(platformArg) ? platformArg : SetupPlatform.Node;
  }

  await setupRemix(platform);

  log(`Successfully setup Remix for ${platform}.`);
}

export async function routes(
  remixRoot?: string,
  formatArg?: string
): Promise<void> {
  let config = await readConfig(remixRoot);

  let format = isRoutesFormat(formatArg) ? formatArg : RoutesFormat.jsx;

  console.log(formatRoutes(config.routes, format));
}

export async function build(
  remixRoot: string,
  modeArg?: string,
  sourcemap: boolean = false
): Promise<void> {
  let mode = compiler.parseMode(modeArg ?? "", "production");

  log(`Building Remix app in ${mode} mode...`);

  if (modeArg === "production" && sourcemap) {
    console.warn(
      "\n⚠️⚠️⚠️⚠️⚠️⚠️⚠️⚠️⚠️⚠️⚠️⚠️⚠️⚠️⚠️⚠️⚠️⚠️⚠️⚠️⚠️⚠️⚠️⚠️⚠️⚠️⚠️⚠️⚠️⚠️⚠️⚠️⚠️⚠️⚠️⚠️⚠️⚠️⚠️⚠️⚠️⚠️"
    );
    console.warn(
      "You have enabled source maps in production. This will make your " +
        "server-side code visible to the public and is highly discouraged! If " +
        "you insist, please ensure you are using environment variables for " +
        "secrets and not hard-coding them into your source!"
    );
    console.warn(
      "⚠️⚠️⚠️⚠️⚠️⚠️⚠️⚠️⚠️⚠️⚠️⚠️⚠️⚠️⚠️⚠️⚠️⚠️⚠️⚠️⚠️⚠️⚠️⚠️⚠️⚠️⚠️⚠️⚠️⚠️⚠️⚠️⚠️⚠️⚠️⚠️⚠️⚠️⚠️⚠️⚠️⚠️\n"
    );
  }

  let start = Date.now();
  let config = await readConfig(remixRoot);
  fse.emptyDirSync(config.assetsBuildDirectory);
  await compiler.build(config, {
    mode,
    sourcemap,
    onCompileFailure: (failure) => {
      compiler.logCompileFailure(failure);
      throw Error();
    },
  });

  log(`Built in ${prettyMs(Date.now() - start)}`);
}

export async function watch(
  remixRootOrConfig: string | RemixConfig,
  modeArg?: string
): Promise<void> {
  let mode = compiler.parseMode(modeArg ?? "", "development");
  console.log(`Watching Remix app in ${mode} mode...`);

  let config =
    typeof remixRootOrConfig === "object"
      ? remixRootOrConfig
      : await readConfig(remixRootOrConfig);

  return devServer.liveReload(config, {
    mode,
    onInitialBuild: (durationMs) =>
      console.log(`💿 Built in ${prettyMs(durationMs)}`),
  });
}

export async function dev(
  remixRoot: string,
  modeArg?: string,
  flags: { port?: number; appServerPort?: number } = {}
) {
  let config = await readConfig(remixRoot);
  let mode = compiler.parseMode(modeArg ?? "", "development");

  if (config.future.unstable_dev !== false) {
<<<<<<< HEAD
    return devServer2.serve(config, flags);
=======
    await devServer2.serve(config, flags);
    return await new Promise(() => {});
>>>>>>> c08f30fd
  }

  return devServer.serve(config, mode, flags.port);
}

export async function codemod(
  codemodName?: string,
  projectDir?: string,
  { dry = false, force = false } = {}
) {
  if (!codemodName) {
    console.error(colors.red("Error: Missing codemod name"));
    console.log(
      "Usage: " +
        colors.gray(
          `remix codemod <${colors.arg("codemod")}> [${colors.arg(
            "projectDir"
          )}]`
        )
    );
    process.exit(1);
  }
  try {
    await runCodemod(projectDir ?? process.cwd(), codemodName, {
      dry,
      force,
    });
  } catch (error: unknown) {
    if (error instanceof CodemodError) {
      console.error(`${colors.red("Error:")} ${error.message}`);
      if (error.additionalInfo) console.info(colors.gray(error.additionalInfo));
      process.exit(1);
    }
    if (error instanceof TaskError) {
      process.exit(1);
    }
    throw error;
  }
}<|MERGE_RESOLUTION|>--- conflicted
+++ resolved
@@ -204,12 +204,8 @@
   let mode = compiler.parseMode(modeArg ?? "", "development");
 
   if (config.future.unstable_dev !== false) {
-<<<<<<< HEAD
-    return devServer2.serve(config, flags);
-=======
     await devServer2.serve(config, flags);
     return await new Promise(() => {});
->>>>>>> c08f30fd
   }
 
   return devServer.serve(config, mode, flags.port);
