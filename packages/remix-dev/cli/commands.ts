<<<<<<< HEAD
import * as path from "path";
import { execSync } from "child_process";
import inspector from "inspector";
import fse from "fs-extra";
=======
import * as path from "node:path";
import { execSync } from "node:child_process";
import * as fse from "fs-extra";
>>>>>>> f92dbf20
import getPort, { makeRange } from "get-port";
import prettyMs from "pretty-ms";
import NPMCliPackageJson from "@npmcli/package-json";
import { coerce } from "semver";
import pc from "picocolors";

import * as colors from "../colors";
import * as compiler from "../compiler";
import * as devServer from "../devServer";
import * as devServer_unstable from "../devServer_unstable";
import type { RemixConfig } from "../config";
import { readConfig } from "../config";
import { formatRoutes, RoutesFormat, isRoutesFormat } from "../config/format";
import { detectPackageManager } from "./detectPackageManager";
import { transpile as convertFileToJS } from "./useJavascript";
import type { Options } from "../compiler/options";
import { createFileWatchCache } from "../compiler/fileWatchCache";
import { logger } from "../tux";

type InitFlags = {
  deleteScript?: boolean;
};

export async function init(
  projectDir: string,
  { deleteScript = true }: InitFlags = {}
) {
  let initScriptDir = path.join(projectDir, "remix.init");
  let initScript = path.resolve(initScriptDir, "index.js");

  if (!(await fse.pathExists(initScript))) {
    return;
  }

  let initPackageJson = path.resolve(initScriptDir, "package.json");
  let isTypeScript = fse.existsSync(path.join(projectDir, "tsconfig.json"));
  let packageManager = detectPackageManager() ?? "npm";

  if (await fse.pathExists(initPackageJson)) {
    execSync(`${packageManager} install`, {
      cwd: initScriptDir,
      stdio: "ignore",
    });
  }

  let initFn = require(initScript);
  if (typeof initFn !== "function" && initFn.default) {
    initFn = initFn.default;
  }
  try {
    await initFn({ isTypeScript, packageManager, rootDirectory: projectDir });

    if (deleteScript) {
      await fse.remove(initScriptDir);
    }
  } catch (error: unknown) {
    if (error instanceof Error) {
      error.message = `${colors.error("🚨 Oops, remix.init failed")}\n\n${
        error.message
      }`;
    }
    throw error;
  }
}

/**
 * Keep the function around in v2 so that users with `remix setup` in a script
 * or postinstall hook can still run a build, but inform them that it's no
 * longer necessary, and we can remove it in v3.
 * @deprecated
 */
export function setup() {
  console.warn(
    "WARNING: The setup command is no longer necessary as of v2. This is a no-op. Please remove this from your dev and CI scripts, as it will be removed in v3."
  );
}

export async function routes(
  remixRoot?: string,
  formatArg?: string
): Promise<void> {
  let config = await readConfig(remixRoot);

  let format = isRoutesFormat(formatArg) ? formatArg : RoutesFormat.jsx;

  console.log(formatRoutes(config.routes, format));
}

export async function build(
  remixRoot: string,
  modeArg?: string,
  sourcemap: boolean = false
): Promise<void> {
  let mode = parseMode(modeArg) ?? "production";

  logger.info(`building...` + pc.gray(` (NODE_ENV=${mode})`));

  if (modeArg === "production" && sourcemap) {
    logger.warn("🚨  source maps enabled in production", {
      details: [
        "You are using `--sourcemap` to enable source maps in production,",
        "making your server-side code publicly visible in the browser.",
        "This is highly discouraged!",
        "If you insist, ensure that you are using environment variables for secrets",
        "and are not hard-coding them in your source.",
      ],
    });
  }

  let start = Date.now();
  let config = await readConfig(remixRoot);
  let options: Options = {
    mode,
    sourcemap,
  };
  if (mode === "development") {
    let resolved = await resolveDev(config);
    options.REMIX_DEV_ORIGIN = resolved.REMIX_DEV_ORIGIN;
  }

  let fileWatchCache = createFileWatchCache();

  fse.emptyDirSync(config.assetsBuildDirectory);
  await compiler
    .build({ config, options, fileWatchCache, logger })
    .catch((thrown) => {
      compiler.logThrown(thrown);
      process.exit(1);
    });

  logger.info("built" + pc.gray(` (${prettyMs(Date.now() - start)})`));
}

export async function watch(
  remixRootOrConfig: string | RemixConfig,
  modeArg?: string
): Promise<void> {
  let mode = parseMode(modeArg) ?? "development";
  console.log(`Watching Remix app in ${mode} mode...`);

  let config =
    typeof remixRootOrConfig === "object"
      ? remixRootOrConfig
      : await readConfig(remixRootOrConfig);

  let resolved = await resolveDev(config);
  devServer.liveReload(config, resolved);
  return await new Promise(() => {});
}

export async function dev(
  remixRoot: string,
  flags: {
    command?: string;
    manual?: boolean;
    port?: number;
    tlsKey?: string;
    tlsCert?: string;
  } = {}
) {
  console.log(`\n 💿  remix dev\n`);

  if (process.env.NODE_ENV && process.env.NODE_ENV !== "development") {
    logger.warn(`overriding NODE_ENV=${process.env.NODE_ENV} to development`);
  }
  process.env.NODE_ENV = "development";

  let config = await readConfig(remixRoot);

  let resolved = await resolveDevServe(config, flags);
  await devServer_unstable.serve(config, resolved);
}

let clientEntries = ["entry.client.tsx", "entry.client.js", "entry.client.jsx"];
let serverEntries = ["entry.server.tsx", "entry.server.js", "entry.server.jsx"];
let entries = ["entry.client", "entry.server"];

// @ts-expect-error available in node 12+
// https://developer.mozilla.org/en-US/docs/Web/JavaScript/Reference/Global_Objects/Intl/ListFormat#browser_compatibility
let conjunctionListFormat = new Intl.ListFormat("en", {
  style: "long",
  type: "conjunction",
});

// @ts-expect-error available in node 12+
// https://developer.mozilla.org/en-US/docs/Web/JavaScript/Reference/Global_Objects/Intl/ListFormat#browser_compatibility
let disjunctionListFormat = new Intl.ListFormat("en", {
  style: "long",
  type: "disjunction",
});

export async function generateEntry(
  entry: string,
  remixRoot: string,
  useTypeScript: boolean = true
) {
  let config = await readConfig(remixRoot);

  // if no entry passed, attempt to create both
  if (!entry) {
    await generateEntry("entry.client", remixRoot, useTypeScript);
    await generateEntry("entry.server", remixRoot, useTypeScript);
    return;
  }

  if (!entries.includes(entry)) {
    let entriesArray = Array.from(entries);
    let list = conjunctionListFormat.format(entriesArray);

    console.error(
      colors.error(`Invalid entry file. Valid entry files are ${list}`)
    );
    return;
  }

  let pkgJson = await NPMCliPackageJson.load(config.rootDirectory);
  let deps = pkgJson.content.dependencies ?? {};

  let maybeReactVersion = coerce(deps.react);
  if (!maybeReactVersion) {
    let react = ["react", "react-dom"];
    let list = conjunctionListFormat.format(react);
    throw new Error(
      `Could not determine React version. Please install the following packages: ${list}`
    );
  }

  let type =
    maybeReactVersion.major >= 18 || maybeReactVersion.raw === "0.0.0"
      ? ("stream" as const)
      : ("string" as const);

  let serverRuntime = deps["@remix-run/deno"]
    ? "deno"
    : deps["@remix-run/cloudflare"]
    ? "cloudflare"
    : deps["@remix-run/node"]
    ? "node"
    : undefined;

  if (!serverRuntime) {
    let serverRuntimes = [
      "@remix-run/deno",
      "@remix-run/cloudflare",
      "@remix-run/node",
    ];
    let formattedList = disjunctionListFormat.format(serverRuntimes);
    console.error(
      colors.error(
        `Could not determine server runtime. Please install one of the following: ${formattedList}`
      )
    );
    return;
  }

  let clientRenderer = deps["@remix-run/react"] ? "react" : undefined;

  if (!clientRenderer) {
    console.error(
      colors.error(
        `Could not determine runtime. Please install the following: @remix-run/react`
      )
    );
    return;
  }

  let defaultsDirectory = path.resolve(__dirname, "..", "config", "defaults");
  let defaultEntryClient = path.resolve(
    defaultsDirectory,
    `entry.client.${clientRenderer}-${type}.tsx`
  );
  let defaultEntryServer = path.resolve(
    defaultsDirectory,
    serverRuntime,
    `entry.server.${clientRenderer}-${type}.tsx`
  );

  let isServerEntry = entry === "entry.server";

  let contents = isServerEntry
    ? await createServerEntry(
        config.rootDirectory,
        config.appDirectory,
        defaultEntryServer
      )
    : await createClientEntry(
        config.rootDirectory,
        config.appDirectory,
        defaultEntryClient
      );

  let outputExtension = useTypeScript ? "tsx" : "jsx";
  let outputEntry = `${entry}.${outputExtension}`;
  let outputFile = path.resolve(config.appDirectory, outputEntry);

  if (!useTypeScript) {
    let javascript = convertFileToJS(contents, {
      cwd: config.rootDirectory,
      filename: isServerEntry ? defaultEntryServer : defaultEntryClient,
    });
    await fse.writeFile(outputFile, javascript, "utf-8");
  } else {
    await fse.writeFile(outputFile, contents, "utf-8");
  }

  console.log(
    colors.blue(
      `Entry file ${entry} created at ${path.relative(
        config.rootDirectory,
        outputFile
      )}.`
    )
  );
}

async function checkForEntry(
  rootDirectory: string,
  appDirectory: string,
  entries: string[]
) {
  for (let entry of entries) {
    let entryPath = path.resolve(appDirectory, entry);
    let exists = await fse.pathExists(entryPath);
    if (exists) {
      let relative = path.relative(rootDirectory, entryPath);
      console.error(colors.error(`Entry file ${relative} already exists.`));
      return process.exit(1);
    }
  }
}

async function createServerEntry(
  rootDirectory: string,
  appDirectory: string,
  inputFile: string
) {
  await checkForEntry(rootDirectory, appDirectory, serverEntries);
  let contents = await fse.readFile(inputFile, "utf-8");
  return contents;
}

async function createClientEntry(
  rootDirectory: string,
  appDirectory: string,
  inputFile: string
) {
  await checkForEntry(rootDirectory, appDirectory, clientEntries);
  let contents = await fse.readFile(inputFile, "utf-8");
  return contents;
}

let parseMode = (
  mode?: string
): compiler.CompileOptions["mode"] | undefined => {
  if (mode === undefined) return undefined;
  if (mode === "development") return mode;
  if (mode === "production") return mode;
  if (mode === "test") return mode;
  console.error(`Unrecognized mode: ${mode}`);
  process.exit(1);
};

let findPort = async () => getPort({ port: makeRange(3001, 3100) });

let resolveDev = async (
  config: RemixConfig,
  flags: {
    port?: number;
    tlsKey?: string;
    tlsCert?: string;
  } = {}
) => {
  let { dev } = config;

  let port = flags.port ?? dev.port ?? (await findPort());

  let tlsKey = flags.tlsKey ?? dev.tlsKey;
  if (tlsKey) tlsKey = path.resolve(tlsKey);
  let tlsCert = flags.tlsCert ?? dev.tlsCert;
  if (tlsCert) tlsCert = path.resolve(tlsCert);
  let isTLS = tlsKey && tlsCert;

  let REMIX_DEV_ORIGIN = process.env.REMIX_DEV_ORIGIN;
  if (REMIX_DEV_ORIGIN === undefined) {
    let scheme = isTLS ? "https" : "http";
    REMIX_DEV_ORIGIN = `${scheme}://localhost:${port}`;
  }

  return {
    port,
    tlsKey,
    tlsCert,
    REMIX_DEV_ORIGIN: new URL(REMIX_DEV_ORIGIN),
  };
};

let resolveDevServe = async (
  config: RemixConfig,
  flags: {
    command?: string;
    manual?: boolean;
    port?: number;
    tlsKey?: string;
    tlsCert?: string;
  } = {}
) => {
  let { dev } = config;

  let resolved = await resolveDev(config, flags);

  let command = flags.command ?? dev.command;
  let manual = flags.manual ?? dev.manual ?? false;

  return {
    ...resolved,
    command,
    manual,
  };
};<|MERGE_RESOLUTION|>--- conflicted
+++ resolved
@@ -1,13 +1,6 @@
-<<<<<<< HEAD
-import * as path from "path";
-import { execSync } from "child_process";
-import inspector from "inspector";
-import fse from "fs-extra";
-=======
 import * as path from "node:path";
 import { execSync } from "node:child_process";
-import * as fse from "fs-extra";
->>>>>>> f92dbf20
+import fse from "fs-extra";
 import getPort, { makeRange } from "get-port";
 import prettyMs from "pretty-ms";
 import NPMCliPackageJson from "@npmcli/package-json";
