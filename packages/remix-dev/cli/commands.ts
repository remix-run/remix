import * as path from "node:path";
import execa from "execa";
import fse from "fs-extra";
import getPort, { makeRange } from "get-port";
import prettyMs from "pretty-ms";
import PackageJson from "@npmcli/package-json";
import pc from "picocolors";
<<<<<<< HEAD
import { pathToFileURL } from "node:url";
=======
import exitHook from "exit-hook";
>>>>>>> 04a8f66e

import * as colors from "../colors";
import * as compiler from "../compiler";
import * as devServer from "../devServer";
import * as devServer_unstable from "../devServer_unstable";
import type { RemixConfig } from "../config";
import type { ViteDevOptions } from "../vite/dev";
import type { ViteBuildOptions } from "../vite/build";
import { readConfig } from "../config";
import { formatRoutes, RoutesFormat, isRoutesFormat } from "../config/format";
import { detectPackageManager } from "./detectPackageManager";
import { transpile as convertFileToJS } from "./useJavascript";
import type { Options } from "../compiler/options";
import { createFileWatchCache } from "../compiler/fileWatchCache";
import { logger } from "../tux";
import * as profiler from "../vite/profiler";

type InitFlags = {
  deleteScript?: boolean;
  showInstallOutput?: boolean;
};

async function importEsmOrCjsModule(modulePath: string) {
  try {
    // Attempt ESM dynamic import using pathToFileURL to support absolute paths on Windows
    return await import(pathToFileURL(modulePath).href);
  } catch (esmError) {
    try {
      // Fall back to CommonJS require
      return require(modulePath);
    } catch (cjsError) {
      throw new Error(
        "Unable to import remix.init module.\n" +
          `ESM error: ${esmError}\n` +
          `CJS error: ${cjsError}`
      );
    }
  }
}

export async function init(
  projectDir: string,
  { deleteScript = true, showInstallOutput = false }: Required<InitFlags>
) {
  let initScriptDir = path.join(projectDir, "remix.init");
  let initScriptFilePath = path.resolve(initScriptDir, "index.js");

  if (!(await fse.pathExists(initScriptFilePath))) {
    return;
  }

  let initPackageJson = path.resolve(initScriptDir, "package.json");
  let packageManager = detectPackageManager() ?? "npm";

  if (await fse.pathExists(initPackageJson)) {
    try {
      await execa(packageManager, [`install`], {
        cwd: initScriptDir,
        stdio: showInstallOutput ? "inherit" : "ignore",
      });
    } catch (err) {
      logger.error(
        "Oh no! Failed to install dependencies for template init script."
      );
      throw err;
    }
  }

  logger.info("");
  logger.info("Running template's remix.init script...\n");

  let importedInitModule = await importEsmOrCjsModule(initScriptFilePath);
  let initFn =
    typeof importedInitModule === "function"
      ? importedInitModule
      : importedInitModule.default;

  if (typeof initFn !== "function") {
    throw new Error("remix.init/index.js must export an init function.");
  }
  try {
    await initFn({ packageManager, rootDirectory: projectDir });

    if (deleteScript) {
      await fse.remove(initScriptDir);
    }
  } catch (error: unknown) {
    if (error instanceof Error) {
      error.message = `${colors.error(
        "▲  Oh no! Template's remix.init script failed"
      )}\n\n${error.message}`;
    }
    throw error;
  }

  logger.info("");
  logger.info("Template's remix.init script complete");
}

/**
 * Keep the function around in v2 so that users with `remix setup` in a script
 * or postinstall hook can still run a build, but inform them that it's no
 * longer necessary, and we can remove it in v3.
 * @deprecated
 */
export function setup() {
  console.warn(
    "WARNING: The setup command is no longer necessary as of v2. This is a no-op. Please remove this from your dev and CI scripts, as it will be removed in v3."
  );
}

export async function routes(
  remixRoot?: string,
  formatArg?: string
): Promise<void> {
  let config = await readConfig(remixRoot);

  let format = isRoutesFormat(formatArg) ? formatArg : RoutesFormat.jsx;

  console.log(formatRoutes(config.routes, format));
}

export async function build(
  remixRoot: string,
  mode?: string,
  sourcemap: boolean = false
): Promise<void> {
  mode = mode ?? "production";

  logger.info(`building...` + pc.gray(` (NODE_ENV=${mode})`));

  if (mode === "production" && sourcemap) {
    logger.warn("🚨  source maps enabled in production", {
      details: [
        "You are using `--sourcemap` to enable source maps in production,",
        "making your server-side code publicly visible in the browser.",
        "This is highly discouraged!",
        "If you insist, ensure that you are using environment variables for secrets",
        "and are not hard-coding them in your source.",
      ],
    });
  }

  let start = Date.now();
  let config = await readConfig(remixRoot);
  let options: Options = {
    mode,
    sourcemap,
  };
  if (mode === "development") {
    let resolved = await resolveDev(config);
    options.REMIX_DEV_ORIGIN = resolved.REMIX_DEV_ORIGIN;
  }

  let fileWatchCache = createFileWatchCache();

  fse.emptyDirSync(config.assetsBuildDirectory);
  await compiler
    .build({ config, options, fileWatchCache, logger })
    .catch((thrown) => {
      compiler.logThrown(thrown);
      process.exit(1);
    });

  logger.info("built" + pc.gray(` (${prettyMs(Date.now() - start)})`));
}

export async function viteBuild(
  root?: string,
  options: ViteBuildOptions = {}
): Promise<void> {
  if (!root) {
    root = process.env.REMIX_ROOT || process.cwd();
  }

  let { build } = await import("../vite/build");
  if (options.profile) {
    await profiler.start();
  }
  try {
    await build(root, options);
  } finally {
    await profiler.stop(logger.info);
  }
}

export async function watch(
  remixRootOrConfig: string | RemixConfig,
  mode?: string
): Promise<void> {
  mode = mode ?? "development";
  console.log(`Watching Remix app in ${mode} mode...`);

  let config =
    typeof remixRootOrConfig === "object"
      ? remixRootOrConfig
      : await readConfig(remixRootOrConfig);

  let resolved = await resolveDev(config);
  void devServer.liveReload(config, { ...resolved, mode });
  return await new Promise(() => {});
}

export async function dev(
  remixRoot: string,
  flags: {
    command?: string;
    manual?: boolean;
    port?: number;
    tlsKey?: string;
    tlsCert?: string;
  } = {}
) {
  console.log(`\n 💿  remix dev\n`);

  if (process.env.NODE_ENV && process.env.NODE_ENV !== "development") {
    logger.warn(`overriding NODE_ENV=${process.env.NODE_ENV} to development`);
  }
  process.env.NODE_ENV = "development";

  let config = await readConfig(remixRoot);

  let resolved = await resolveDevServe(config, flags);
  devServer_unstable.serve(config, resolved);

  // keep `remix dev` alive by waiting indefinitely
  await new Promise(() => {});
}

export async function viteDev(root: string, options: ViteDevOptions = {}) {
  let { dev } = await import("../vite/dev");
  if (options.profile) {
    await profiler.start();
  }
  exitHook(() => profiler.stop(console.info));
  await dev(root, options);

  // keep `remix vite-dev` alive by waiting indefinitely
  await new Promise(() => {});
}

let clientEntries = ["entry.client.tsx", "entry.client.js", "entry.client.jsx"];
let serverEntries = ["entry.server.tsx", "entry.server.js", "entry.server.jsx"];
let entries = ["entry.client", "entry.server"];

let conjunctionListFormat = new Intl.ListFormat("en", {
  style: "long",
  type: "conjunction",
});

let disjunctionListFormat = new Intl.ListFormat("en", {
  style: "long",
  type: "disjunction",
});

export async function generateEntry(
  entry: string,
  remixRoot: string,
  useTypeScript: boolean = true
) {
  let config = await readConfig(remixRoot);

  // if no entry passed, attempt to create both
  if (!entry) {
    await generateEntry("entry.client", remixRoot, useTypeScript);
    await generateEntry("entry.server", remixRoot, useTypeScript);
    return;
  }

  if (!entries.includes(entry)) {
    let entriesArray = Array.from(entries);
    let list = conjunctionListFormat.format(entriesArray);

    console.error(
      colors.error(`Invalid entry file. Valid entry files are ${list}`)
    );
    return;
  }

  let pkgJson = await PackageJson.load(config.rootDirectory);
  let deps = pkgJson.content.dependencies ?? {};

  let serverRuntime = deps["@remix-run/deno"]
    ? "deno"
    : deps["@remix-run/cloudflare"]
    ? "cloudflare"
    : deps["@remix-run/node"]
    ? "node"
    : undefined;

  if (!serverRuntime) {
    let serverRuntimes = [
      "@remix-run/deno",
      "@remix-run/cloudflare",
      "@remix-run/node",
    ];
    let formattedList = disjunctionListFormat.format(serverRuntimes);
    console.error(
      colors.error(
        `Could not determine server runtime. Please install one of the following: ${formattedList}`
      )
    );
    return;
  }

  let defaultsDirectory = path.resolve(__dirname, "..", "config", "defaults");
  let defaultEntryClient = path.resolve(defaultsDirectory, "entry.client.tsx");
  let defaultEntryServer = path.resolve(
    defaultsDirectory,
    `entry.server.${serverRuntime}.tsx`
  );

  let isServerEntry = entry === "entry.server";

  let contents = isServerEntry
    ? await createServerEntry(
        config.rootDirectory,
        config.appDirectory,
        defaultEntryServer
      )
    : await createClientEntry(
        config.rootDirectory,
        config.appDirectory,
        defaultEntryClient
      );

  let outputExtension = useTypeScript ? "tsx" : "jsx";
  let outputEntry = `${entry}.${outputExtension}`;
  let outputFile = path.resolve(config.appDirectory, outputEntry);

  if (!useTypeScript) {
    let javascript = convertFileToJS(contents, {
      cwd: config.rootDirectory,
      filename: isServerEntry ? defaultEntryServer : defaultEntryClient,
    });
    await fse.writeFile(outputFile, javascript, "utf-8");
  } else {
    await fse.writeFile(outputFile, contents, "utf-8");
  }

  console.log(
    colors.blue(
      `Entry file ${entry} created at ${path.relative(
        config.rootDirectory,
        outputFile
      )}.`
    )
  );
}

async function checkForEntry(
  rootDirectory: string,
  appDirectory: string,
  entries: string[]
) {
  for (let entry of entries) {
    let entryPath = path.resolve(appDirectory, entry);
    let exists = await fse.pathExists(entryPath);
    if (exists) {
      let relative = path.relative(rootDirectory, entryPath);
      console.error(colors.error(`Entry file ${relative} already exists.`));
      return process.exit(1);
    }
  }
}

async function createServerEntry(
  rootDirectory: string,
  appDirectory: string,
  inputFile: string
) {
  await checkForEntry(rootDirectory, appDirectory, serverEntries);
  let contents = await fse.readFile(inputFile, "utf-8");
  return contents;
}

async function createClientEntry(
  rootDirectory: string,
  appDirectory: string,
  inputFile: string
) {
  await checkForEntry(rootDirectory, appDirectory, clientEntries);
  let contents = await fse.readFile(inputFile, "utf-8");
  return contents;
}

let findPort = async () => getPort({ port: makeRange(3001, 3100) });

let resolveDev = async (
  config: RemixConfig,
  flags: {
    port?: number;
    tlsKey?: string;
    tlsCert?: string;
  } = {}
) => {
  let { dev } = config;

  let port = flags.port ?? dev.port ?? (await findPort());

  let tlsKey = flags.tlsKey ?? dev.tlsKey;
  if (tlsKey) tlsKey = path.resolve(tlsKey);
  let tlsCert = flags.tlsCert ?? dev.tlsCert;
  if (tlsCert) tlsCert = path.resolve(tlsCert);
  let isTLS = tlsKey && tlsCert;

  let REMIX_DEV_ORIGIN = process.env.REMIX_DEV_ORIGIN;
  if (REMIX_DEV_ORIGIN === undefined) {
    let scheme = isTLS ? "https" : "http";
    REMIX_DEV_ORIGIN = `${scheme}://localhost:${port}`;
  }

  return {
    port,
    tlsKey,
    tlsCert,
    REMIX_DEV_ORIGIN: new URL(REMIX_DEV_ORIGIN),
  };
};

let resolveDevServe = async (
  config: RemixConfig,
  flags: {
    command?: string;
    manual?: boolean;
    port?: number;
    tlsKey?: string;
    tlsCert?: string;
  } = {}
) => {
  let { dev } = config;

  let resolved = await resolveDev(config, flags);

  let command = flags.command ?? dev.command;
  let manual = flags.manual ?? dev.manual ?? false;

  return {
    ...resolved,
    command,
    manual,
  };
};<|MERGE_RESOLUTION|>--- conflicted
+++ resolved
@@ -5,11 +5,8 @@
 import prettyMs from "pretty-ms";
 import PackageJson from "@npmcli/package-json";
 import pc from "picocolors";
-<<<<<<< HEAD
 import { pathToFileURL } from "node:url";
-=======
 import exitHook from "exit-hook";
->>>>>>> 04a8f66e
 
 import * as colors from "../colors";
 import * as compiler from "../compiler";
