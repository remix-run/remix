--- conflicted
+++ resolved
@@ -20,15 +20,13 @@
 import { log } from "./logging";
 import { setupRemix, isSetupPlatform, SetupPlatform } from "./setup";
 
-<<<<<<< HEAD
+export * as codemod from "./codemod";
+
 const npxInterop = {
   npm: "npx",
   yarn: "yarn",
   pnpm: "pnpm exec",
 };
-=======
-export * as codemod from "./codemod";
->>>>>>> d8ff0e90
 
 export async function create({
   appTemplate,
