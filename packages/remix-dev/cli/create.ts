import stream from "stream";
import { promisify } from "util";
import path from "path";
import fse from "fs-extra";
import fetch from "node-fetch";
import ora from "ora";
import gunzip from "gunzip-maybe";
import tar from "tar-fs";
import * as semver from "semver";
import { fileURLToPath } from "url";
import { execSync } from "child_process";
import sortPackageJSON from "sort-package-json";

import * as colors from "../colors";
import packageJson from "../package.json";
import { convertTemplateToJavaScript } from "./convert-to-javascript";

const remixDevPackageVersion = packageJson.version;

interface CreateAppArgs {
  appTemplate: string;
  projectDir: string;
  remixVersion?: string;
  installDeps: boolean;
  packageManager: "npm" | "yarn" | "pnpm";
  useTypeScript: boolean;
  githubToken?: string;
  debug?: boolean;
}

export async function createApp({
  appTemplate,
  projectDir,
  remixVersion = remixDevPackageVersion,
  installDeps,
  packageManager,
  useTypeScript = true,
  githubToken = process.env.GITHUB_TOKEN,
  debug,
}: CreateAppArgs) {
  // Create the app directory
  let relativeProjectDir = path.relative(process.cwd(), projectDir);
  let projectDirIsCurrentDir = relativeProjectDir === "";
  if (!projectDirIsCurrentDir) {
    if (fse.existsSync(projectDir)) {
      throw new Error(
        `️🚨 Oops, "${relativeProjectDir}" already exists. Please try again with a different directory.`
      );
    }
  }

  /**
   * Grab the template
   * First we'll need to determine if the template we got is
   * - file on disk
   * - directory on disk
   * - tarball URL (github or otherwise)
   * - github owner/repo
   * - example in remix-run org
   * - template in remix-run org
   */

  let templateType = detectTemplateType(appTemplate);
  let options = { useTypeScript, token: githubToken };
  switch (templateType) {
    case "local": {
      if (debug) {
        console.log(
          colors.warning(` 🔍  Using local template: ${appTemplate}`)
        );
      }

      let filepath = appTemplate.startsWith("file://")
        ? fileURLToPath(appTemplate)
        : appTemplate;

      if (fse.statSync(filepath).isDirectory()) {
        await fse.copy(filepath, projectDir);
        break;
      }
      if (appTemplate.endsWith(".tar.gz")) {
        await extractLocalTarball(projectDir, filepath);
        break;
      }
    }
    case "remoteTarball": {
      if (debug) {
        console.log(
          colors.warning(
            ` 🔍  Using template from remote tarball: ${appTemplate}`
          )
        );
      }

      await downloadAndExtractTarball(projectDir, appTemplate, options);
      break;
    }
    case "repoTemplate": {
      let owner = "remix-run";
      let name = appTemplate.split("/").slice(-1)[0];

      if (debug) {
        console.log(
          colors.warning(
            ` 🔍  Using template from the ${`${owner}/${name}`} repo`
          )
        );
      }

      await downloadAndExtractRepoTarball(
        projectDir,
        getRepoInfo(`${owner}/${name}`),
        options
      );
      break;
    }
    case "example": {
      let name = appTemplate.split("/").slice(-1)[0];
      if (debug) {
        console.log(
          colors.warning(
            ` 🔍  Using the ${name} example template from the remix-run/remix repo`
          )
        );
      }

      await downloadAndExtractRepoTarball(
        projectDir,
        getRepoInfo(
          `https://github.com/remix-run/remix/tree/main/examples/${name}`
        ),
        options
      );
      break;
    }
    case "template": {
      if (debug) {
        console.log(
          colors.warning(
            ` 🔍  Using the ${appTemplate} template from the remix-run/remix repo`
          )
        );
      }

      await downloadAndExtractRepoTarball(
        projectDir,
        getRepoInfo(
          `https://github.com/remix-run/remix/tree/main/templates/${appTemplate}`
        ),
        options
      );
      break;
    }
    case "repo": {
      let repoInfo = getRepoInfo(appTemplate);
      if (debug) {
        console.log(
          colors.warning(
            ` 🔍  Using the ${`${repoInfo.owner}/${repoInfo.name}`} repo as a template.`
          )
        );
      }

      await downloadAndExtractRepoTarball(projectDir, repoInfo, options);
      break;
    }

    case null: {
      console.error(
        `🚨  Could not find a template for "${appTemplate}". Please open an issue at https://github.com/remix-run/remix/issues to report the bug.`
      );
      if (debug) {
        throw Error(`Invalid template "${appTemplate}"`);
      } else {
        process.exit(1);
      }
    }
  }

  // Update remix deps
  let pkgJsonPath = path.join(projectDir, "package.json");
  let appPkg: any;
  try {
    appPkg = require(pkgJsonPath);
  } catch (err) {
    throw Error(
      "🚨 The provided template must be a Remix project with a `package.json` " +
        `file, but that file does not exist in ${pkgJsonPath}.`
    );
  }

  ["dependencies", "devDependencies"].forEach((pkgKey) => {
    for (let dependency in appPkg[pkgKey]) {
      let version = appPkg[pkgKey][dependency];
      if (version === "*") {
        appPkg[pkgKey][dependency] = semver.prerelease(remixVersion)
          ? // Templates created from prereleases should pin to a specific version
            remixVersion
          : "^" + remixVersion;
      }
    }
  });
  appPkg = sortPackageJSON(appPkg);
  await fse.writeJSON(pkgJsonPath, appPkg, { spaces: 2 });

  if (!useTypeScript) {
    await convertTemplateToJavaScript(projectDir);
  }

  if (installDeps) {
    let npmConfig = execSync(
      `${packageManager} config get @remix-run:registry`,
      {
        encoding: "utf8",
      }
    );
    if (npmConfig?.startsWith("https://npm.remix.run")) {
      throw Error(
        "🚨 Oops! You still have the private Remix registry configured. Please " +
          `run \`${packageManager} config delete @remix-run:registry\` or edit your .npmrc file ` +
          "to remove it."
      );
    }

    execSync(`${packageManager} install`, {
      stdio: "inherit",
      cwd: projectDir,
    });
  }
}

// this is natively a promise in node 15+ stream/promises
const pipeline = promisify(stream.pipeline);

async function extractLocalTarball(
  projectDir: string,
  filePath: string
): Promise<void> {
  try {
    await pipeline(
      fse.createReadStream(filePath),
      gunzip(),
      tar.extract(projectDir, { strip: 1 })
    );
  } catch (err) {
    throw Error(
      "🚨 There was a problem extracting the file from the provided template.\n\n" +
        `  Template filepath: \`${filePath}\`\n` +
        `  Destination directory: \`${projectDir}\``
    );
  }
}

async function downloadAndExtractRepoTarball(
  projectDir: string,
  repo: RepoInfo,
  options: {
    token?: string;
    filePath?: string | null | undefined;
  }
) {
  // If we have a direct file path we will also have the branch. We can skip the
  // redirect and get the tarball URL directly.
  if (repo.branch && repo.filePath) {
    let { filePath, tarballURL } = getTarballUrl(repo);
    return await downloadAndExtractTarball(projectDir, tarballURL, {
      ...options,
      filePath,
    });
  }

  // If we don't know the branch, the GitHub API will figure out the default and
  // redirect the request to the tarball.
  // https://docs.github.com/en/rest/reference/repos#download-a-repository-archive-tar
  let url = `https://api.github.com/repos/${repo.owner}/${repo.name}/tarball`;
  if (repo.branch) {
    url += `/${repo.branch}`;
  }

  return await downloadAndExtractTarball(projectDir, url, {
    ...options,
    filePath: null,
  });
}

async function downloadAndExtractTarball(
  projectDir: string,
  url: string,
  {
    token,
    filePath,
  }: {
    token?: string;
    filePath?: string | null;
  }
): Promise<void> {
  let response = await fetch(
    url,
    token ? { headers: { Authorization: `token ${token}` } } : {}
  );

  if (response.status !== 200) {
    throw Error(
      "🚨 There was a problem fetching the file from GitHub. The request " +
        `responded with a ${response.status} status. Please try again later.`
    );
  }

  // file paths returned from github are always unix style
  if (filePath) {
    filePath = filePath.split(path.sep).join(path.posix.sep);
  }

  try {
    await pipeline(
      response.body.pipe(gunzip()),
      tar.extract(projectDir, {
        map(header) {
          let originalDirName = header.name.split("/")[0];
          header.name = header.name.replace(`${originalDirName}/`, "");

          if (filePath) {
            if (header.name.startsWith(filePath)) {
              header.name = header.name.replace(filePath, "");
            } else {
              header.name = "__IGNORE__";
            }
          }

          return header;
        },
        ignore(_filename, header) {
          if (!header) {
            throw new Error(`Header is undefined`);
          }

          return header.name === "__IGNORE__";
        },
      })
    );
  } catch (_) {
    throw Error(
      "🚨 There was a problem extracting the file from the provided template.\n\n" +
        `  Template URL: \`${url}\`\n` +
        `  Destination directory: \`${projectDir}\``
    );
  }
}

function getTarballUrl(repoInfo: RepoInfo): {
  tarballURL: string;
  filePath: string;
} {
  return {
    tarballURL: `https://codeload.github.com/${repoInfo.owner}/${repoInfo.name}/tar.gz/${repoInfo.branch}`,
    filePath: repoInfo.filePath || "/",
  };
}

interface RepoInfoWithBranch {
  url: string;
  owner: string;
  name: string;
  branch: string;
  filePath: string | null;
}

interface RepoInfoWithoutBranch {
  url: string;
  owner: string;
  name: string;
  branch: null;
  filePath: null;
}

type RepoInfo = RepoInfoWithBranch | RepoInfoWithoutBranch;

function isGithubRepoShorthand(value: string) {
  return /^[\w-]+\/[\w-]+$/.test(value);
}

function getGithubUrl(info: Omit<RepoInfo, "url">) {
  let url = `https://github.com/${info.owner}/${info.name}`;
  if (info.branch) {
    url += `/${info.branch}`;
    if (info.filePath && info.filePath !== "/") {
      url += `/${info.filePath}`;
    }
  }
  return url;
}

function getRepoInfo(validatedGithubUrl: string): RepoInfo {
  if (isGithubRepoShorthand(validatedGithubUrl)) {
    let [owner, name] = validatedGithubUrl.split("/");
    return {
      url: getGithubUrl({ owner, name, branch: null, filePath: null }),
      owner,
      name,
      branch: null,
      filePath: null,
    };
  }

  let url = new URL(validatedGithubUrl);
  let [, owner, name, tree, branch, ...file] = url.pathname.split("/") as [
    _: string,
    Owner: string,
    Name: string,
    Tree: string | undefined,
    Branch: string | undefined,
    FileInfo: string | undefined
  ];
  let filePath = file.join("/");

  if (tree === undefined) {
    return {
      url: validatedGithubUrl,
      owner,
      name,
      branch: null,
      filePath: null,
    };
  }

  return {
    url: validatedGithubUrl,
    owner,
    name,
    // If we've validated the GitHub URL and there is a tree, there will also be
    // a branch
    branch: branch!,
    filePath: filePath === "" || filePath === "/" ? null : filePath,
  };
}

export async function validateNewProjectPath(input: string): Promise<void> {
  let cwd = process.cwd();
  let projectDir = path.resolve(cwd, input);
  if (
    (await fse.pathExists(projectDir)) &&
    (await fse.stat(projectDir)).isDirectory()
  ) {
    if ((await fse.readdir(projectDir)).length > 0) {
      throw Error(
        "🚨 The current directory must be empty to create a new project. Please " +
          "clear the contents of the directory or choose a different path."
      );
    } else {
      throw Error(
        "🚨 The directory provided already exists. Please try again with a " +
          "different directory."
      );
    }
  }
}

function isRemixStack(input: string) {
  return [
    "remix-run/blues-stack",
    "remix-run/indie-stack",
    "remix-run/grunge-stack",
    "blues-stack",
    "indie-stack",
    "grunge-stack",
  ].includes(input);
}

function isRemixTemplate(input: string) {
  return [
    "remix",
    "express",
    "arc",
    "fly",
    "netlify",
    "vercel",
    "cloudflare-pages",
    "cloudflare-workers",
  ].includes(input);
}

export async function validateTemplate(input: string) {
  // If a template string matches one of the choices in our interactive prompt,
  // we can skip all fetching and manual validation.
  if (isRemixStack(input)) {
    return;
  }
  if (isRemixTemplate(input)) {
    return;
  }

  let templateType = detectTemplateType(input);
  switch (templateType) {
    case "local": {
      if (input.startsWith("file://")) {
        input = fileURLToPath(input);
      }
      if (!(await fse.pathExists(input))) {
        throw Error(`🚨 Oops, the file \`${input}\` does not exist.`);
      }
      return;
    }
    case "remoteTarball": {
      let spinner = ora("Validating the template file…").start();
      let response;
      try {
<<<<<<< HEAD
        let reqOptions = { method: "HEAD", headers: {} };
        if (input.startsWith("https://github.com/")) {
          reqOptions.headers.Authorization = `token ${process.env.GITHUB_TOKEN}`;
        }
        let response = await fetch(input, reqOptions);
        spinner.stop();
        switch (response.status) {
          case 200:
            return;
          case 404:
            throw Error(
              "🚨 The template file could not be verified. Please double check " +
                "the URL and try again."
            );
          default:
            throw Error(
              "🚨 The template file could not be verified. The server returned " +
                `a response with a ${response.status} status. Please double ` +
                "check the URL and try again."
            );
        }
      } catch (err) {
        spinner.stop();
=======
        response = await fetch(input, { method: "HEAD" });
      } catch (_) {
>>>>>>> fd210bf2
        throw Error(
          "🚨 There was a problem verifying the template file. Please ensure " +
            "you are connected to the internet and try again later."
        );
      } finally {
        spinner.stop();
      }

      switch (response.status) {
        case 200:
          return;
        case 404:
          throw Error(
            "🚨 The template file could not be verified. Please double check " +
              "the URL and try again."
          );
        default:
          throw Error(
            "🚨 The template file could not be verified. The server returned " +
              `a response with a ${response.status} status. Please double ` +
              "check the URL and try again."
          );
      }
    }
    case "repo": {
      let spinner = ora("Validating the template repo…").start();
      let { url, filePath } = getRepoInfo(input);
      let response;
      try {
<<<<<<< HEAD
        let response = await fetch(url, { method: "HEAD", headers: { Authorization: `token ${process.env.GITHUB_TOKEN}` } });
        spinner.stop();
        switch (response.status) {
          case 200:
            return;
          case 403:
            throw Error(
              "🚨 The template could not be verified because you do not have " +
                "access to the repository. Please double check the access " +
                "rights of this repo and try again."
            );
          case 404:
            throw Error(
              "🚨 The template could not be verified. Please double check that " +
                "the template is a valid GitHub repository" +
                (filePath && filePath !== "/"
                  ? " and that the filepath points to a directory in the repo"
                  : "") +
                " and try again."
            );
          default:
            throw Error(
              "🚨 The template could not be verified. The server returned a " +
                `response with a ${response.status} status. Please double check ` +
                "that the template is a valid GitHub repository  and try again."
            );
        }
=======
        response = await fetch(url, { method: "HEAD" });
>>>>>>> fd210bf2
      } catch (_) {
        throw Error(
          "🚨 There was a problem fetching the template. Please ensure you " +
            "are connected to the internet and try again later."
        );
      } finally {
        spinner.stop();
      }

      switch (response.status) {
        case 200:
          return;
        case 403:
          throw Error(
            "🚨 The template could not be verified because you do not have " +
              "access to the repository. Please double check the access " +
              "rights of this repo and try again."
          );
        case 404:
          throw Error(
            "🚨 The template could not be verified. Please double check that " +
              "the template is a valid GitHub repository" +
              (filePath && filePath !== "/"
                ? " and that the filepath points to a directory in the repo"
                : "") +
              " and try again."
          );
        default:
          throw Error(
            "🚨 The template could not be verified. The server returned a " +
              `response with a ${response.status} status. Please double check ` +
              "that the template is a valid GitHub repository and try again."
          );
      }
    }
    case "example":
    case "template": {
      let spinner = ora("Validating the template…").start();
      let name = input;
      if (templateType === "example") {
        name = name.split("/")[1];
      }
      let typeDir = templateType + "s";
      let templateUrl = `https://github.com/remix-run/remix/tree/main/${typeDir}/${name}`;
      let response;
      try {
        response = await fetch(templateUrl, { method: "HEAD" });
      } catch (_) {
        throw Error(
          "🚨 There was a problem verifying the template. Please ensure you are " +
            "connected to the internet and try again later."
        );
      } finally {
        spinner.stop();
      }

      switch (response.status) {
        case 200:
          return;
        case 404:
          throw Error(
            "🚨 The template could not be verified. Please double check that " +
              "the template is a valid project directory in " +
              `https://github.com/remix-run/remix/tree/main/${typeDir} and ` +
              "try again."
          );
        default:
          throw Error(
            "🚨 The template could not be verified. The server returned a " +
              `response with a ${response.status} status. Please double ` +
              "check that the template is a valid project directory in " +
              `https://github.com/remix-run/remix/tree/main/${typeDir} and ` +
              "try again."
          );
      }
    }
  }

  throw Error("🚨 Invalid template selected. Please try again.");
}

export type TemplateType =
  // in the remix repo
  | "template"
  // in the remix repo
  | "example"
  // a github repo
  | "repo"
  // a remix repo template (like "remix-run/blues-stack" or "indie-stack")
  | "repoTemplate"
  // remote tarball url
  | "remoteTarball"
  // local directory
  | "local";

export function detectTemplateType(template: string): TemplateType | null {
  // 1. Prioritize Remix templates and stacks first. This ensures that inputs
  //    like `--template remix` always pull from our templates, which is almost
  //    always the desired behavior. If users maintain a fork either locally or
  //    in another repo they can pass the repo shorthand, URL or path instead.
  //    This also ensures that our interactive CLI always works as expected even
  //    if the user has another directory with the same name.
  //    https://github.com/remix-run/remix/issues/2491
  if (isRemixTemplate(template)) {
    return "template";
  }

  if (isRemixStack(template)) {
    return "repoTemplate";
  }

  // 2. Check if the user passed a local file. If they hand us an explicit file
  //    URL, we'll validate it first. Otherwise we just ping the filesystem to
  //    see if the string references a filepath and, if not, move on.
  if (template.startsWith("file://")) {
    return "local";
  }

  // 3. Check if it's a path to a local directory.
  try {
    if (
      fse.existsSync(
        path.isAbsolute(template)
          ? template
          : path.resolve(process.cwd(), template)
      )
    ) {
      return "local";
    }
  } catch (_) {
    // ignore FS errors and move on
  }

  // 4. examples/<template> will use an example folder in the Remix repo
  if (/^examples?\/[\w-]+$/.test(template)) {
    return "example";
  }

  // 5. Handle GitHub repos (URLs or :org/:repo shorthand)
  if (isValidGithubUrl(template) || isGithubRepoShorthand(template)) {
    return "repo";
  }

  // 6. Any other valid URL should be treated as a tarball.
  if (isUrl(template)) {
    return "remoteTarball";
  }

  return null;
}

function isUrl(value: string) {
  try {
    new URL(value);
    return true;
  } catch (_) {
    return false;
  }
}

type GithubUrlString =
  | `https://github.com/${string}/${string}`
  | `https://www.github.com/${string}/${string}`;

function isValidGithubUrl(value: string | URL): value is URL | GithubUrlString {
  try {
    let url = typeof value === "string" ? new URL(value) : value;
    let pathSegments = url.pathname.slice(1).split("/");

    return (
      url.protocol === "https:" &&
      url.hostname === "github.com" &&
      // The pathname must have at least 2 segments. If it has more than 2, the
      // third must be "tree" and it must have at least 4 segments.
      // https://github.com/remix-run/remix
      // https://github.com/remix-run/remix/tree/dev
      pathSegments.length >= 2 &&
      (pathSegments.length > 2
        ? pathSegments[2] === "tree" && pathSegments.length >= 4
        : true)
    );
  } catch (_) {
    return false;
  }
}<|MERGE_RESOLUTION|>--- conflicted
+++ resolved
@@ -504,34 +504,12 @@
       let spinner = ora("Validating the template file…").start();
       let response;
       try {
-<<<<<<< HEAD
         let reqOptions = { method: "HEAD", headers: {} };
         if (input.startsWith("https://github.com/")) {
           reqOptions.headers.Authorization = `token ${process.env.GITHUB_TOKEN}`;
         }
-        let response = await fetch(input, reqOptions);
-        spinner.stop();
-        switch (response.status) {
-          case 200:
-            return;
-          case 404:
-            throw Error(
-              "🚨 The template file could not be verified. Please double check " +
-                "the URL and try again."
-            );
-          default:
-            throw Error(
-              "🚨 The template file could not be verified. The server returned " +
-                `a response with a ${response.status} status. Please double ` +
-                "check the URL and try again."
-            );
-        }
-      } catch (err) {
-        spinner.stop();
-=======
-        response = await fetch(input, { method: "HEAD" });
+        response = await fetch(input, reqOptions);
       } catch (_) {
->>>>>>> fd210bf2
         throw Error(
           "🚨 There was a problem verifying the template file. Please ensure " +
             "you are connected to the internet and try again later."
@@ -561,37 +539,7 @@
       let { url, filePath } = getRepoInfo(input);
       let response;
       try {
-<<<<<<< HEAD
-        let response = await fetch(url, { method: "HEAD", headers: { Authorization: `token ${process.env.GITHUB_TOKEN}` } });
-        spinner.stop();
-        switch (response.status) {
-          case 200:
-            return;
-          case 403:
-            throw Error(
-              "🚨 The template could not be verified because you do not have " +
-                "access to the repository. Please double check the access " +
-                "rights of this repo and try again."
-            );
-          case 404:
-            throw Error(
-              "🚨 The template could not be verified. Please double check that " +
-                "the template is a valid GitHub repository" +
-                (filePath && filePath !== "/"
-                  ? " and that the filepath points to a directory in the repo"
-                  : "") +
-                " and try again."
-            );
-          default:
-            throw Error(
-              "🚨 The template could not be verified. The server returned a " +
-                `response with a ${response.status} status. Please double check ` +
-                "that the template is a valid GitHub repository  and try again."
-            );
-        }
-=======
-        response = await fetch(url, { method: "HEAD" });
->>>>>>> fd210bf2
+        response = await fetch(url, { method: "HEAD", headers: { Authorization: `token ${process.env.GITHUB_TOKEN}` } });
       } catch (_) {
         throw Error(
           "🚨 There was a problem fetching the template. Please ensure you " +
