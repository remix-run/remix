--- conflicted
+++ resolved
@@ -161,26 +161,17 @@
       }
     );
     if (npmConfig?.startsWith("https://npm.remix.run")) {
-<<<<<<< HEAD
-      console.log(
-        `🚨 Oops! You still have the private Remix registry configured. Please run \`${packageManager} config delete @remix-run:registry\` or edit your .npmrc file to remove it.`
-=======
       throw Error(
         "🚨 Oops! You still have the private Remix registry configured. Please " +
-          "run `npm config delete @remix-run:registry` or edit your .npmrc file " +
+          `run \`${packageManager} config delete @remix-run:registry\` or edit your .npmrc file ` +
           "to remove it."
->>>>>>> 5144a17e
       );
     }
-<<<<<<< HEAD
 
     execSync(`${packageManager} install`, {
       stdio: "inherit",
       cwd: projectDir,
     });
-=======
-    execSync("npm install", { stdio: "inherit", cwd: projectDir });
->>>>>>> 5144a17e
   }
 }
 
