import * as React from "react";
import type { HydrationState, InitialEntry, Router } from "@remix-run/router";
import { UNSAFE_RemixContext as RemixContext } from "@remix-run/react";
import type {
  UNSAFE_FutureConfig as FutureConfig,
  UNSAFE_AssetsManifest as AssetsManifest,
  UNSAFE_EntryRoute as EntryRoute,
  UNSAFE_RouteManifest as RouteManifest,
  UNSAFE_RouteModules as RouteModules,
  UNSAFE_RemixContextObject as RemixContextObject,
} from "@remix-run/react";
import type {
  DataRouteObject,
  IndexRouteObject,
  NonIndexRouteObject,
  RouteObject,
} from "react-router-dom";
import { createMemoryRouter, RouterProvider } from "react-router-dom";
import type {
  ActionFunction,
  AppLoadContext,
  LoaderFunction,
} from "@remix-run/server-runtime";

type RemixStubOptions = {
  /**
   *  The initial entries in the history stack. This allows you to start a test with
   *  multiple locations already in the history stack (for testing a back navigation, etc.)
   *  The test will default to the last entry in initialEntries if no initialIndex is provided.
   *  e.g. initialEntries={["/home", "/about", "/contact"]}
   */
  initialEntries?: InitialEntry[];

  /**
   *  Used to set the route's initial loader and action data.
   *  e.g. hydrationData={{
   *   loaderData: { "/contact": { locale: "en-US" } },
   *   actionData: { "/login": { errors: { email: "invalid email" } }}
   *  }}
   */
  hydrationData?: HydrationState;

  /**
   * The initial index in the history stack to render. This allows you to start a test at a specific entry.
   * It defaults to the last entry in initialEntries.
   * e.g.
   *   initialEntries: ["/", "/events/123"]
   *   initialIndex: 1 // start at "/events/123"
   */
  initialIndex?: number;

  remixConfigFuture?: Partial<FutureConfig>;
};

function patchRoutesWithContext(
  routes: (StubRouteObject | StubDataRouteObject)[],
  context: AppLoadContext
): (RouteObject | DataRouteObject)[] {
  return routes.map((route) => {
    if (route.loader) {
      let loader = route.loader;
      route.loader = (args) => loader({ ...args, context });
    }

    if (route.action) {
      let action = route.action;
      route.action = (args) => action({ ...args, context });
    }

    if (route.children) {
      return {
        ...route,
        children: patchRoutesWithContext(route.children, context),
      };
    }

    return route as RouteObject | DataRouteObject;
  }) as (RouteObject | DataRouteObject)[];
}

interface StubIndexRouteObject
  extends Omit<IndexRouteObject, "loader" | "action"> {
  loader?: LoaderFunction;
  action?: ActionFunction;
}

interface StubNonIndexRouteObject
  extends Omit<NonIndexRouteObject, "loader" | "action"> {
  loader?: LoaderFunction;
  action?: ActionFunction;
}

type StubRouteObject = StubIndexRouteObject | StubNonIndexRouteObject;

type StubDataRouteObject = StubRouteObject & {
  children?: DataRouteObject[];
  id: string;
};

export function createRemixStub(
  routes: (StubRouteObject | StubDataRouteObject)[],
  context: AppLoadContext = {}
) {
  return function RemixStub({
    initialEntries,
    initialIndex,
    hydrationData,
    remixConfigFuture,
  }: RemixStubOptions) {
    let routerRef = React.useRef<Router>();
    let remixContextRef = React.useRef<RemixContextObject>();

    if (routerRef.current == null) {
      // update the routes to include context in the loader/action
      let patched = patchRoutesWithContext(routes, context);

      routerRef.current = createMemoryRouter(patched, {
        initialEntries,
        initialIndex,
        hydrationData,
      });
    }

    if (remixContextRef.current == null) {
      remixContextRef.current = {
        future: {
<<<<<<< HEAD
          v2_dev: false,
=======
          v2_meta: false,
>>>>>>> 61cbc754
          ...remixConfigFuture,
        },
        manifest: createManifest(routerRef.current.routes),
        routeModules: createRouteModules(routerRef.current.routes),
      };
    }

    return (
      <RemixContext.Provider value={remixContextRef.current}>
        <RouterProvider router={routerRef.current} />
      </RemixContext.Provider>
    );
  };
}

function createManifest(routes: RouteObject[]): AssetsManifest {
  return {
    routes: createRouteManifest(routes),
    entry: { imports: [], module: "" },
    url: "",
    version: "",
  };
}

function createRouteManifest(
  routes: RouteObject[],
  manifest?: RouteManifest<EntryRoute>,
  parentId?: string
): RouteManifest<EntryRoute> {
  return routes.reduce((manifest, route) => {
    if (route.children) {
      createRouteManifest(route.children, manifest, route.id);
    }
    manifest[route.id!] = convertToEntryRoute(route, parentId);
    return manifest;
  }, manifest || {});
}

function createRouteModules(
  routes: RouteObject[],
  routeModules?: RouteModules
): RouteModules {
  return routes.reduce((modules, route) => {
    if (route.children) {
      createRouteModules(route.children, modules);
    }

    modules[route.id!] = {
      ErrorBoundary: undefined,
      // @ts-expect-error - types are still `agnostic` here
      default: () => route.element,
      handle: route.handle,
      links: undefined,
      meta: undefined,
      shouldRevalidate: undefined,
    };

    return modules;
  }, routeModules || {});
}

function convertToEntryRoute(
  route: RouteObject,
  parentId?: string
): EntryRoute {
  return {
    id: route.id!,
    index: route.index,
    caseSensitive: route.caseSensitive,
    path: route.path,
    parentId,
    hasAction: !!route.action,
    hasLoader: !!route.loader,
    module: "",
    hasErrorBoundary: false,
  };
}<|MERGE_RESOLUTION|>--- conflicted
+++ resolved
@@ -124,11 +124,6 @@
     if (remixContextRef.current == null) {
       remixContextRef.current = {
         future: {
-<<<<<<< HEAD
-          v2_dev: false,
-=======
-          v2_meta: false,
->>>>>>> 61cbc754
           ...remixConfigFuture,
         },
         manifest: createManifest(routerRef.current.routes),
