--- conflicted
+++ resolved
@@ -68,11 +68,6 @@
           unstable_postcss: false,
           unstable_tailwind: false,
           unstable_vanillaExtract: false,
-<<<<<<< HEAD
-          v2_meta: false,
-=======
-          v2_errorBoundary: false,
->>>>>>> 114efc21
           v2_routeConvention: false,
           ...remixConfigFuture,
         },
