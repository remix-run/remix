import * as React from "react";
import type { HydrationState, InitialEntry, Router } from "@remix-run/router";
import { UNSAFE_RemixContext as RemixContext } from "@remix-run/react";
import type {
  UNSAFE_FutureConfig as FutureConfig,
  UNSAFE_AssetsManifest as AssetsManifest,
  UNSAFE_EntryRoute as EntryRoute,
  UNSAFE_RouteManifest as RouteManifest,
  UNSAFE_RouteModules as RouteModules,
  UNSAFE_RemixContextObject as RemixContextObject,
} from "@remix-run/react";
import type {
  DataRouteObject,
  IndexRouteObject,
  NonIndexRouteObject,
  RouteObject,
} from "react-router-dom";
import { createMemoryRouter, RouterProvider } from "react-router-dom";
import type {
  ActionFunction,
  AppLoadContext,
  LoaderFunction,
} from "@remix-run/server-runtime";

type RemixStubOptions = {
  /**
   *  The initial entries in the history stack. This allows you to start a test with
   *  multiple locations already in the history stack (for testing a back navigation, etc.)
   *  The test will default to the last entry in initialEntries if no initialIndex is provided.
   *  e.g. initialEntries={["/home", "/about", "/contact"]}
   */
  initialEntries?: InitialEntry[];

  /**
   *  Used to set the route's initial loader and action data.
   *  e.g. hydrationData={{
   *   loaderData: { "/contact": { locale: "en-US" } },
   *   actionData: { "/login": { errors: { email: "invalid email" } }}
   *  }}
   */
  hydrationData?: HydrationState;

  /**
   * The initial index in the history stack to render. This allows you to start a test at a specific entry.
   * It defaults to the last entry in initialEntries.
   * e.g.
   *   initialEntries: ["/", "/events/123"]
   *   initialIndex: 1 // start at "/events/123"
   */
  initialIndex?: number;

  remixConfigFuture?: Partial<FutureConfig>;
};

function patchRoutesWithContext(
  routes: (StubRouteObject | StubDataRouteObject)[],
  context: AppLoadContext
): (RouteObject | DataRouteObject)[] {
  return routes.map((route) => {
    if (route.loader) {
      let loader = route.loader;
      route.loader = (args) => loader({ ...args, context });
    }

    if (route.action) {
      let action = route.action;
      route.action = (args) => action({ ...args, context });
    }

    if (route.children) {
      return {
        ...route,
        children: patchRoutesWithContext(route.children, context),
      };
    }

    return route as RouteObject | DataRouteObject;
  }) as (RouteObject | DataRouteObject)[];
}

interface StubIndexRouteObject
  extends Omit<IndexRouteObject, "loader" | "action"> {
  loader?: LoaderFunction;
  action?: ActionFunction;
}

interface StubNonIndexRouteObject
  extends Omit<NonIndexRouteObject, "loader" | "action"> {
  loader?: LoaderFunction;
  action?: ActionFunction;
}

type StubRouteObject = StubIndexRouteObject | StubNonIndexRouteObject;

type StubDataRouteObject = StubRouteObject & {
  children?: DataRouteObject[];
  id: string;
};

export function createRemixStub(
  routes: (StubRouteObject | StubDataRouteObject)[],
  context: AppLoadContext = {}
) {
  return function RemixStub({
    initialEntries,
    initialIndex,
    hydrationData,
    remixConfigFuture,
  }: RemixStubOptions) {
    let routerRef = React.useRef<Router>();
    let remixContextRef = React.useRef<RemixContextObject>();

    if (routerRef.current == null) {
      // update the routes to include context in the loader/action
      let patched = patchRoutesWithContext(routes, context);

      routerRef.current = createMemoryRouter(patched, {
        initialEntries,
        initialIndex,
        hydrationData,
      });
    }

    if (remixContextRef.current == null) {
      remixContextRef.current = {
        future: {
          v2_dev: false,
<<<<<<< HEAD
          v2_errorBoundary: false,
=======
          unstable_postcss: false,
          unstable_tailwind: false,
>>>>>>> f3beabb9
          v2_headers: false,
          v2_meta: false,
          v2_routeConvention: false,
          ...remixConfigFuture,
        },
        manifest: createManifest(routerRef.current.routes),
        routeModules: createRouteModules(routerRef.current.routes),
      };
    }

    return (
      <RemixContext.Provider value={remixContextRef.current}>
        <RouterProvider router={routerRef.current} />
      </RemixContext.Provider>
    );
  };
}

function createManifest(routes: RouteObject[]): AssetsManifest {
  return {
    routes: createRouteManifest(routes),
    entry: { imports: [], module: "" },
    url: "",
    version: "",
  };
}

function createRouteManifest(
  routes: RouteObject[],
  manifest?: RouteManifest<EntryRoute>,
  parentId?: string
): RouteManifest<EntryRoute> {
  return routes.reduce((manifest, route) => {
    if (route.children) {
      createRouteManifest(route.children, manifest, route.id);
    }
    manifest[route.id!] = convertToEntryRoute(route, parentId);
    return manifest;
  }, manifest || {});
}

function createRouteModules(
  routes: RouteObject[],
  routeModules?: RouteModules
): RouteModules {
  return routes.reduce((modules, route) => {
    if (route.children) {
      createRouteModules(route.children, modules);
    }

    modules[route.id!] = {
      ErrorBoundary: undefined,
      // @ts-expect-error - types are still `agnostic` here
      default: () => route.element,
      handle: route.handle,
      links: undefined,
      meta: undefined,
      shouldRevalidate: undefined,
    };

    return modules;
  }, routeModules || {});
}

function convertToEntryRoute(
  route: RouteObject,
  parentId?: string
): EntryRoute {
  return {
    id: route.id!,
    index: route.index,
    caseSensitive: route.caseSensitive,
    path: route.path,
    parentId,
    hasAction: !!route.action,
    hasLoader: !!route.loader,
    module: "",
    hasErrorBoundary: false,
  };
}<|MERGE_RESOLUTION|>--- conflicted
+++ resolved
@@ -125,12 +125,6 @@
       remixContextRef.current = {
         future: {
           v2_dev: false,
-<<<<<<< HEAD
-          v2_errorBoundary: false,
-=======
-          unstable_postcss: false,
-          unstable_tailwind: false,
->>>>>>> f3beabb9
           v2_headers: false,
           v2_meta: false,
           v2_routeConvention: false,
