import * as React from "react";
import type {
  AgnosticDataRouteObject,
  HydrationState,
  InitialEntry,
  Router,
} from "@remix-run/router";
import { UNSAFE_RemixContext as RemixContext } from "@remix-run/react";
import type {
  UNSAFE_FutureConfig as FutureConfig,
  UNSAFE_AssetsManifest as AssetsManifest,
  UNSAFE_EntryRoute as EntryRoute,
  UNSAFE_RouteManifest as RouteManifest,
  UNSAFE_RouteModules as RouteModules,
  UNSAFE_RemixContextObject as RemixContextObject,
} from "@remix-run/react";
import type { RouteObject } from "react-router-dom";
import { createMemoryRouter, RouterProvider } from "react-router-dom";

type RemixStubOptions = {
  /**
   *  The initial entries in the history stack. This allows you to start a test with
   *  multiple locations already in the history stack (for testing a back navigation, etc.)
   *  The test will default to the last entry in initialEntries if no initialIndex is provided.
   *  e.g. initialEntries={["/home", "/about", "/contact"]}
   */
  initialEntries?: InitialEntry[];

  /**
   *  Used to set the route's initial loader and action data.
   *  e.g. hydrationData={{
   *   loaderData: { "/contact": { locale: "en-US" } },
   *   actionData: { "/login": { errors: { email: "invalid email" } }}
   *  }}
   */
  hydrationData?: HydrationState;

  /**
   * The initial index in the history stack to render. This allows you to start a test at a specific entry.
   * It defaults to the last entry in initialEntries.
   * e.g.
   *   initialEntries: ["/", "/events/123"]
   *   initialIndex: 1 // start at "/events/123"
   */
  initialIndex?: number;

  remixConfigFuture?: Partial<FutureConfig>;
};

export function createRemixStub(routes: AgnosticDataRouteObject[]) {
  return function RemixStub({
    initialEntries,
    initialIndex,
    hydrationData,
    remixConfigFuture,
  }: RemixStubOptions) {
    let routerRef = React.useRef<Router>();
    let remixContextRef = React.useRef<RemixContextObject>();

    if (routerRef.current == null) {
      routerRef.current = createMemoryRouter(routes, {
        initialEntries,
        initialIndex,
        hydrationData,
      });
    }

    if (remixContextRef.current == null) {
      remixContextRef.current = {
        future: {
          v2_meta: false,
          unstable_cssModules: false,
          unstable_cssSideEffectImports: false,
          unstable_vanillaExtract: false,
          ...remixConfigFuture,
        },
        manifest: createManifest(routes),
        routeModules: createRouteModules(routes),
      };
    }

    return (
      <RemixContext.Provider value={remixContextRef.current}>
        <RouterProvider router={routerRef.current} />
      </RemixContext.Provider>
    );
  };
}

<<<<<<< HEAD
function createRemixContext(
  routes: AgnosticDataRouteObject[],
  currentLocation: Location,
  initialLoaderData?: RouteData,
  initialActionData?: RouteData,
  future?: RemixConfigFuture
): EntryContext {
  let manifest = createManifest(routes);
  let matches = matchRoutes(routes, currentLocation) || [];

  return {
    // TODO: Check with Logan on how to handle the update here
    // @ts-expect-error
    actionData: initialActionData,
    appState: {
      trackBoundaries: true,
      trackCatchBoundaries: true,
      catchBoundaryRouteId: null,
      renderBoundaryRouteId: null,
      loaderBoundaryRouteId: null,
    },
    future: {
      v2_errorBoundary: false,
      v2_meta: false,
      ...future,
    },
    matches: convertToEntryRouteMatch(matches),
    routeData: initialLoaderData || {},
    manifest,
    routeModules: createRouteModules(routes),
  };
}

=======
>>>>>>> d371904e
function createManifest(routes: AgnosticDataRouteObject[]): AssetsManifest {
  return {
    routes: createRouteManifest(routes),
    entry: { imports: [], module: "" },
    url: "",
    version: "",
  };
}

function createRouteManifest(
  routes: RouteObject[],
  manifest?: RouteManifest<EntryRoute>,
  parentId?: string
): RouteManifest<EntryRoute> {
  return routes.reduce((manifest, route) => {
    if (route.children) {
      createRouteManifest(route.children, manifest, route.id);
    }
    manifest[route.id!] = convertToEntryRoute(route, parentId);
    return manifest;
  }, manifest || {});
}

function createRouteModules(
  routes: RouteObject[],
  routeModules?: RouteModules
): RouteModules {
  return routes.reduce((modules, route) => {
    if (route.children) {
      createRouteModules(route.children, modules);
    }

    modules[route.id!] = {
      CatchBoundary: undefined,
      ErrorBoundary: undefined,
      // @ts-expect-error - types are still `agnostic` here
      default: () => route.element,
      handle: route.handle,
      links: undefined,
      meta: undefined,
      shouldRevalidate: undefined,
    };
    return modules;
  }, routeModules || {});
}

function convertToEntryRoute(
  route: RouteObject,
  parentId?: string
): EntryRoute {
  return {
    id: route.id!,
    index: route.index,
    caseSensitive: route.caseSensitive,
    path: route.path,
    parentId,
    hasAction: !!route.action,
    hasLoader: !!route.loader,
    module: "",
    hasCatchBoundary: false,
    hasErrorBoundary: false,
  };
}<|MERGE_RESOLUTION|>--- conflicted
+++ resolved
@@ -68,10 +68,11 @@
     if (remixContextRef.current == null) {
       remixContextRef.current = {
         future: {
-          v2_meta: false,
           unstable_cssModules: false,
           unstable_cssSideEffectImports: false,
           unstable_vanillaExtract: false,
+          v2_errorBoundary: false,
+          v2_meta: false,
           ...remixConfigFuture,
         },
         manifest: createManifest(routes),
@@ -87,42 +88,6 @@
   };
 }
 
-<<<<<<< HEAD
-function createRemixContext(
-  routes: AgnosticDataRouteObject[],
-  currentLocation: Location,
-  initialLoaderData?: RouteData,
-  initialActionData?: RouteData,
-  future?: RemixConfigFuture
-): EntryContext {
-  let manifest = createManifest(routes);
-  let matches = matchRoutes(routes, currentLocation) || [];
-
-  return {
-    // TODO: Check with Logan on how to handle the update here
-    // @ts-expect-error
-    actionData: initialActionData,
-    appState: {
-      trackBoundaries: true,
-      trackCatchBoundaries: true,
-      catchBoundaryRouteId: null,
-      renderBoundaryRouteId: null,
-      loaderBoundaryRouteId: null,
-    },
-    future: {
-      v2_errorBoundary: false,
-      v2_meta: false,
-      ...future,
-    },
-    matches: convertToEntryRouteMatch(matches),
-    routeData: initialLoaderData || {},
-    manifest,
-    routeModules: createRouteModules(routes),
-  };
-}
-
-=======
->>>>>>> d371904e
 function createManifest(routes: AgnosticDataRouteObject[]): AssetsManifest {
   return {
     routes: createRouteManifest(routes),
