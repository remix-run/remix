{
  "name": "@remix-run/testing",
  "version": "2.7.2",
  "description": "Testing utilities for Remix apps",
  "homepage": "https://remix.run",
  "bugs": {
    "url": "https://github.com/remix-run/remix/issues"
  },
  "repository": {
    "type": "git",
    "url": "https://github.com/remix-run/remix",
    "directory": "packages/remix-testing"
  },
  "license": "MIT",
  "main": "./dist/index.js",
  "typings": "./dist/index.d.ts",
  "module": "./dist/esm/index.js",
  "scripts": {
    "tsc": "tsc"
  },
  "dependencies": {
<<<<<<< HEAD
    "@remix-run/node": "workspace:*",
    "@remix-run/react": "workspace:*",
    "@remix-run/router": "1.15.0",
    "react-router-dom": "6.22.0"
=======
    "@remix-run/node": "2.7.2",
    "@remix-run/react": "2.7.2",
    "@remix-run/router": "1.15.1",
    "react-router-dom": "6.22.1"
>>>>>>> dc5cdb75
  },
  "devDependencies": {
    "@remix-run/server-runtime": "workspace:*",
    "@remix-run/testing": "workspace:*",
    "@types/node": "^18.17.1",
    "@types/react": "^18.2.20",
    "@types/react-dom": "^18.2.7",
    "jest-environment-jsdom": "^29.6.4",
    "react": "^18.2.0",
    "react-dom": "^18.2.0",
    "typescript": "^5.1.6"
  },
  "peerDependencies": {
    "react": "^18.0.0",
    "typescript": "^5.1.0"
  },
  "peerDependenciesMeta": {
    "typescript": {
      "optional": true
    }
  },
  "engines": {
    "node": ">=18.0.0"
  },
  "files": [
    "dist/",
    "CHANGELOG.md",
    "LICENSE.md",
    "README.md"
  ]
}<|MERGE_RESOLUTION|>--- conflicted
+++ resolved
@@ -19,17 +19,10 @@
     "tsc": "tsc"
   },
   "dependencies": {
-<<<<<<< HEAD
     "@remix-run/node": "workspace:*",
     "@remix-run/react": "workspace:*",
-    "@remix-run/router": "1.15.0",
-    "react-router-dom": "6.22.0"
-=======
-    "@remix-run/node": "2.7.2",
-    "@remix-run/react": "2.7.2",
     "@remix-run/router": "1.15.1",
     "react-router-dom": "6.22.1"
->>>>>>> dc5cdb75
   },
   "devDependencies": {
     "@remix-run/server-runtime": "workspace:*",
