{
  "name": "@remix-run/testing",
  "version": "2.5.1",
  "description": "Testing utilities for Remix apps",
  "homepage": "https://remix.run",
  "bugs": {
    "url": "https://github.com/remix-run/remix/issues"
  },
  "repository": {
    "type": "git",
    "url": "https://github.com/remix-run/remix",
    "directory": "packages/remix-testing"
  },
  "license": "MIT",
  "main": "./dist/index.js",
  "typings": "./dist/index.d.ts",
  "module": "./dist/esm/index.js",
  "dependencies": {
    "@remix-run/node": "2.5.1",
    "@remix-run/react": "2.5.1",
<<<<<<< HEAD
    "@remix-run/router": "0.0.0-experimental-add6f8aa",
    "react-router-dom": "0.0.0-experimental-add6f8aa"
=======
    "@remix-run/router": "0.0.0-experimental-c9f8a7b2",
    "react-router-dom": "0.0.0-experimental-c9f8a7b2"
>>>>>>> 4c627af8
  },
  "devDependencies": {
    "@types/node": "^18.17.1",
    "@types/react": "^18.2.20",
    "@types/react-dom": "^18.2.7",
    "jest-environment-jsdom": "^29.6.4",
    "react": "^18.2.0",
    "react-dom": "^18.2.0",
    "typescript": "^5.1.6"
  },
  "peerDependencies": {
    "react": "^18.0.0",
    "typescript": "^5.1.0"
  },
  "peerDependenciesMeta": {
    "typescript": {
      "optional": true
    }
  },
  "engines": {
    "node": ">=18.0.0"
  },
  "files": [
    "dist/",
    "CHANGELOG.md",
    "LICENSE.md",
    "README.md"
  ]
}<|MERGE_RESOLUTION|>--- conflicted
+++ resolved
@@ -18,13 +18,8 @@
   "dependencies": {
     "@remix-run/node": "2.5.1",
     "@remix-run/react": "2.5.1",
-<<<<<<< HEAD
-    "@remix-run/router": "0.0.0-experimental-add6f8aa",
-    "react-router-dom": "0.0.0-experimental-add6f8aa"
-=======
     "@remix-run/router": "0.0.0-experimental-c9f8a7b2",
     "react-router-dom": "0.0.0-experimental-c9f8a7b2"
->>>>>>> 4c627af8
   },
   "devDependencies": {
     "@types/node": "^18.17.1",
