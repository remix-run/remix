{
  "name": "@remix-run/testing",
  "version": "2.0.0-pre.7",
  "description": "Testing utilities for Remix apps",
  "homepage": "https://remix.run",
  "bugs": {
    "url": "https://github.com/remix-run/remix/issues"
  },
  "repository": {
    "type": "git",
    "url": "https://github.com/remix-run/remix",
    "directory": "packages/remix-testing"
  },
  "license": "MIT",
  "main": "./dist/index.js",
  "typings": "./dist/index.d.ts",
  "module": "./dist/esm/index.js",
  "dependencies": {
<<<<<<< HEAD
    "@remix-run/node": "2.0.0-pre.4",
    "@remix-run/react": "2.0.0-pre.4",
    "@remix-run/router": "1.9.0-pre.1",
    "react-router-dom": "6.16.0-pre.1"
=======
    "@remix-run/node": "2.0.0-pre.7",
    "@remix-run/react": "2.0.0-pre.7",
    "@remix-run/router": "1.9.0-pre.0",
    "react-router-dom": "6.16.0-pre.0"
>>>>>>> 27bea3fd
  },
  "devDependencies": {
    "@types/node": "^18.17.1",
    "@types/react": "^18.2.20",
    "@types/react-dom": "^18.2.7",
    "react": "^18.2.0",
    "react-dom": "^18.2.0",
    "typescript": "^5.1.6"
  },
  "peerDependencies": {
    "react": "^18.0.0",
    "typescript": "^5.1.0"
  },
  "peerDependenciesMeta": {
    "typescript": {
      "optional": true
    }
  },
  "engines": {
    "node": ">=18.0.0"
  },
  "files": [
    "dist/",
    "CHANGELOG.md",
    "LICENSE.md",
    "README.md"
  ]
}<|MERGE_RESOLUTION|>--- conflicted
+++ resolved
@@ -16,17 +16,10 @@
   "typings": "./dist/index.d.ts",
   "module": "./dist/esm/index.js",
   "dependencies": {
-<<<<<<< HEAD
-    "@remix-run/node": "2.0.0-pre.4",
-    "@remix-run/react": "2.0.0-pre.4",
+    "@remix-run/node": "2.0.0-pre.7",
+    "@remix-run/react": "2.0.0-pre.7",
     "@remix-run/router": "1.9.0-pre.1",
     "react-router-dom": "6.16.0-pre.1"
-=======
-    "@remix-run/node": "2.0.0-pre.7",
-    "@remix-run/react": "2.0.0-pre.7",
-    "@remix-run/router": "1.9.0-pre.0",
-    "react-router-dom": "6.16.0-pre.0"
->>>>>>> 27bea3fd
   },
   "devDependencies": {
     "@types/node": "^18.17.1",
