--- conflicted
+++ resolved
@@ -19,17 +19,10 @@
     "tsc": "tsc"
   },
   "dependencies": {
-<<<<<<< HEAD
     "@remix-run/node": "workspace:^",
     "@remix-run/react": "workspace:^",
-    "@remix-run/router": "1.15.1",
-    "react-router-dom": "6.22.1"
-=======
-    "@remix-run/node": "2.8.0",
-    "@remix-run/react": "2.8.0",
     "@remix-run/router": "1.15.2",
     "react-router-dom": "6.22.2"
->>>>>>> c782da4e
   },
   "devDependencies": {
     "@remix-run/server-runtime": "workspace:^",
