--- conflicted
+++ resolved
@@ -16,17 +16,10 @@
   "typings": "./dist/index.d.ts",
   "module": "./dist/esm/index.js",
   "dependencies": {
-<<<<<<< HEAD
-    "@remix-run/node": "2.3.1",
-    "@remix-run/react": "2.3.1",
-    "@remix-run/router": "0.0.0-experimental-9463fb5e",
-    "react-router-dom": "0.0.0-experimental-9463fb5e"
-=======
     "@remix-run/node": "2.5.1",
     "@remix-run/react": "2.5.1",
     "@remix-run/router": "1.14.2",
     "react-router-dom": "6.21.3"
->>>>>>> 10fcf5b9
   },
   "devDependencies": {
     "@types/node": "^18.17.1",
