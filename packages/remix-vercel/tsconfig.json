{
<<<<<<< HEAD
  "include": ["**/*"],
=======
>>>>>>> dec8a6df
  "exclude": ["dist", "__tests__"],
  "compilerOptions": {
    "lib": ["ES2019", "DOM.Iterable"],
    "target": "ES2019",

    "moduleResolution": "node",
    "allowSyntheticDefaultImports": true,
    "strict": true,
    "declaration": true,
    "emitDeclarationOnly": true,
<<<<<<< HEAD

    "outDir": "./dist",
    "rootDir": "."
=======
    "rootDir": ".",
    "outDir": "../../build/node_modules/@remix-run/vercel/dist"
>>>>>>> dec8a6df
  }
}<|MERGE_RESOLUTION|>--- conflicted
+++ resolved
@@ -1,8 +1,4 @@
 {
-<<<<<<< HEAD
-  "include": ["**/*"],
-=======
->>>>>>> dec8a6df
   "exclude": ["dist", "__tests__"],
   "compilerOptions": {
     "lib": ["ES2019", "DOM.Iterable"],
@@ -13,13 +9,7 @@
     "strict": true,
     "declaration": true,
     "emitDeclarationOnly": true,
-<<<<<<< HEAD
-
-    "outDir": "./dist",
-    "rootDir": "."
-=======
     "rootDir": ".",
     "outDir": "../../build/node_modules/@remix-run/vercel/dist"
->>>>>>> dec8a6df
   }
 }