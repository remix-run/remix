{
<<<<<<< HEAD
  "include": ["**/*"],
=======
  "include": ["**/*.ts"],
>>>>>>> dec8a6df
  "exclude": ["dist", "__tests__"],
  "compilerOptions": {
    "lib": ["ES2019"],
    "target": "ES2019",
    "types": ["@cloudflare/workers-types"],

    "moduleResolution": "node",
    "allowSyntheticDefaultImports": true,
    "strict": true,
    "declaration": true,
    "emitDeclarationOnly": true,
<<<<<<< HEAD

    "outDir": "./dist",
=======
>>>>>>> dec8a6df
    "rootDir": ".",
    "outDir": "../../build/node_modules/@remix-run/cloudflare/dist",

    // Avoid naming conflicts between history and react-router-dom relying on
    // lib.dom.d.ts Window and this being a WebWorker env.
    "skipLibCheck": true
  }
}<|MERGE_RESOLUTION|>--- conflicted
+++ resolved
@@ -1,9 +1,5 @@
 {
-<<<<<<< HEAD
-  "include": ["**/*"],
-=======
   "include": ["**/*.ts"],
->>>>>>> dec8a6df
   "exclude": ["dist", "__tests__"],
   "compilerOptions": {
     "lib": ["ES2019"],
@@ -15,11 +11,6 @@
     "strict": true,
     "declaration": true,
     "emitDeclarationOnly": true,
-<<<<<<< HEAD
-
-    "outDir": "./dist",
-=======
->>>>>>> dec8a6df
     "rootDir": ".",
     "outDir": "../../build/node_modules/@remix-run/cloudflare/dist",
 
