import * as assert from 'node:assert/strict'
import { describe, it } from 'node:test'

import { fixtures, readFixture } from '../../test/utils.ts'

import { type TarHeader, parseTar } from './tar.ts'

async function bufferBytes(stream: ReadableStream<Uint8Array>): Promise<Uint8Array> {
  let chunks: Uint8Array[] = []
  let length = 0

  for await (let chunk of stream) {
    chunks.push(chunk)
    length += chunk.byteLength
  }

  let result = new Uint8Array(length)
  let offset = 0

  for (let chunk of chunks) {
    result.set(chunk, offset)
    offset += chunk.byteLength
  }

  return result
}

async function bufferString(
  stream: ReadableStream<Uint8Array>,
  encoding = 'utf-8',
): Promise<string> {
  let decoder = new TextDecoder(encoding)
  let string = ''

  for await (let chunk of stream) {
    string += decoder.decode(chunk, { stream: true })
  }

  string += decoder.decode()

  return string
}

async function computeHash(buffer: Uint8Array, algorithm = 'SHA-256'): Promise<string> {
  let digest = await crypto.subtle.digest(algorithm, buffer)
  return Array.from(new Uint8Array(digest))
    .map((byte) => byte.toString(16).padStart(2, '0'))
    .join('')
    .slice(0, 8)
}

describe('TarParser', () => {
  it('parses express-4.21.1.tgz', async () => {
    let entries: Record<string, string> = {}
    await parseTar(readFixture(fixtures.expressNpmPackage), async (entry) => {
      let hash = await computeHash(await bufferBytes(entry.body))
      entries[entry.name] = hash
    })

    assert.deepEqual(entries, {
      'package/LICENSE': '95a57628',
      'package/lib/application.js': '5901b32f',
      'package/lib/express.js': '2f25585c',
      'package/index.js': '4d2f5afc',
      'package/lib/router/index.js': '19c5ca9b',
      'package/lib/middleware/init.js': '48c1d12f',
      'package/lib/router/layer.js': 'c90709dc',
      'package/lib/middleware/query.js': '6edce396',
      'package/lib/request.js': '64ac1075',
      'package/lib/response.js': '4b5c338c',
      'package/lib/router/route.js': '86db1235',
      'package/lib/utils.js': '9035c6d9',
      'package/lib/view.js': 'ec627880',
      'package/package.json': '774eaac2',
      'package/History.md': 'ca257313',
      'package/Readme.md': '016f344e',
    })
  })

  it('parses fetch-proxy-0.1.0.tar.gz', async () => {
    let entries: [string, number, string][] = []
    await parseTar(readFixture(fixtures.fetchProxyGithubArchive), async (entry) => {
      let hash = await computeHash(await bufferBytes(entry.body))
      entries.push([entry.name, entry.size, hash])
    })

    assert.equal(entries.length, 192)
  })

  it('parses lodash-4.17.21.tgz', async () => {
    let entries: [string, number, string][] = []
    await parseTar(readFixture(fixtures.lodashNpmPackage), async (entry) => {
      let hash = await computeHash(await bufferBytes(entry.body))
      entries.push([entry.name, entry.size, hash])
    })

    assert.equal(entries.length, 1054)
  })

  it('parses npm-11.0.0.tgz', async () => {
    let entries: [string, number, string][] = []
    await parseTar(readFixture(fixtures.npmNpmPackage), async (entry) => {
      let hash = await computeHash(await bufferBytes(entry.body))
      entries.push([entry.name, entry.size, hash])
    })

    assert.equal(entries.length, 2368)
  })
})

describe('tar-stream test cases', () => {
  it('parses one-file.tar', async () => {
    let entries: [TarHeader, string][] = []
    await parseTar(readFixture(fixtures.oneFile), async (entry) => {
      entries.push([entry.header, await bufferString(entry.body)])
    })

    assert.deepEqual(entries, [
      [
        {
          name: 'test.txt',
          mode: 0o644,
          uid: 501,
          gid: 20,
          size: 12,
          mtime: 1387580181,
          type: 'file',
          linkname: null,
          uname: 'maf',
          gname: 'staff',
          devmajor: 0,
          devminor: 0,
          pax: null,
        },
        'hello world\n',
      ],
    ])
  })

  it('parses multi-file.tar', async () => {
    let entries: [TarHeader, string][] = []
    await parseTar(readFixture(fixtures.multiFile), async (entry) => {
      entries.push([entry.header, await bufferString(entry.body)])
    })

    assert.deepEqual(entries, [
      [
        {
          name: 'file-1.txt',
          mode: 0o644,
          uid: 501,
          gid: 20,
          size: 12,
          mtime: 1387580181,
          type: 'file',
          linkname: null,
          uname: 'maf',
          gname: 'staff',
          devmajor: 0,
          devminor: 0,
          pax: null,
        },
        'i am file-1\n',
      ],
      [
        {
          name: 'file-2.txt',
          mode: 0o644,
          uid: 501,
          gid: 20,
          size: 12,
          mtime: 1387580181,
          type: 'file',
          linkname: null,
          uname: 'maf',
          gname: 'staff',
          devmajor: 0,
          devminor: 0,
          pax: null,
        },
        'i am file-2\n',
      ],
    ])
  })

  it('parses pax.tar', async () => {
    let entries: [TarHeader, string][] = []
    await parseTar(readFixture(fixtures.pax), async (entry) => {
      entries.push([entry.header, await bufferString(entry.body)])
    })

    assert.deepEqual(entries, [
      [
        {
          name: 'pax.txt',
          mode: 0o644,
          uid: 501,
          gid: 20,
          size: 12,
          mtime: 1387580181,
          type: 'file',
          linkname: null,
          uname: 'maf',
          gname: 'staff',
          devmajor: 0,
          devminor: 0,
          pax: {
            path: 'pax.txt',
            special: 'sauce',
          },
        },
        'hello world\n',
      ],
    ])
  })

  it('parses types.tar', async () => {
    let headers: TarHeader[] = []
    await parseTar(readFixture(fixtures.types), async (entry) => {
      headers.push(entry.header)
    })

    assert.deepEqual(headers, [
      {
        name: 'directory',
        mode: 0o755,
        uid: 501,
        gid: 20,
        size: 0,
        mtime: 1387580181,
        type: 'directory',
        linkname: null,
        uname: 'maf',
        gname: 'staff',
        devmajor: 0,
        devminor: 0,
        pax: null,
      },
      {
        name: 'directory-link',
        mode: 0o755,
        uid: 501,
        gid: 20,
        size: 0,
        mtime: 1387580181,
        type: 'symlink',
        linkname: 'directory',
        uname: 'maf',
        gname: 'staff',
        devmajor: 0,
        devminor: 0,
        pax: null,
      },
    ])
  })

  it('parses long-name.tar', async () => {
    let entries: [TarHeader, string][] = []
    await parseTar(readFixture(fixtures.longName), async (entry) => {
      entries.push([entry.header, await bufferString(entry.body)])
    })

    assert.deepEqual(entries, [
      [
        {
          name: 'my/file/is/longer/than/100/characters/and/should/use/the/prefix/header/foobarbaz/foobarbaz/foobarbaz/foobarbaz/foobarbaz/foobarbaz/filename.txt',
          mode: 0o644,
          uid: 501,
          gid: 20,
          size: 16,
          mtime: 1387580181,
          type: 'file',
          linkname: null,
          uname: 'maf',
          gname: 'staff',
          devmajor: 0,
          devminor: 0,
          pax: null,
        },
        'hello long name\n',
      ],
    ])
  })

  it('parses unicode-bsd.tar', async () => {
    let headers: TarHeader[] = []
    await parseTar(readFixture(fixtures.unicodeBsd), async (entry) => {
      headers.push(entry.header)
    })

    assert.deepEqual(headers, [
      {
        name: 'høllø.txt',
        mode: 0o644,
        uid: 501,
        gid: 20,
        size: 4,
        mtime: 1387588646,
        type: 'file',
        linkname: null,
        uname: 'maf',
        gname: 'staff',
        devmajor: 0,
        devminor: 0,
        pax: {
          'SCHILY.dev': '16777217',
          'SCHILY.ino': '3599143',
          'SCHILY.nlink': '1',
          atime: '1387589077',
          ctime: '1387588646',
          path: 'høllø.txt',
        },
      },
    ])
  })

  it('parses unicode.tar', async () => {
    let headers: TarHeader[] = []
    await parseTar(readFixture(fixtures.unicode), async (entry) => {
      headers.push(entry.header)
    })

    assert.deepEqual(headers, [
      {
        name: 'høstål.txt',
        mode: 0o644,
        uid: 501,
        gid: 20,
        size: 8,
        mtime: 1387580181,
        type: 'file',
        linkname: null,
        uname: 'maf',
        gname: 'staff',
        devmajor: 0,
        devminor: 0,
        pax: { path: 'høstål.txt' },
      },
    ])
  })

  it('parses name-is-100.tar', async () => {
    let entries: [number, string][] = []
    await parseTar(readFixture(fixtures.nameIs100), async (entry) => {
      entries.push([entry.header.name.length, await bufferString(entry.body)])
    })

    assert.deepEqual(entries, [[100, 'hello\n']])
  })

  it('parses space.tar', async () => {
    let entries: [TarHeader, string][] = []
    await parseTar(readFixture(fixtures.space), async (entry) => {
      entries.push([entry.header, await bufferString(entry.body)])
    })

    assert.equal(entries.length, 4)
  })

  it('parses gnu-long-path.tar', async () => {
    let entries: [TarHeader, string][] = []
    await parseTar(readFixture(fixtures.gnuLongPath), async (entry) => {
      entries.push([entry.header, await bufferString(entry.body)])
    })

    assert.equal(entries.length, 1)
  })

  it('parses base-256-uid-gid.tar', async () => {
    let headers: TarHeader[] = []
    await parseTar(readFixture(fixtures.base256UidGid), async (entry) => {
      headers.push(entry.header)
    })

    assert.equal(headers.length, 1)
    assert.equal(headers[0].uid, 116435139)
    assert.equal(headers[0].gid, 1876110778)
  })

  it('parses base-256-size.tar', async () => {
    let headers: TarHeader[] = []
    await parseTar(readFixture(fixtures.base256Size), async (entry) => {
      headers.push(entry.header)
    })

    assert.deepEqual(headers, [
      {
        name: 'test.txt',
        mode: 0o644,
        uid: 501,
        gid: 20,
        size: 12,
        mtime: 1387580181,
        type: 'file',
        linkname: null,
        uname: 'maf',
        gname: 'staff',
        devmajor: 0,
        devminor: 0,
        pax: null,
      },
    ])
  })

  it('parses latin1.tar', async () => {
    let entries: [TarHeader, string][] = []
    await parseTar(readFixture(fixtures.latin1), { filenameEncoding: 'latin1' }, async (entry) => {
      entries.push([entry.header, await bufferString(entry.body)])
    })

    assert.deepEqual(entries, [
      [
        {
          name: "En français, s'il vous plaît?.txt",
          mode: 0o644,
          uid: 0,
          gid: 0,
          size: 14,
          mtime: 1495941034,
          type: 'file',
          linkname: null,
          uname: 'root',
          gname: 'root',
          devmajor: 0,
          devminor: 0,
          pax: null,
        },
        'Hello, world!\n',
      ],
    ])
  })

  it('throws when parsing incomplete.tar', async () => {
    await assert.rejects(
      async () => {
        await parseTar(readFixture(fixtures.incomplete), () => {})
      },
      {
        name: 'TarParseError',
        message: 'Unexpected end of archive',
      },
    )
  })

  it('parses gnu.tar', async () => {
    let entries: [TarHeader, string][] = []
    await parseTar(readFixture(fixtures.gnu), async (entry) => {
      entries.push([entry.header, await bufferString(entry.body)])
    })

    assert.deepEqual(entries, [
      [
        {
          name: 'test.txt',
          mode: 0o644,
          uid: 12345,
          gid: 67890,
          size: 14,
          mtime: 1559239869,
          type: 'file',
          linkname: null,
          uname: 'myuser',
          gname: 'mygroup',
          devmajor: 0,
          devminor: 0,
          pax: null,
        },
        'Hello, world!\n',
      ],
    ])
  })

  it('parses gnu-incremental.tar', async () => {
    let entries: [TarHeader, string][] = []
    await parseTar(readFixture(fixtures.gnuIncremental), async (entry) => {
      entries.push([entry.header, await bufferString(entry.body)])
    })

    assert.deepEqual(entries, [
      [
        {
          name: 'test.txt',
          mode: 0o644,
          uid: 12345,
          gid: 67890,
          size: 14,
          mtime: 1559239869,
          type: 'file',
          linkname: null,
          uname: 'myuser',
          gname: 'mygroup',
          devmajor: 0,
          devminor: 0,
          pax: null,
        },
        'Hello, world!\n',
      ],
<<<<<<< HEAD
    ]);
  });
  it('parses large github repo', async () => {
    const response = await fetch(
      'https://codeload.github.com/vercel/next.js/tar.gz/refs/heads/canary',
    );
    if (!response.ok) {
      throw new Error(`Failed to fetch tar.gz: ${response.status} ${response.statusText}`);
    }
    const entries: [TarHeader][] = [];
    await parseTar(response.body!.pipeThrough(new DecompressionStream('gzip')), async (entry) => {
      entries.push([entry.header]);
    });
    assert.ok(entries.length > 1000);
  });
});
=======
    ])
  })
})
>>>>>>> 5dbcb7b5
<|MERGE_RESOLUTION|>--- conflicted
+++ resolved
@@ -495,25 +495,20 @@
         },
         'Hello, world!\n',
       ],
-<<<<<<< HEAD
-    ]);
-  });
+    ])
+  })
+  
   it('parses large github repo', async () => {
     const response = await fetch(
       'https://codeload.github.com/vercel/next.js/tar.gz/refs/heads/canary',
-    );
+    )
     if (!response.ok) {
-      throw new Error(`Failed to fetch tar.gz: ${response.status} ${response.statusText}`);
+      throw new Error(`Failed to fetch tar.gz: ${response.status} ${response.statusText}`)
     }
-    const entries: [TarHeader][] = [];
+    const entries: [TarHeader][] = []
     await parseTar(response.body!.pipeThrough(new DecompressionStream('gzip')), async (entry) => {
-      entries.push([entry.header]);
-    });
-    assert.ok(entries.length > 1000);
-  });
-});
-=======
-    ])
-  })
-})
->>>>>>> 5dbcb7b5
+      entries.push([entry.header])
+    })
+    assert.ok(entries.length > 1000)
+  })
+})