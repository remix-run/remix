--- conflicted
+++ resolved
@@ -16,11 +16,7 @@
 
 async function run() {
   let answers = await inquirer.prompt<{
-<<<<<<< HEAD
-    server: "remix" | "express" | "arc" | "fly" | "vercel" | "azure";
-=======
-    server: "remix" | "express" | "arc" | "fly" | "vercel" | "netlify";
->>>>>>> 10e78ac5
+    server: "remix" | "express" | "arc" | "fly" | "vercel" | "netlify" | "azure";
     lang: "ts" | "js";
     install: boolean;
   }>([
@@ -36,14 +32,9 @@
         { name: "Architect (AWS Lambda)", value: "arc" },
         { name: "Fly.io", value: "fly" },
         // { name: "Render", value: "render" },
-<<<<<<< HEAD
-        // { name: "Netlify", value: "netlify" },
+        { name: "Netlify", value: "netlify" },
         { name: "Vercel", value: "vercel" },
         { name: "Azure", value: "azure" }
-=======
-        { name: "Netlify", value: "netlify" },
-        { name: "Vercel", value: "vercel" }
->>>>>>> 10e78ac5
         // { name: "Custom", value: "custom" }
       ]
     },
