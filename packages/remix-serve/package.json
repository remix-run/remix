{
  "name": "@remix-run/serve",
  "version": "1.6.2",
  "description": "Production application server for Remix",
  "bugs": {
    "url": "https://github.com/remix-run/remix/issues"
  },
  "repository": {
    "type": "git",
    "url": "https://github.com/remix-run/remix",
    "directory": "packages/remix-serve"
  },
  "license": "MIT",
  "main": "dist/index.js",
  "typings": "dist/index.d.ts",
  "bin": {
    "remix-serve": "dist/cli.js"
  },
  "dependencies": {
<<<<<<< HEAD
    "@remix-run/express": "^1.6.1",
=======
    "@remix-run/express": "1.6.2",
>>>>>>> da7ba015
    "compression": "^1.7.4",
    "express": "^4.17.1",
    "morgan": "^1.10.0"
  },
  "devDependencies": {
    "@types/compression": "^1.7.0",
    "@types/express": "^4.17.9",
    "@types/morgan": "^1.9.2"
  },
  "engines": {
    "node": ">=14"
  },
  "files": [
    "dist/",
    "CHANGELOG.md",
    "LICENSE.md",
    "README.md"
  ]
}<|MERGE_RESOLUTION|>--- conflicted
+++ resolved
@@ -17,11 +17,7 @@
     "remix-serve": "dist/cli.js"
   },
   "dependencies": {
-<<<<<<< HEAD
-    "@remix-run/express": "^1.6.1",
-=======
-    "@remix-run/express": "1.6.2",
->>>>>>> da7ba015
+    "@remix-run/express": "^1.6.2",
     "compression": "^1.7.4",
     "express": "^4.17.1",
     "morgan": "^1.10.0"
