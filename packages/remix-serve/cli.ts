import "./env";
<<<<<<< HEAD
import path from "path";
import os from "os";
import { broadcastDevReady, installGlobals } from "@remix-run/node";
import sourceMapSupport from "source-map-support";
=======
import path from "node:path";
import os from "node:os";
import { broadcastDevReady } from "@remix-run/node";
>>>>>>> 0bed87c2

import { createApp } from "./index";

sourceMapSupport.install();
installGlobals();

let port = process.env.PORT ? Number(process.env.PORT) : 3000;
if (Number.isNaN(port)) port = 3000;

let buildPathArg = process.argv[2];

if (!buildPathArg) {
  console.error(`
  Usage: remix-serve <build-dir>`);
  process.exit(1);
}

let buildPath = path.resolve(process.cwd(), buildPathArg);
let build = require(buildPath);

let onListen = () => {
  let address =
    process.env.HOST ||
    Object.values(os.networkInterfaces())
      .flat()
      .find((ip) => String(ip?.family).includes("4") && !ip?.internal)?.address;

  if (!address) {
    console.log(`Remix App Server started at http://localhost:${port}`);
  } else {
    console.log(
      `Remix App Server started at http://localhost:${port} (http://${address}:${port})`
    );
  }
  if (process.env.NODE_ENV === "development") {
    broadcastDevReady(build);
  }
};

let app = createApp(
  buildPath,
  process.env.NODE_ENV,
  build.publicPath,
  build.assetsBuildDirectory
);
let server = process.env.HOST
  ? app.listen(port, process.env.HOST, onListen)
  : app.listen(port, onListen);

["SIGTERM", "SIGINT"].forEach((signal) => {
  process.once(signal, () => server?.close(console.error));
});<|MERGE_RESOLUTION|>--- conflicted
+++ resolved
@@ -1,14 +1,8 @@
 import "./env";
-<<<<<<< HEAD
-import path from "path";
-import os from "os";
+import path from "node:path";
+import os from "node:os";
 import { broadcastDevReady, installGlobals } from "@remix-run/node";
 import sourceMapSupport from "source-map-support";
-=======
-import path from "node:path";
-import os from "node:os";
-import { broadcastDevReady } from "@remix-run/node";
->>>>>>> 0bed87c2
 
 import { createApp } from "./index";
 
