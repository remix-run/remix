import * as path from "path";
import chalkAnimation from "chalk-animation";
import inquirer from "inquirer";
import meow from "meow";

import type { Server } from ".";
import { createApp } from ".";

const help = `
  Usage:
    $ npx create-remix [flags...] [<dir>]

  If <dir> is not provided up front you will be prompted for it.

  Flags:
    --help, -h          Show this help message
    --version, -v       Show the version of this script
`;

run().then(
  () => {
    process.exit(0);
  },
  error => {
    console.error(error);
    process.exit(1);
  }
);

async function run() {
  let { input, flags, showHelp, showVersion } = meow(help, {
    flags: {
      help: { type: "boolean", default: false, alias: "h" },
      version: { type: "boolean", default: false, alias: "v" }
    }
  });

  if (flags.help) showHelp();
  if (flags.version) showVersion();

  let anim = chalkAnimation.rainbow(`\nR E M I X\n`);
  await new Promise(res => setTimeout(res, 1500));
  anim.stop();

  console.log("💿 Welcome to Remix! Let's get you set up with a new project.");
  console.log();

  // Figure out the app directory
  let projectDir = path.resolve(
    process.cwd(),
    input.length > 0
      ? input[0]
      : (
          await inquirer.prompt<{ dir: string }>([
            {
              type: "input",
              name: "dir",
              message: "Where would you like to create your app?",
              default: "./my-remix-app"
            }
          ])
        ).dir
  );

  let answers = await inquirer.prompt<{
    server: Server;
    lang: "ts" | "js";
    install: boolean;
  }>([
    {
      name: "server",
      type: "list",
      message:
        "Where do you want to deploy? Choose Remix if you're unsure, it's easy to change deployment targets.",
      loop: false,
      pageSize: 8,
      choices: [
        { name: "Remix App Server", value: "remix" },
        { name: "Express Server", value: "express" },
        { name: "Koa Server", value: "koa" },
        { name: "Architect (AWS Lambda)", value: "arc" },
        { name: "Fly.io", value: "fly" },
        { name: "Netlify", value: "netlify" },
        { name: "Vercel", value: "vercel" },
        { name: "Cloudflare Pages", value: "cloudflare-pages" },
        { name: "Cloudflare Workers", value: "cloudflare-workers" }
      ]
    },
    {
      name: "lang",
      type: "list",
      message: "TypeScript or JavaScript?",
      choices: [
        { name: "TypeScript", value: "ts" },
        { name: "JavaScript", value: "js" }
      ]
    },
    {
      name: "install",
      type: "confirm",
      message: "Do you want me to run `npm install`?",
      default: true
    }
  ]);

  await createApp({
    projectDir,
    lang: answers.lang,
    server: answers.server,
    install: answers.install
  });
<<<<<<< HEAD

  appPkg.main = serverPkg.main;

  // add current versions of remix deps
  ["dependencies", "devDependencies"].forEach(pkgKey => {
    for (let key in appPkg[pkgKey]) {
      if (appPkg[pkgKey][key] === "*") {
        appPkg[pkgKey][key] = `^${cliPkgJson.version}`;
      }
    }
  });

  // write package.json
  await fse.writeFile(
    path.join(projectDir, "package.json"),
    JSON.stringify(appPkg, null, 2)
  );

  if (answers.install) {
    execSync("npm install", { stdio: "inherit", cwd: projectDir });
  }

  if (projectDirIsCurrentDir) {
    console.log(
      `💿 That's it! Check the README for development and deploy instructions!`
    );
  } else {
    console.log(
      `💿 That's it! \`cd\` into "${path.relative(
        process.cwd(),
        projectDir
      )}" and check the README for development and deploy instructions!`
    );
  }
}

type Server =
  | "arc"
  | "cloudflare-workers"
  | "express"
  | "fly"
  | "koa"
  | "netlify"
  | "remix"
  | "vercel";
=======
}
>>>>>>> e49f85dc
<|MERGE_RESOLUTION|>--- conflicted
+++ resolved
@@ -109,41 +109,6 @@
     server: answers.server,
     install: answers.install
   });
-<<<<<<< HEAD
-
-  appPkg.main = serverPkg.main;
-
-  // add current versions of remix deps
-  ["dependencies", "devDependencies"].forEach(pkgKey => {
-    for (let key in appPkg[pkgKey]) {
-      if (appPkg[pkgKey][key] === "*") {
-        appPkg[pkgKey][key] = `^${cliPkgJson.version}`;
-      }
-    }
-  });
-
-  // write package.json
-  await fse.writeFile(
-    path.join(projectDir, "package.json"),
-    JSON.stringify(appPkg, null, 2)
-  );
-
-  if (answers.install) {
-    execSync("npm install", { stdio: "inherit", cwd: projectDir });
-  }
-
-  if (projectDirIsCurrentDir) {
-    console.log(
-      `💿 That's it! Check the README for development and deploy instructions!`
-    );
-  } else {
-    console.log(
-      `💿 That's it! \`cd\` into "${path.relative(
-        process.cwd(),
-        projectDir
-      )}" and check the README for development and deploy instructions!`
-    );
-  }
 }
 
 type Server =
@@ -154,7 +119,4 @@
   | "koa"
   | "netlify"
   | "remix"
-  | "vercel";
-=======
-}
->>>>>>> e49f85dc
+  | "vercel";