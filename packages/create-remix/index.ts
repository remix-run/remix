--- conflicted
+++ resolved
@@ -617,28 +617,7 @@
   await sleep(200);
 }
 
-<<<<<<< HEAD
-type PackageManager = "npm" | "yarn" | "pnpm";
-=======
-function isEmpty(dirPath: string) {
-  if (!fs.existsSync(dirPath)) {
-    return true;
-  }
-
-  // Some existing files can be safely ignored when checking if
-  // a directory is a valid project directory.
-  let VALID_PROJECT_DIRECTORY_SAFE_LIST = [".DS_Store", "Thumbs.db"];
-
-  let conflicts = fs.readdirSync(dirPath).filter((content) => {
-    return !VALID_PROJECT_DIRECTORY_SAFE_LIST.some((safeContent) => {
-      return content === safeContent;
-    });
-  });
-  return conflicts.length === 0;
-}
-
 type PackageManager = "npm" | "yarn" | "pnpm" | "bun";
->>>>>>> 1d3d86ea
 
 const packageManagerExecScript: Record<PackageManager, string> = {
   npm: "npx",
