--- conflicted
+++ resolved
@@ -1,8 +1,4 @@
 {
-<<<<<<< HEAD
-  "include": ["**/*"],
-=======
->>>>>>> dec8a6df
   "exclude": ["dist", "__tests__"],
   "compilerOptions": {
     "lib": ["ES2019"],
@@ -16,13 +12,7 @@
     "resolveJsonModule": true,
     "declaration": true,
     "emitDeclarationOnly": true,
-<<<<<<< HEAD
-
-    "outDir": "./dist",
-    "rootDir": "."
-=======
     "rootDir": ".",
     "outDir": "../../build/node_modules/create-remix/dist"
->>>>>>> dec8a6df
   }
 }