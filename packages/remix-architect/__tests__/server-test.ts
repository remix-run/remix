import lambdaTester from "lambda-tester";
import type { APIGatewayProxyEventV2 } from "aws-lambda";
import { createRequestHandler as createRemixRequestHandler } from "@remix-run/server-runtime";

import {
  createRequestHandler,
  createRemixHeaders,
  createRemixRequest
} from "../server";
<<<<<<< HEAD
import type { APIGatewayProxyEventV2 } from "aws-lambda";
=======
>>>>>>> 27f541ea

// We don't want to test that the remix server works here (that's what the
// puppetteer tests do), we just want to test the architect adapter
jest.mock("@remix-run/server-runtime");
let mockedCreateRequestHandler = createRemixRequestHandler as jest.MockedFunction<
  typeof createRemixRequestHandler
>;

function createMockEvent(event: Partial<APIGatewayProxyEventV2> = {}) {
  let now = new Date();
  return {
    headers: {
      host: "localhost:3333",
      accept: "text/html,application/xhtml+xml,application/xml;q=0.9,*/*;q=0.8",
      "upgrade-insecure-requests": "1",
      "user-agent":
        "Mozilla/5.0 (Macintosh; Intel Mac OS X 10_15_7) AppleWebKit/605.1.15 (KHTML, like Gecko) Version/15.0 Safari/605.1.15",
      "accept-language": "en-US,en;q=0.9",
      "accept-encoding": "gzip, deflate",
      ...event.headers
    },
    isBase64Encoded: false,
    rawPath: "/",
    rawQueryString: "",
    requestContext: {
      http: {
        method: "GET",
        path: "/",
        protocol: "http",
        userAgent:
          "Mozilla/5.0 (Macintosh; Intel Mac OS X 10_15_7) AppleWebKit/605.1.15 (KHTML, like Gecko) Version/15.0 Safari/605.1.15",
        sourceIp: "127.0.0.1",
        ...event.requestContext?.http
      },
      routeKey: "ANY /{proxy+}",
      accountId: "accountId",
      requestId: "requestId",
      apiId: "apiId",
      domainName: "id.execute-api.us-east-1.amazonaws.com",
      domainPrefix: "id",
      stage: "test",
      time: now.toISOString(),
      timeEpoch: now.getTime(),
      ...event.requestContext
    },
    routeKey: "foo",
    version: "2.0",
    ...event
  };
}

describe("architect createRequestHandler", () => {
  describe("basic requests", () => {
    afterEach(() => {
      mockedCreateRequestHandler.mockReset();
    });

    afterAll(() => {
      jest.restoreAllMocks();
    });

    it("handles requests", async () => {
      mockedCreateRequestHandler.mockImplementation(() => async req => {
        return new Response(`URL: ${new URL(req.url).pathname}`);
      });

      await lambdaTester(createRequestHandler({ build: undefined } as any))
        .event(createMockEvent({ rawPath: "/foo/bar" }))
        .expectResolve(res => {
          expect(res.statusCode).toBe(200);
          expect(res.body).toBe("URL: /foo/bar");
        });
    });

    it("handles null body", async () => {
      mockedCreateRequestHandler.mockImplementation(() => async () => {
        return new Response(null, { status: 200 });
      });

      await lambdaTester(createRequestHandler({ build: undefined } as any))
        .event(createMockEvent({ rawPath: "/foo/bar" }))
        .expectResolve(res => {
          expect(res.statusCode).toBe(200);
        });
    });

    it("handles status codes", async () => {
      mockedCreateRequestHandler.mockImplementation(() => async () => {
        return new Response("", { status: 204 });
      });

      await lambdaTester(createRequestHandler({ build: undefined } as any))
        .event(createMockEvent({ rawPath: "/foo/bar" }))
        .expectResolve(res => {
          expect(res.statusCode).toBe(204);
        });
    });

    it("sets headers", async () => {
      mockedCreateRequestHandler.mockImplementation(() => async () => {
        let headers = new Headers();
        headers.append("X-Time-Of-Year", "most wonderful");
        headers.append(
          "Set-Cookie",
          "first=one; Expires=0; Path=/; HttpOnly; Secure; SameSite=Lax"
        );
        headers.append(
          "Set-Cookie",
          "second=two; MaxAge=1209600; Path=/; HttpOnly; Secure; SameSite=Lax"
        );
        headers.append(
          "Set-Cookie",
          "third=three; Expires=Wed, 21 Oct 2015 07:28:00 GMT; Path=/; HttpOnly; Secure; SameSite=Lax"
        );

        return new Response("", { headers });
      });

      await lambdaTester(createRequestHandler({ build: undefined } as any))
        .event(createMockEvent({ rawPath: "/" }))
        .expectResolve(res => {
          expect(res.statusCode).toBe(200);
          expect(res.headers["x-time-of-year"]).toBe("most wonderful");
          expect(res.cookies).toEqual([
            "first=one; Expires=0; Path=/; HttpOnly; Secure; SameSite=Lax",
            "second=two; MaxAge=1209600; Path=/; HttpOnly; Secure; SameSite=Lax",
            "third=three; Expires=Wed, 21 Oct 2015 07:28:00 GMT; Path=/; HttpOnly; Secure; SameSite=Lax"
          ]);
        });
    });
  });
});

describe("architect createRemixHeaders", () => {
  describe("creates fetch headers from architect headers", () => {
    it("handles empty headers", () => {
      expect(createRemixHeaders({}, undefined)).toMatchInlineSnapshot(`
        Headers {
          Symbol(map): Object {},
        }
      `);
    });

    it("handles simple headers", () => {
      expect(createRemixHeaders({ "x-foo": "bar" }, undefined))
        .toMatchInlineSnapshot(`
        Headers {
          Symbol(map): Object {
            "x-foo": Array [
              "bar",
            ],
          },
        }
      `);
    });

    it("handles multiple headers", () => {
      expect(createRemixHeaders({ "x-foo": "bar", "x-bar": "baz" }, undefined))
        .toMatchInlineSnapshot(`
        Headers {
          Symbol(map): Object {
            "x-bar": Array [
              "baz",
            ],
            "x-foo": Array [
              "bar",
            ],
          },
        }
      `);
    });

    it("handles headers with multiple values", () => {
      expect(createRemixHeaders({ "x-foo": "bar, baz" }, undefined))
        .toMatchInlineSnapshot(`
        Headers {
          Symbol(map): Object {
            "x-foo": Array [
              "bar, baz",
            ],
          },
        }
      `);
    });

    it("handles headers with multiple values and multiple headers", () => {
      expect(
        createRemixHeaders({ "x-foo": "bar, baz", "x-bar": "baz" }, undefined)
      ).toMatchInlineSnapshot(`
        Headers {
          Symbol(map): Object {
            "x-bar": Array [
              "baz",
            ],
            "x-foo": Array [
              "bar, baz",
            ],
          },
        }
      `);
    });

    it("handles cookies", () => {
      expect(
        createRemixHeaders({ "x-something-else": "true" }, [
          "__session=some_value; Path=/; Secure; HttpOnly; MaxAge=7200; SameSite=Lax",
          "__other=some_other_value; Path=/; Secure; HttpOnly; Expires=Wed, 21 Oct 2015 07:28:00 GMT; SameSite=Lax"
        ])
      ).toMatchInlineSnapshot(`
        Headers {
          Symbol(map): Object {
            "Cookie": Array [
              "__session=some_value; Path=/; Secure; HttpOnly; MaxAge=7200; SameSite=Lax",
              "__other=some_other_value; Path=/; Secure; HttpOnly; Expires=Wed, 21 Oct 2015 07:28:00 GMT; SameSite=Lax",
            ],
            "x-something-else": Array [
              "true",
            ],
          },
        }
      `);
    });
  });
});

describe("architect createRemixRequest", () => {
  it("creates a request with the correct headers", () => {
    expect(
      createRemixRequest(
        createMockEvent({
          cookies: ["__session=value"]
        })
      )
    ).toMatchInlineSnapshot(`
      Request {
        "agent": undefined,
        "compress": true,
        "counter": 0,
        "follow": 20,
        "size": 0,
        "timeout": 0,
        Symbol(Body internals): Object {
          "body": null,
          "disturbed": false,
          "error": null,
        },
        Symbol(Request internals): Object {
          "headers": Headers {
            Symbol(map): Object {
              "Cookie": Array [
                "__session=value",
              ],
              "accept": Array [
                "text/html,application/xhtml+xml,application/xml;q=0.9,*/*;q=0.8",
              ],
              "accept-encoding": Array [
                "gzip, deflate",
              ],
              "accept-language": Array [
                "en-US,en;q=0.9",
              ],
              "host": Array [
                "localhost:3333",
              ],
              "upgrade-insecure-requests": Array [
                "1",
              ],
              "user-agent": Array [
                "Mozilla/5.0 (Macintosh; Intel Mac OS X 10_15_7) AppleWebKit/605.1.15 (KHTML, like Gecko) Version/15.0 Safari/605.1.15",
              ],
            },
          },
          "method": "GET",
          "parsedURL": Url {
            "auth": null,
            "hash": null,
            "host": "localhost:3333",
            "hostname": "localhost",
            "href": "http://localhost:3333/",
            "path": "/",
            "pathname": "/",
            "port": "3333",
            "protocol": "http:",
            "query": null,
            "search": null,
            "slashes": true,
          },
          "redirect": "follow",
          "signal": null,
        },
      }
    `);
  });
});<|MERGE_RESOLUTION|>--- conflicted
+++ resolved
@@ -7,17 +7,14 @@
   createRemixHeaders,
   createRemixRequest
 } from "../server";
-<<<<<<< HEAD
-import type { APIGatewayProxyEventV2 } from "aws-lambda";
-=======
->>>>>>> 27f541ea
 
 // We don't want to test that the remix server works here (that's what the
 // puppetteer tests do), we just want to test the architect adapter
 jest.mock("@remix-run/server-runtime");
-let mockedCreateRequestHandler = createRemixRequestHandler as jest.MockedFunction<
-  typeof createRemixRequestHandler
->;
+let mockedCreateRequestHandler =
+  createRemixRequestHandler as jest.MockedFunction<
+    typeof createRemixRequestHandler
+  >;
 
 function createMockEvent(event: Partial<APIGatewayProxyEventV2> = {}) {
   let now = new Date();
