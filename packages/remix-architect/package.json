{
  "name": "@remix-run/architect",
  "version": "1.6.2",
  "description": "Architect server request handler for Remix",
  "bugs": {
    "url": "https://github.com/remix-run/remix/issues"
  },
  "repository": {
    "type": "git",
    "url": "https://github.com/remix-run/remix",
    "directory": "packages/remix-architect"
  },
  "license": "MIT",
  "main": "dist/index.js",
  "typings": "dist/index.d.ts",
  "dependencies": {
    "@architect/functions": "^5.0.2",
<<<<<<< HEAD
    "@remix-run/node": "^1.6.1",
=======
    "@remix-run/node": "1.6.2",
>>>>>>> da7ba015
    "@types/aws-lambda": "^8.10.82"
  },
  "devDependencies": {
    "@types/architect__functions": "^3.13.6",
    "@types/lambda-tester": "^3.6.1",
    "lambda-tester": "^4.0.1"
  },
  "engines": {
    "node": ">=14"
  },
  "files": [
    "dist/",
    "CHANGELOG.md",
    "LICENSE.md",
    "README.md"
  ]
}<|MERGE_RESOLUTION|>--- conflicted
+++ resolved
@@ -15,11 +15,7 @@
   "typings": "dist/index.d.ts",
   "dependencies": {
     "@architect/functions": "^5.0.2",
-<<<<<<< HEAD
-    "@remix-run/node": "^1.6.1",
-=======
-    "@remix-run/node": "1.6.2",
->>>>>>> da7ba015
+    "@remix-run/node": "^1.6.2",
     "@types/aws-lambda": "^8.10.82"
   },
   "devDependencies": {
