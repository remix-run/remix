{
  "name": "@remix-run/architect",
  "description": "Architect server request handler for Remix",
  "version": "0.17.5",
  "repository": "https://github.com/remix-run/packages",
  "dependencies": {
<<<<<<< HEAD
    "@types/aws-lambda": "^8.10.82",
    "@remix-run/node": "0.17.5"
=======
    "@remix-run/node": "0.17.5",
    "@remix-run/server-runtime": "0.17.5"
>>>>>>> a8bcc1fa
  },
  "peerDependencies": {
    "@architect/architect": "^8.3.7",
    "@architect/functions": "^3.13.9"
  },
  "devDependencies": {
    "@types/lambda-tester": "^3.6.1",
    "lambda-tester": "^4.0.1"
  }
}<|MERGE_RESOLUTION|>--- conflicted
+++ resolved
@@ -4,17 +4,12 @@
   "version": "0.17.5",
   "repository": "https://github.com/remix-run/packages",
   "dependencies": {
-<<<<<<< HEAD
     "@types/aws-lambda": "^8.10.82",
-    "@remix-run/node": "0.17.5"
-=======
     "@remix-run/node": "0.17.5",
     "@remix-run/server-runtime": "0.17.5"
->>>>>>> a8bcc1fa
   },
   "peerDependencies": {
-    "@architect/architect": "^8.3.7",
-    "@architect/functions": "^3.13.9"
+    "@architect/architect": "^8.3.7"
   },
   "devDependencies": {
     "@types/lambda-tester": "^3.6.1",
