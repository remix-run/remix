--- conflicted
+++ resolved
@@ -17,17 +17,10 @@
     "./install.js"
   ],
   "dependencies": {
-<<<<<<< HEAD
-    "@remix-run/server-runtime": "2.0.0-pre.5",
+    "@remix-run/server-runtime": "2.0.0-pre.6",
     "@remix-run/web-fetch": "^4.4.0-pre.0",
     "@remix-run/web-file": "^3.1.0-pre.0",
     "@remix-run/web-stream": "^1.1.0-pre.0",
-=======
-    "@remix-run/server-runtime": "2.0.0-pre.6",
-    "@remix-run/web-fetch": "^4.3.7",
-    "@remix-run/web-file": "^3.0.3",
-    "@remix-run/web-stream": "^1.0.4",
->>>>>>> 68534bcd
     "@web3-storage/multipart-parser": "^1.0.0",
     "cookie-signature": "^1.1.0",
     "source-map-support": "^0.5.21",
