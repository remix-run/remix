import { Readable } from "stream";
import Busboy from "busboy";

import type { Request as NodeRequest } from "./fetch";
import type { UploadHandler } from "./formData";
import { FormData as NodeFormData } from "./formData";

/**
 * Allows you to handle multipart forms (file uploads) for your app.
 *
 * @see https://remix.run/api/remix#parsemultipartformdata-node
 */
export function parseMultipartFormData(
  request: Request,
  uploadHandler: UploadHandler
) {
  return (request as unknown as NodeRequest).formData(uploadHandler);
}

export async function internalParseFormData(
  contentType: string,
  body: string | Buffer | Readable,
  abortController?: AbortController,
  uploadHandler?: UploadHandler
) {
  let formData = new NodeFormData();
  let fileWorkQueue: Promise<void>[] = [];

  let stream: Readable;
  if (typeof body === "string" || Buffer.isBuffer(body)) {
    stream = Readable.from(body);
  } else {
    stream = body;
  }

  await new Promise<void>(async (resolve, reject) => {
<<<<<<< HEAD
    let busboy = new Busboy({
      highWaterMark: 2 * 1024 * 1024,
      headers: {
        "content-type": contentType,
      },
    });

    let aborted = false;
    function abort(error?: Error) {
      if (aborted) return;
      aborted = true;

      stream.unpipe();
      stream.removeAllListeners();
      busboy.removeAllListeners();

      abortController?.abort();
      reject(error || new Error("failed to parse form data"));
    }

    busboy.on("field", (name, value) => {
      formData.append(name, value);
    });

    busboy.on("file", (name, filestream, filename, encoding, mimetype) => {
      if (uploadHandler) {
        fileWorkQueue.push(
          (async () => {
            try {
              let value = await uploadHandler({
                name,
                stream: filestream,
                filename,
                encoding,
                mimetype,
              });

              if (typeof value !== "undefined") {
                formData.append(name, value);
              }
            } catch (error: any) {
              // Emit error to busboy to bail early if possible
              busboy.emit("error", error);
            } finally {
              filestream.resume();
            }
          })()
        );
      } else {
        filestream.resume();
      }

      if (!uploadHandler) {
        console.warn(
          `Tried to parse multipart file upload for field "${name}" but no uploadHandler was provided.` +
            " Read more here: https://remix.run/api/remix#parseMultipartFormData-node"
        );
=======
    try {
      let busboy = new Busboy({
        highWaterMark: 2 * 1024 * 1024,
        headers: {
          "content-type": contentType,
        },
      });

      let aborted = false;
      function abort(error?: Error) {
        if (aborted) return;
        aborted = true;

        stream.unpipe();
        stream.removeAllListeners();
        busboy.removeAllListeners();

        abortController?.abort();
        reject(error || new Error("failed to parse form data"));
>>>>>>> 06800a87
      }

      busboy.on("field", (name, value) => {
        formData.append(name, value);
      });

      busboy.on("file", (name, filestream, filename, encoding, mimetype) => {
        if (uploadHandler) {
          fileWorkQueue.push(
            (async () => {
              try {
                let value = await uploadHandler({
                  name,
                  stream: filestream,
                  filename,
                  encoding,
                  mimetype,
                });

                if (typeof value !== "undefined") {
                  formData.append(name, value);
                }
              } catch (error: any) {
                // Emit error to busboy to bail early if possible
                busboy.emit("error", error);
                // It's possible that the handler is doing stuff and fails
                // *after* busboy has finished. Rethrow the error for surfacing
                // in the Promise.all(fileWorkQueue) below.
                throw error;
              } finally {
                filestream.resume();
              }
            })()
          );
        } else {
          filestream.resume();
        }

        if (!uploadHandler) {
          console.warn(
            `Tried to parse multipart file upload for field "${name}" but no uploadHandler was provided.` +
              " Read more here: https://remix.run/api/remix#parseMultipartFormData-node"
          );
        }
      });

      stream.on("error", abort);
      stream.on("aborted", abort);
      busboy.on("error", abort);
      busboy.on("finish", resolve);

      stream.pipe(busboy);
    } catch (err) {
      reject(err);
    }
  });

  await Promise.all(fileWorkQueue);

  return formData;
}<|MERGE_RESOLUTION|>--- conflicted
+++ resolved
@@ -34,65 +34,6 @@
   }
 
   await new Promise<void>(async (resolve, reject) => {
-<<<<<<< HEAD
-    let busboy = new Busboy({
-      highWaterMark: 2 * 1024 * 1024,
-      headers: {
-        "content-type": contentType,
-      },
-    });
-
-    let aborted = false;
-    function abort(error?: Error) {
-      if (aborted) return;
-      aborted = true;
-
-      stream.unpipe();
-      stream.removeAllListeners();
-      busboy.removeAllListeners();
-
-      abortController?.abort();
-      reject(error || new Error("failed to parse form data"));
-    }
-
-    busboy.on("field", (name, value) => {
-      formData.append(name, value);
-    });
-
-    busboy.on("file", (name, filestream, filename, encoding, mimetype) => {
-      if (uploadHandler) {
-        fileWorkQueue.push(
-          (async () => {
-            try {
-              let value = await uploadHandler({
-                name,
-                stream: filestream,
-                filename,
-                encoding,
-                mimetype,
-              });
-
-              if (typeof value !== "undefined") {
-                formData.append(name, value);
-              }
-            } catch (error: any) {
-              // Emit error to busboy to bail early if possible
-              busboy.emit("error", error);
-            } finally {
-              filestream.resume();
-            }
-          })()
-        );
-      } else {
-        filestream.resume();
-      }
-
-      if (!uploadHandler) {
-        console.warn(
-          `Tried to parse multipart file upload for field "${name}" but no uploadHandler was provided.` +
-            " Read more here: https://remix.run/api/remix#parseMultipartFormData-node"
-        );
-=======
     try {
       let busboy = new Busboy({
         highWaterMark: 2 * 1024 * 1024,
@@ -112,7 +53,6 @@
 
         abortController?.abort();
         reject(error || new Error("failed to parse form data"));
->>>>>>> 06800a87
       }
 
       busboy.on("field", (name, value) => {
@@ -138,10 +78,6 @@
               } catch (error: any) {
                 // Emit error to busboy to bail early if possible
                 busboy.emit("error", error);
-                // It's possible that the handler is doing stuff and fails
-                // *after* busboy has finished. Rethrow the error for surfacing
-                // in the Promise.all(fileWorkQueue) below.
-                throw error;
               } finally {
                 filestream.resume();
               }
