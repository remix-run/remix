{
  "name": "@remix-run/cloudflare-workers",
  "version": "1.6.4",
  "description": "Cloudflare worker request handler for Remix",
  "bugs": {
    "url": "https://github.com/remix-run/remix/issues"
  },
  "repository": {
    "type": "git",
    "url": "https://github.com/remix-run/remix",
    "directory": "packages/remix-cloudflare-workers"
  },
  "license": "MIT",
  "main": "dist/index.js",
  "typings": "dist/index.d.ts",
  "module": "dist/esm/index.js",
  "dependencies": {
    "@cloudflare/kv-asset-handler": "^0.1.3",
<<<<<<< HEAD
    "@remix-run/cloudflare": "^1.6.2"
=======
    "@remix-run/cloudflare": "1.6.4"
>>>>>>> 7a7f94ca
  },
  "devDependencies": {
    "@cloudflare/workers-types": "^3.4.0"
  },
  "peerDependencies": {
    "@cloudflare/workers-types": "^2.0.0 || ^3.0.0"
  },
  "engines": {
    "node": ">=14"
  },
  "files": [
    "dist/",
    "CHANGELOG.md",
    "LICENSE.md",
    "README.md"
  ]
}<|MERGE_RESOLUTION|>--- conflicted
+++ resolved
@@ -16,11 +16,7 @@
   "module": "dist/esm/index.js",
   "dependencies": {
     "@cloudflare/kv-asset-handler": "^0.1.3",
-<<<<<<< HEAD
-    "@remix-run/cloudflare": "^1.6.2"
-=======
-    "@remix-run/cloudflare": "1.6.4"
->>>>>>> 7a7f94ca
+    "@remix-run/cloudflare": "^1.6.4"
   },
   "devDependencies": {
     "@cloudflare/workers-types": "^3.4.0"
