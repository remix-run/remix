--- conflicted
+++ resolved
@@ -280,12 +280,9 @@
 
 ### Patch Changes
 
-<<<<<<< HEAD
 - `remix-serve` - Update `compression` and `morgan` dependencies to latest versions
 - `@remix-run/eslint-config` - Update deprecation warning with proper link to sample v2 eslint config file
-=======
 - `@remix-run/react` - Escape HTML in `meta()` JSON-LD content
->>>>>>> 6bfad4eb
 
 **Full Changelog**: [`v2.17.0...v2.17.1`](https://github.com/remix-run/remix/compare/remix@2.17.0...remix@2.17.1)
 
